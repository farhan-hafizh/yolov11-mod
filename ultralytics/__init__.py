--- conflicted
+++ resolved
@@ -1,11 +1,8 @@
 # Ultralytics 🚀 AGPL-3.0 License - https://ultralytics.com/license
 
-<<<<<<< HEAD
 
-__version__ = "8.3.145"
-=======
 __version__ = "8.3.146"
->>>>>>> 712a7ad2
+
 
 
 import os
