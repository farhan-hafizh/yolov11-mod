--- conflicted
+++ resolved
@@ -74,44 +74,9 @@
 
 This table details the configurations and options available for exporting YOLO models to different formats. These settings are critical for optimizing the exported model's performance, size, and compatibility across various platforms and environments. Proper configuration ensures that the model is ready for deployment in the intended application with optimal efficiency.
 
-<<<<<<< HEAD
-| Key                   | Value           | Description                                             |
-|-----------------------|-----------------|---------------------------------------------------------|
-| `format`              | `'torchscript'` | format to export to                                     |
-| `imgsz`               | `640`           | image size as scalar or (h, w) list, i.e. (640, 480)    |
-| `keras`               | `False`         | use Keras for TF SavedModel export                      |
-| `optimize`            | `False`         | TorchScript: optimize for mobile                        |
-| `half`                | `False`         | FP16 quantization                                       |
-| `int8`                | `False`         | INT8 quantization                                       |
-| `dynamic`             | `False`         | ONNX/TensorRT: dynamic axes                             |
-| `simplify`            | `False`         | ONNX/TensorRT: simplify model                           |
-| `opset`               | `None`          | ONNX: opset version (optional, defaults to latest)      |
-| `workspace`           | `4`             | TensorRT: workspace size (GB)                           |
-| `nms`                 | `False`         | CoreML: add NMS                                         |
-
-| Argument    | Type             | Default         | Description                                                                                                                                                      |
-| ----------- | ---------------- | --------------- | ---------------------------------------------------------------------------------------------------------------------------------------------------------------- |
-| `format`    | `str`            | `'torchscript'` | Target format for the exported model, such as `'onnx'`, `'torchscript'`, `'tensorflow'`, or others, defining compatibility with various deployment environments. |
-| `imgsz`     | `int` or `tuple` | `640`           | Desired image size for the model input. Can be an integer for square images or a tuple `(height, width)` for specific dimensions.                                |
-| `keras`     | `bool`           | `False`         | Enables export to Keras format for TensorFlow SavedModel, providing compatibility with TensorFlow serving and APIs.                                              |
-| `optimize`  | `bool`           | `False`         | Applies optimization for mobile devices when exporting to TorchScript, potentially reducing model size and improving performance.                                |
-| `half`      | `bool`           | `False`         | Enables FP16 (half-precision) quantization, reducing model size and potentially speeding up inference on supported hardware.                                     |
-| `int8`      | `bool`           | `False`         | Activates INT8 quantization, further compressing the model and speeding up inference with minimal accuracy loss, primarily for edge devices.                     |
-| `dynamic`   | `bool`           | `False`         | Allows dynamic input sizes for ONNX and TensorRT exports, enhancing flexibility in handling varying image dimensions.                                            |
-| `simplify`  | `bool`           | `False`         | Simplifies the model graph for ONNX exports with `onnxslim`, potentially improving performance and compatibility.                                                |
-| `opset`     | `int`            | `None`          | Specifies the ONNX opset version for compatibility with different ONNX parsers and runtimes. If not set, uses the latest supported version.                      |
-| `workspace` | `float`          | `4.0`           | Sets the maximum workspace size in GiB for TensorRT optimizations, balancing memory usage and performance.                                                       |
-| `nms`       | `bool`           | `False`         | Adds Non-Maximum Suppression (NMS) to the CoreML export, essential for accurate and efficient detection post-processing.                                         |
-| `separate_outputs`    | `bool` | `False`         | Separate outputs for better quantization performance.    |
-| `export_hw_optimized` | `bool` | `False`         | Optimize c2f block for faster inference on some hardware.|
-| `batch`     | `int`            | `1`             | Specifies export model batch inference size or the max number of images the exported model will process concurrently in `predict` mode.                          |
-
-Adjusting these parameters allows for customization of the export process to fit specific requirements, such as deployment environment, hardware constraints, and performance targets. Selecting the appropriate format and settings is essential for achieving the best balance between model size, speed, and accuracy.
-=======
 {% include "macros/export-args.md" %}
 
 Adjusting these parameters allows for customization of the export process to fit specific requirements, such as deployment environment, hardware constraints, and performance targets. Selecting the appropriate format and settings is essential for achieving the best balance between model size, speed, and [accuracy](https://www.ultralytics.com/glossary/accuracy).
->>>>>>> 250eaa85
 
 ## Export Formats
 
