--- conflicted
+++ resolved
@@ -1,12 +1,8 @@
 # Ultralytics 🚀 AGPL-3.0 License - https://ultralytics.com/license
 
 import json
-<<<<<<< HEAD
+from collections import defaultdict
 from typing import Any, Dict, List, Tuple
-=======
-from collections import defaultdict
-from typing import Dict, List
->>>>>>> 14750dbf
 from urllib.parse import urlsplit
 
 import numpy as np
@@ -114,43 +110,24 @@
             self._fill_output_dynamic_axis()
             self._create_input_output_shm_handles()
             self._register_cuda_shm_regions()
-<<<<<<< HEAD
         
         self.class_names = [
             f'class_{i}' for i in range(self.outputs_shapes[0][1] - 4)
         ]
     
-    def _create_input_sample(self) -> None:
-        """
-        Create a sample input for the model.
-        """
+    def _create_input_sample(self):
         has_dynamic_shapes = any(
                 -1 in input_shape for input_shape in self.inputs_shapes
             )
-=======
-
-        self.class_names = [f"class_{i}" for i in range(self.outputs_shapes[0][1] - 4)]
-
-    def _create_input_sample(self):
-        has_dynamic_shapes = any(-1 in input_shape for input_shape in self.inputs_shapes)
->>>>>>> 14750dbf
         assert not has_dynamic_shapes, "dynamic input shapes not supported"
         self.sample_inputs = []
         for input_shape, np_input_format in zip(self.inputs_shapes, self.np_inputs_dtypes):
             self.sample_inputs.append(np.ones(input_shape).astype(np_input_format))
 
-<<<<<<< HEAD
-    def _fill_output_dynamic_axis(self) -> None:
-        """
-        Fill real values in the dynamic axis of the output shapes.
-        """
+    def _fill_output_dynamic_axis(self):
         has_dynamic_shapes = any(
                 -1 in output_shape for output_shape in self.outputs_shapes
             )
-=======
-    def _fill_output_dynamic_axis(self):
-        has_dynamic_shapes = any(-1 in output_shape for output_shape in self.outputs_shapes)
->>>>>>> 14750dbf
         if has_dynamic_shapes:
             start_cuda_shm_flag = self.cuda_shm
             self.cuda_shm = False
@@ -173,23 +150,8 @@
             pad = np.zeros([padding_size, *batch.shape[1:]], dtype=batch.dtype)
             batch = np.concatenate((batch, pad), axis=0)
         return batch, padding_size
-<<<<<<< HEAD
-    
-    def split_on_batches(self, input_data: np.ndarray) -> Tuple[List[np.ndarray], List[int]]:
-        """
-        Split the input data into batches.
-
-        Args:
-            input_data (np.ndarray): The input data to be split.
-
-        Returns:
-            Tuple[List[np.ndarray], List[int]]: A list of batches and 
-                a list of padding values in each batch.
-        """
-=======
-
+    
     def split_on_batches(self, input_data: np.ndarray):
->>>>>>> 14750dbf
         batches = []
         paddings = []
         for i in range(0, len(input_data), self.max_batch_size):
@@ -201,23 +163,8 @@
             batches[-1], paddings[-1] = self.pad_batch(batches[-1])
 
         return batches, paddings
-<<<<<<< HEAD
-    
-    def _create_batches(self, *inputs_data: np.ndarray) -> Tuple[Dict[str, List[np.ndarray]], List[int]]:
-        """
-        Create batches from the inputs data.
-
-        Args:
-            *inputs_data (np.ndarray): The inputs data.
-
-        Returns:
-            Tuple[Dict[str, List[np.ndarray]], List[int]]: A dictionary of batches for each input 
-                and a list of paddings for each batch.
-        """
-=======
-
+    
     def _create_batches(self, *inputs_data: np.ndarray):
->>>>>>> 14750dbf
         inputs_batches = dict()
         paddings = []
         for input_data, np_format, input_name in zip(inputs_data, self.np_inputs_dtypes, self.inputs_names):
@@ -227,22 +174,8 @@
                 paddings = input_paddings
             inputs_batches[input_name] = input_batches
         return inputs_batches, paddings
-<<<<<<< HEAD
-    
-    def _parse_io_params(self, io_params: List[Dict]) -> Tuple[List[str], List[np.dtype], List[List[int]], List[str]]:
-        """
-        Parse the input/output parameters from the model config.
-
-        Args:
-            io_params (List[Dict]): The input/output parameters.
-
-        Returns:
-            Tuple[List[str], List[np.dtype], List[List[int]], List[str]]: The input/output dtypes, shapes, and names.
-        """
-=======
-
+    
     def _parse_io_params(self, io_params: List[Dict]):
->>>>>>> 14750dbf
         triton_dtypes = []
         np_dtypes = []
         shapes = []
@@ -296,24 +229,9 @@
             self.inputs_shapes = self._insert_batch_size_to_shapes(self.inputs_shapes, self.max_batch_size)
             self.outputs_shapes = self._insert_batch_size_to_shapes(self.outputs_shapes, self.max_batch_size)
         self.metadata = eval(config.get("parameters", {}).get("metadata", {}).get("string_value", "None"))
-<<<<<<< HEAD
-    
-    def _generate_shm_name(self, ioname: str) -> str:
-        """
-        Generate shared region name
-
-        Args:
-            ioname (str): Input/output name
-
-        Returns:
-            str: Shared region name
-        """
+    
+    def _generate_shm_name(self, ioname):
         return f'{self.shm_region_prefix}_{ioname}'
-=======
-
-    def _generate_shm_name(self, ioname):
-        return f"{self.shm_region_prefix}_{ioname}"
->>>>>>> 14750dbf
 
     def _register_cuda_shm_regions(self) -> None:
         """
@@ -350,28 +268,10 @@
         shm_name = self._generate_shm_name(name)
         return cudashm.create_shared_memory_region(shm_name, byte_size, 0)
 
-<<<<<<< HEAD
-    def _create_cuda_shm_handles_for_io(self, shapes: List[List[int]], 
-                                        dtypes: List[np.dtype], 
-                                        names: List[str]) -> List[Any]:
-        """
-        Create CUDA shared memory handles for inputs or outputs
-
-        Args:
-            shapes (List[List[int]]): Shapes of cuda shared memory regions
-            dtypes (List[np.dtype]): Data types of input/output data
-            names (List[str]): Input/output names
-
-        Returns:
-            List[Any]: CUDA shared memory handles
-        """
-        return [self._create_cuda_shm_handle(shape, dtype, name) 
-                for shape, dtype, name in zip(shapes, dtypes, names)]
-=======
     def _create_shm_handles_for_io(self, shapes, dtypes, names):
         """Helper method to create SHM handles for inputs or outputs."""
-        return [self._create_shm_handle(shape, dtype, name) for shape, dtype, name in zip(shapes, dtypes, names)]
->>>>>>> 14750dbf
+        return [self._create_shm_handle(shape, dtype, name) 
+                for shape, dtype, name in zip(shapes, dtypes, names)]
 
     def _create_input_output_shm_handles(self) -> None:
         """
@@ -385,24 +285,7 @@
             self.outputs_shapes, self.np_outputs_dtypes, self.outputs_names
         )
 
-<<<<<<< HEAD
-    def _create_triton_input(self, input_data: np.ndarray, input_name: str, 
-                             config_input_format: str, shm_handle = None) -> Any:
-        """
-        Create triton InferInput
-
-        Args:
-            input_data (np.ndarray): data for send to model
-            input_name (str): name of input
-            config_input_format (str): triton input format
-            shm_handle (_type_, optional): CUDA shared memory handle. Defaults to None.
-
-        Returns:
-            Any: triton InferInput for sending request
-        """
-=======
-    def _create_triton_input(self, input_data: np.ndarray, input_name: str, config_input_format: str, shm_handle=None):
->>>>>>> 14750dbf
+    def _create_triton_input(self, input_data: np.ndarray, input_name: str, config_input_format: str, shm_handle = None):
         infer_input = self.client_type.InferInput(input_name, input_data.shape, config_input_format)
         if self.cuda_shm:
             cudashm.set_shared_memory_region(shm_handle, [input_data])
@@ -411,22 +294,7 @@
             infer_input.set_data_from_numpy(input_data)
         return infer_input
 
-<<<<<<< HEAD
-    def _create_triton_output(self, output_name: str, binary: bool = True, shm_handle = None) -> Any:
-        """
-        Create triton InferRequestedOutput
-
-        Args:
-            output_name (str): output name
-            binary (bool, optional): Whether the output is binary. Defaults to True.
-            shm_handle (_type_, optional): CUDA shared memory handle. Defaults to None.
-
-        Returns:
-            Any: triton InferRequestedOutput for receiving response
-        """
-=======
-    def _create_triton_output(self, output_name: str, binary: bool = True, shm_handle=None):
->>>>>>> 14750dbf
+    def _create_triton_output(self, output_name: str, binary: bool = True, shm_handle = None):
         if self.scheme == "grpc":
             infer_output = self.client_type.InferRequestedOutput(output_name)
         else:
