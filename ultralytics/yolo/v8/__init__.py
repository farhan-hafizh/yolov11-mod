# Ultralytics YOLO 🚀, GPL-3.0 license

from ultralytics.yolo.configs import hydra_patch  # noqa (patch hydra cli)
from ultralytics.yolo.v8 import classify, detect, segment

<<<<<<< HEAD
ROOT = Path(__file__).parents[0]  # yolov8 ROOT

__all__ = ["classify", "segment", "detect"]

from ultralytics.yolo.configs import hydra_patch  # (patch hydra cli)
=======
__all__ = ["classify", "segment", "detect"]
>>>>>>> 70427579
<|MERGE_RESOLUTION|>--- conflicted
+++ resolved
@@ -3,12 +3,4 @@
 from ultralytics.yolo.configs import hydra_patch  # noqa (patch hydra cli)
 from ultralytics.yolo.v8 import classify, detect, segment
 
-<<<<<<< HEAD
-ROOT = Path(__file__).parents[0]  # yolov8 ROOT
-
-__all__ = ["classify", "segment", "detect"]
-
-from ultralytics.yolo.configs import hydra_patch  # (patch hydra cli)
-=======
-__all__ = ["classify", "segment", "detect"]
->>>>>>> 70427579
+__all__ = ["classify", "segment", "detect"]