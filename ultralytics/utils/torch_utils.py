--- conflicted
+++ resolved
@@ -632,24 +632,12 @@
     Yields:
         (dict): A dictionary with a key 'memory' initialized to 0, which will be updated with the reserved memory.
     """
-<<<<<<< HEAD
-    is_cuda = torch.cuda.is_available()
-    if is_cuda:
-        torch.cuda.empty_cache()
-
-    try:
-        cuda_info = dict(memory=0)
-        yield cuda_info
-    finally:
-        if is_cuda:
-=======
     cuda_info = dict(memory=0)
     if torch.cuda.is_available():
         torch.cuda.empty_cache()
         try:
             yield cuda_info
         finally:
->>>>>>> 5de8de23
             cuda_info["memory"] = torch.cuda.memory_reserved(device)
     else:
         yield cuda_info
