--- conflicted
+++ resolved
@@ -14,18 +14,13 @@
 
 # Define valid tasks and modes
 MODES = 'train', 'val', 'predict', 'export', 'track', 'benchmark'
-<<<<<<< HEAD
 TASKS = 'detect', 'segment', 'classify', 'pose', 'obb'
 TASK2DATA = {
     'detect': 'coco8.yaml',
     'segment': 'coco8-seg.yaml',
-    'classify': 'imagenet100',
+    'classify': 'imagenet10',
     'pose': 'coco8-pose.yaml',
     'obb': 'coco8-obb.yaml'}
-=======
-TASKS = 'detect', 'segment', 'classify', 'pose'
-TASK2DATA = {'detect': 'coco8.yaml', 'segment': 'coco8-seg.yaml', 'classify': 'imagenet10', 'pose': 'coco8-pose.yaml'}
->>>>>>> dfe6dfb1
 TASK2MODEL = {
     'detect': 'yolov8n.pt',
     'segment': 'yolov8n-seg.pt',
