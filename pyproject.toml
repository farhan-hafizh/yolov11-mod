--- conflicted
+++ resolved
@@ -118,12 +118,8 @@
     "hub-sdk>=0.0.12", # Ultralytics HUB
     "ipython", # interactive notebook
     "albumentations>=1.4.6", # training augmentations
-<<<<<<< HEAD
-    "faster-coco-eval>=1.6.3" # Faster COCO mAP
-=======
     # "pycocotools>=2.0.7", # COCO mAP
     "faster-coco-eval>=1.6.5" # Faster COCO mAP
->>>>>>> e0f4ca36
 ]
 
 [project.urls]
