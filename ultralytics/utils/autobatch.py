--- conflicted
+++ resolved
@@ -24,11 +24,6 @@
 
     Returns:
         (int): Optimal batch size computed using the autobatch() function.
-<<<<<<< HEAD
-    """
-    with torch.cuda.amp.autocast(amp):
-        return autobatch(deepcopy(model).train(), imgsz, fraction=batch if 0.0 < batch < 1.0 else 0.6)
-=======
 
     Note:
         If 0.0 < batch < 1.0, it's used as the fraction of GPU memory to use.
@@ -38,7 +33,6 @@
         return autobatch(
             deepcopy(model).train(), imgsz, fraction=batch if 0.0 < batch < 1.0 else 0.6, max_num_obj=max_num_obj
         )
->>>>>>> 1cfe60e1
 
 
 def autobatch(model, imgsz=640, fraction=0.60, batch_size=DEFAULT_CFG.batch, max_num_obj=1):
