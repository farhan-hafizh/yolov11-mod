# Ultralytics YOLO 🚀, AGPL-3.0 license

import contextlib
import math
import warnings
from pathlib import Path

import cv2
import matplotlib.pyplot as plt
import numpy as np
import torch
from PIL import Image, ImageDraw, ImageFont
from PIL import __version__ as pil_version

from ultralytics.utils import LOGGER, TryExcept, ops, plt_settings, threaded
<<<<<<< HEAD

from .checks import check_font, check_version, is_ascii
from .files import increment_path
=======
from ultralytics.utils.checks import check_font, check_version, is_ascii
from ultralytics.utils.files import increment_path
>>>>>>> bc6ab08b


class Colors:
    """
    Ultralytics default color palette https://ultralytics.com/.

    This class provides methods to work with the Ultralytics color palette, including converting hex color codes to
    RGB values.

    Attributes:
        palette (list of tuple): List of RGB color values.
        n (int): The number of colors in the palette.
        pose_palette (np.ndarray): A specific color palette array with dtype np.uint8.
    """

    def __init__(self):
        """Initialize colors as hex = matplotlib.colors.TABLEAU_COLORS.values()."""
        hexs = (
            "FF3838",
            "FF9D97",
            "FF701F",
            "FFB21D",
            "CFD231",
            "48F90A",
            "92CC17",
            "3DDB86",
            "1A9334",
            "00D4BB",
            "2C99A8",
            "00C2FF",
            "344593",
            "6473FF",
            "0018EC",
            "8438FF",
            "520085",
            "CB38FF",
            "FF95C8",
            "FF37C7",
        )
        self.palette = [self.hex2rgb(f"#{c}") for c in hexs]
        self.n = len(self.palette)
        self.pose_palette = np.array(
            [
                [255, 128, 0],
                [255, 153, 51],
                [255, 178, 102],
                [230, 230, 0],
                [255, 153, 255],
                [153, 204, 255],
                [255, 102, 255],
                [255, 51, 255],
                [102, 178, 255],
                [51, 153, 255],
                [255, 153, 153],
                [255, 102, 102],
                [255, 51, 51],
                [153, 255, 153],
                [102, 255, 102],
                [51, 255, 51],
                [0, 255, 0],
                [0, 0, 255],
                [255, 0, 0],
                [255, 255, 255],
            ],
            dtype=np.uint8,
        )

    def __call__(self, i, bgr=False):
        """Converts hex color codes to RGB values."""
        c = self.palette[int(i) % self.n]
        return (c[2], c[1], c[0]) if bgr else c

    @staticmethod
    def hex2rgb(h):
        """Converts hex color codes to RGB values (i.e. default PIL order)."""
        return tuple(int(h[1 + i : 1 + i + 2], 16) for i in (0, 2, 4))


colors = Colors()  # create instance for 'from utils.plots import colors'


class Annotator:
    """
    Ultralytics Annotator for train/val mosaics and JPGs and predictions annotations.

    Attributes:
        im (Image.Image or numpy array): The image to annotate.
        pil (bool): Whether to use PIL or cv2 for drawing annotations.
        font (ImageFont.truetype or ImageFont.load_default): Font used for text annotations.
        lw (float): Line width for drawing.
        skeleton (List[List[int]]): Skeleton structure for keypoints.
        limb_color (List[int]): Color palette for limbs.
        kpt_color (List[int]): Color palette for keypoints.
    """

    def __init__(self, im, line_width=None, font_size=None, font="Arial.ttf", pil=False, example="abc"):
        """Initialize the Annotator class with image and line width along with color palette for keypoints and limbs."""
        non_ascii = not is_ascii(example)  # non-latin labels, i.e. asian, arabic, cyrillic
        input_is_pil = isinstance(im, Image.Image)
        self.pil = pil or non_ascii or input_is_pil
        self.lw = line_width or max(round(sum(im.size if input_is_pil else im.shape) / 2 * 0.003), 2)
        if self.pil:  # use PIL
            self.im = im if input_is_pil else Image.fromarray(im)
            self.draw = ImageDraw.Draw(self.im)
            try:
                font = check_font("Arial.Unicode.ttf" if non_ascii else font)
                size = font_size or max(round(sum(self.im.size) / 2 * 0.035), 12)
                self.font = ImageFont.truetype(str(font), size)
            except Exception:
                self.font = ImageFont.load_default()
            # Deprecation fix for w, h = getsize(string) -> _, _, w, h = getbox(string)
            if check_version(pil_version, "9.2.0"):
                self.font.getsize = lambda x: self.font.getbbox(x)[2:4]  # text width, height
        else:  # use cv2
            assert im.data.contiguous, "Image not contiguous. Apply np.ascontiguousarray(im) to Annotator input images."
            self.im = im if im.flags.writeable else im.copy()
            self.tf = max(self.lw - 1, 1)  # font thickness
            self.sf = self.lw / 3  # font scale
        # Pose
        self.skeleton = [
            [16, 14],
            [14, 12],
            [17, 15],
            [15, 13],
            [12, 13],
            [6, 12],
            [7, 13],
            [6, 7],
            [6, 8],
            [7, 9],
            [8, 10],
            [9, 11],
            [2, 3],
            [1, 2],
            [1, 3],
            [2, 4],
            [3, 5],
            [4, 6],
            [5, 7],
        ]

        self.limb_color = colors.pose_palette[[9, 9, 9, 9, 7, 7, 7, 0, 0, 0, 0, 0, 16, 16, 16, 16, 16, 16, 16]]
        self.kpt_color = colors.pose_palette[[16, 16, 16, 16, 16, 0, 0, 0, 0, 0, 0, 9, 9, 9, 9, 9, 9]]

    def box_label(self, box, label="", color=(128, 128, 128), txt_color=(255, 255, 255), rotated=False):
        """Add one xyxy box to image with label."""
        if isinstance(box, torch.Tensor):
            box = box.tolist()
        if self.pil or not is_ascii(label):
            if rotated:
                p1 = box[0]
                # NOTE: PIL-version polygon needs tuple type.
                self.draw.polygon([tuple(b) for b in box], width=self.lw, outline=color)
            else:
                p1 = (box[0], box[1])
                self.draw.rectangle(box, width=self.lw, outline=color)  # box
            if label:
                w, h = self.font.getsize(label)  # text width, height
                outside = p1[1] - h >= 0  # label fits outside box
                self.draw.rectangle(
                    (p1[0], p1[1] - h if outside else p1[1], p1[0] + w + 1, p1[1] + 1 if outside else p1[1] + h + 1),
                    fill=color,
                )
                # self.draw.text((box[0], box[1]), label, fill=txt_color, font=self.font, anchor='ls')  # for PIL>8.0
                self.draw.text((p1[0], p1[1] - h if outside else p1[1]), label, fill=txt_color, font=self.font)
        else:  # cv2
            if rotated:
                p1 = [int(b) for b in box[0]]
                # NOTE: cv2-version polylines needs np.asarray type.
                cv2.polylines(self.im, [np.asarray(box, dtype=int)], True, color, self.lw)
            else:
                p1, p2 = (int(box[0]), int(box[1])), (int(box[2]), int(box[3]))
                cv2.rectangle(self.im, p1, p2, color, thickness=self.lw, lineType=cv2.LINE_AA)
            if label:
                w, h = cv2.getTextSize(label, 0, fontScale=self.sf, thickness=self.tf)[0]  # text width, height
                outside = p1[1] - h >= 3
                p2 = p1[0] + w, p1[1] - h - 3 if outside else p1[1] + h + 3
                cv2.rectangle(self.im, p1, p2, color, -1, cv2.LINE_AA)  # filled
                cv2.putText(
                    self.im,
                    label,
                    (p1[0], p1[1] - 2 if outside else p1[1] + h + 2),
                    0,
                    self.sf,
                    txt_color,
                    thickness=self.tf,
                    lineType=cv2.LINE_AA,
                )

    def masks(self, masks, colors, im_gpu, alpha=0.5, retina_masks=False):
        """
        Plot masks on image.

        Args:
            masks (tensor): Predicted masks on cuda, shape: [n, h, w]
            colors (List[List[Int]]): Colors for predicted masks, [[r, g, b] * n]
            im_gpu (tensor): Image is in cuda, shape: [3, h, w], range: [0, 1]
            alpha (float): Mask transparency: 0.0 fully transparent, 1.0 opaque
            retina_masks (bool): Whether to use high resolution masks or not. Defaults to False.
        """
        if self.pil:
            # Convert to numpy first
            self.im = np.asarray(self.im).copy()
        if len(masks) == 0:
            self.im[:] = im_gpu.permute(1, 2, 0).contiguous().cpu().numpy() * 255
        if im_gpu.device != masks.device:
            im_gpu = im_gpu.to(masks.device)
        colors = torch.tensor(colors, device=masks.device, dtype=torch.float32) / 255.0  # shape(n,3)
        colors = colors[:, None, None]  # shape(n,1,1,3)
        masks = masks.unsqueeze(3)  # shape(n,h,w,1)
        masks_color = masks * (colors * alpha)  # shape(n,h,w,3)

        inv_alpha_masks = (1 - masks * alpha).cumprod(0)  # shape(n,h,w,1)
        mcs = masks_color.max(dim=0).values  # shape(n,h,w,3)

        im_gpu = im_gpu.flip(dims=[0])  # flip channel
        im_gpu = im_gpu.permute(1, 2, 0).contiguous()  # shape(h,w,3)
        im_gpu = im_gpu * inv_alpha_masks[-1] + mcs
        im_mask = im_gpu * 255
        im_mask_np = im_mask.byte().cpu().numpy()
        self.im[:] = im_mask_np if retina_masks else ops.scale_image(im_mask_np, self.im.shape)
        if self.pil:
            # Convert im back to PIL and update draw
            self.fromarray(self.im)

    def kpts(self, kpts, shape=(640, 640), radius=5, kpt_line=True, conf_thres=0.25):
        """
        Plot keypoints on the image.

        Args:
            kpts (tensor): Predicted keypoints with shape [17, 3]. Each keypoint has (x, y, confidence).
            shape (tuple): Image shape as a tuple (h, w), where h is the height and w is the width.
            radius (int, optional): Radius of the drawn keypoints. Default is 5.
            kpt_line (bool, optional): If True, the function will draw lines connecting keypoints
                                       for human pose. Default is True.

        Note:
            `kpt_line=True` currently only supports human pose plotting.
        """
        if self.pil:
            # Convert to numpy first
            self.im = np.asarray(self.im).copy()
        nkpt, ndim = kpts.shape
        is_pose = nkpt == 17 and ndim in {2, 3}
        kpt_line &= is_pose  # `kpt_line=True` for now only supports human pose plotting
        for i, k in enumerate(kpts):
            color_k = [int(x) for x in self.kpt_color[i]] if is_pose else colors(i)
            x_coord, y_coord = k[0], k[1]
            if x_coord % shape[1] != 0 and y_coord % shape[0] != 0:
                if len(k) == 3:
                    conf = k[2]
                    if conf < conf_thres:
                        continue
                cv2.circle(self.im, (int(x_coord), int(y_coord)), radius, color_k, -1, lineType=cv2.LINE_AA)

        if kpt_line:
            ndim = kpts.shape[-1]
            for i, sk in enumerate(self.skeleton):
                pos1 = (int(kpts[(sk[0] - 1), 0]), int(kpts[(sk[0] - 1), 1]))
                pos2 = (int(kpts[(sk[1] - 1), 0]), int(kpts[(sk[1] - 1), 1]))
                if ndim == 3:
                    conf1 = kpts[(sk[0] - 1), 2]
                    conf2 = kpts[(sk[1] - 1), 2]
                    if conf1 < conf_thres or conf2 < conf_thres:
                        continue
                if pos1[0] % shape[1] == 0 or pos1[1] % shape[0] == 0 or pos1[0] < 0 or pos1[1] < 0:
                    continue
                if pos2[0] % shape[1] == 0 or pos2[1] % shape[0] == 0 or pos2[0] < 0 or pos2[1] < 0:
                    continue
                cv2.line(self.im, pos1, pos2, [int(x) for x in self.limb_color[i]], thickness=2, lineType=cv2.LINE_AA)
        if self.pil:
            # Convert im back to PIL and update draw
            self.fromarray(self.im)

    def rectangle(self, xy, fill=None, outline=None, width=1):
        """Add rectangle to image (PIL-only)."""
        self.draw.rectangle(xy, fill, outline, width)

    def text(self, xy, text, txt_color=(255, 255, 255), anchor="top", box_style=False):
        """Adds text to an image using PIL or cv2."""
        if anchor == "bottom":  # start y from font bottom
            w, h = self.font.getsize(text)  # text width, height
            xy[1] += 1 - h
        if self.pil:
            if box_style:
                w, h = self.font.getsize(text)
                self.draw.rectangle((xy[0], xy[1], xy[0] + w + 1, xy[1] + h + 1), fill=txt_color)
                # Using `txt_color` for background and draw fg with white color
                txt_color = (255, 255, 255)
            if "\n" in text:
                lines = text.split("\n")
                _, h = self.font.getsize(text)
                for line in lines:
                    self.draw.text(xy, line, fill=txt_color, font=self.font)
                    xy[1] += h
            else:
                self.draw.text(xy, text, fill=txt_color, font=self.font)
        else:
            if box_style:
                w, h = cv2.getTextSize(text, 0, fontScale=self.sf, thickness=self.tf)[0]  # text width, height
                outside = xy[1] - h >= 3
                p2 = xy[0] + w, xy[1] - h - 3 if outside else xy[1] + h + 3
                cv2.rectangle(self.im, xy, p2, txt_color, -1, cv2.LINE_AA)  # filled
                # Using `txt_color` for background and draw fg with white color
                txt_color = (255, 255, 255)
            cv2.putText(self.im, text, xy, 0, self.sf, txt_color, thickness=self.tf, lineType=cv2.LINE_AA)

    def fromarray(self, im):
        """Update self.im from a numpy array."""
        self.im = im if isinstance(im, Image.Image) else Image.fromarray(im)
        self.draw = ImageDraw.Draw(self.im)

    def result(self):
        """Return annotated image as array."""
        return np.asarray(self.im)

    def show(self, title=None):
        """Show the annotated image."""
        Image.fromarray(np.asarray(self.im)[..., ::-1]).show(title)

    def save(self, filename="image.jpg"):
        """Save the annotated image to 'filename'."""
        cv2.imwrite(filename, np.asarray(self.im))

    def get_bbox_dimension(self, bbox=None):
        """
        Calculate the area of a bounding box.

        Args:
            bbox (tuple): Bounding box coordinates in the format (x_min, y_min, x_max, y_max).

        Returns:
            angle (degree): Degree value of angle between three points
        """
        x_min, y_min, x_max, y_max = bbox
        width = x_max - x_min
        height = y_max - y_min
        return width, height, width * height

    def draw_region(self, reg_pts=None, color=(0, 255, 0), thickness=5):
        """
        Draw region line.

        Args:
            reg_pts (list): Region Points (for line 2 points, for region 4 points)
            color (tuple): Region Color value
            thickness (int): Region area thickness value
        """
        cv2.polylines(self.im, [np.array(reg_pts, dtype=np.int32)], isClosed=True, color=color, thickness=thickness)

    def draw_centroid_and_tracks(self, track, color=(255, 0, 255), track_thickness=2):
        """
        Draw centroid point and track trails.

        Args:
            track (list): object tracking points for trails display
            color (tuple): tracks line color
            track_thickness (int): track line thickness value
        """
        points = np.hstack(track).astype(np.int32).reshape((-1, 1, 2))
        cv2.polylines(self.im, [points], isClosed=False, color=color, thickness=track_thickness)
        cv2.circle(self.im, (int(track[-1][0]), int(track[-1][1])), track_thickness * 2, color, -1)

    def queue_counts_display(self, label, points=None, region_color=(255, 255, 255), txt_color=(0, 0, 0), fontsize=0.7):
        """
        Displays queue counts on an image centered at the points with customizable font size and colors.

        Args:
            label (str): queue counts label
            points (tuple): region points for center point calculation to display text
            region_color (RGB): queue region color
            txt_color (RGB): text display color
            fontsize (float): text fontsize
        """
        x_values = [point[0] for point in points]
        y_values = [point[1] for point in points]
        center_x = sum(x_values) // len(points)
        center_y = sum(y_values) // len(points)

        text_size = cv2.getTextSize(label, 0, fontScale=fontsize, thickness=self.tf)[0]
        text_width = text_size[0]
        text_height = text_size[1]

        rect_width = text_width + 20
        rect_height = text_height + 20
        rect_top_left = (center_x - rect_width // 2, center_y - rect_height // 2)
        rect_bottom_right = (center_x + rect_width // 2, center_y + rect_height // 2)
        cv2.rectangle(self.im, rect_top_left, rect_bottom_right, region_color, -1)

        text_x = center_x - text_width // 2
        text_y = center_y + text_height // 2

        # Draw text
        cv2.putText(
            self.im,
            label,
            (text_x, text_y),
            0,
            fontScale=fontsize,
            color=txt_color,
            thickness=self.tf,
            lineType=cv2.LINE_AA,
        )

    def display_counts(self, counts=None, count_bg_color=(0, 0, 0), count_txt_color=(255, 255, 255)):
        """
        Display counts on im0 with text background and border.

        Args:
            counts (str): objects count data
            count_bg_color (RGB Color): counts highlighter color
            count_txt_color (RGB Color): counts display color
        """

        tl = self.tf or round(0.002 * (self.im.shape[0] + self.im.shape[1]) / 2) + 1
        tf = max(tl - 1, 1)

        t_sizes = [cv2.getTextSize(str(count), 0, fontScale=self.sf, thickness=self.tf)[0] for count in counts]

        max_text_width = max([size[0] for size in t_sizes])
        max_text_height = max([size[1] for size in t_sizes])

        text_x = self.im.shape[1] - int(self.im.shape[1] * 0.025 + max_text_width)
        text_y = int(self.im.shape[0] * 0.025)

        for i, count in enumerate(counts):
            text_x_pos = text_x
            text_y_pos = text_y + i * (max_text_height + 25 * tf)

            # Draw the border
            cv2.rectangle(
                self.im,
                (text_x_pos - (10 * tf), text_y_pos - (10 * tf)),
                (text_x_pos + max_text_width + (10 * tf), text_y_pos + max_text_height + (10 * tf)),
                count_bg_color,
                -1,
            )

            # Draw the count text
            cv2.putText(
                self.im,
                str(count),
                (text_x_pos, text_y_pos + max_text_height),
                0,
                fontScale=self.sf,
                color=count_txt_color,
                thickness=self.tf,
                lineType=cv2.LINE_AA,
            )

    @staticmethod
    def estimate_pose_angle(a, b, c):
        """
        Calculate the pose angle for object.

        Args:
            a (float) : The value of pose point a
            b (float): The value of pose point b
            c (float): The value o pose point c

        Returns:
            angle (degree): Degree value of angle between three points
        """
        a, b, c = np.array(a), np.array(b), np.array(c)
        radians = np.arctan2(c[1] - b[1], c[0] - b[0]) - np.arctan2(a[1] - b[1], a[0] - b[0])
        angle = np.abs(radians * 180.0 / np.pi)
        if angle > 180.0:
            angle = 360 - angle
        return angle

    def draw_specific_points(self, keypoints, indices=[2, 5, 7], shape=(640, 640), radius=2, conf_thres=0.25):
        """
        Draw specific keypoints for gym steps counting.

        Args:
            keypoints (list): list of keypoints data to be plotted
            indices (list): keypoints ids list to be plotted
            shape (tuple): imgsz for model inference
            radius (int): Keypoint radius value
        """
        for i, k in enumerate(keypoints):
            if i in indices:
                x_coord, y_coord = k[0], k[1]
                if x_coord % shape[1] != 0 and y_coord % shape[0] != 0:
                    if len(k) == 3:
                        conf = k[2]
                        if conf < conf_thres:
                            continue
                    cv2.circle(self.im, (int(x_coord), int(y_coord)), radius, (0, 255, 0), -1, lineType=cv2.LINE_AA)
        return self.im

    def plot_angle_and_count_and_stage(self, angle_text, count_text, stage_text, center_kpt, line_thickness=2):
        """
        Plot the pose angle, count value and step stage.

        Args:
            angle_text (str): angle value for workout monitoring
            count_text (str): counts value for workout monitoring
            stage_text (str): stage decision for workout monitoring
            center_kpt (int): centroid pose index for workout monitoring
            line_thickness (int): thickness for text display
        """
        angle_text, count_text, stage_text = (f" {angle_text:.2f}", f"Steps : {count_text}", f" {stage_text}")
        font_scale = 0.6 + (line_thickness / 10.0)

        # Draw angle
        (angle_text_width, angle_text_height), _ = cv2.getTextSize(angle_text, 0, font_scale, line_thickness)
        angle_text_position = (int(center_kpt[0]), int(center_kpt[1]))
        angle_background_position = (angle_text_position[0], angle_text_position[1] - angle_text_height - 5)
        angle_background_size = (angle_text_width + 2 * 5, angle_text_height + 2 * 5 + (line_thickness * 2))
        cv2.rectangle(
            self.im,
            angle_background_position,
            (
                angle_background_position[0] + angle_background_size[0],
                angle_background_position[1] + angle_background_size[1],
            ),
            (255, 255, 255),
            -1,
        )
        cv2.putText(self.im, angle_text, angle_text_position, 0, font_scale, (0, 0, 0), line_thickness)

        # Draw Counts
        (count_text_width, count_text_height), _ = cv2.getTextSize(count_text, 0, font_scale, line_thickness)
        count_text_position = (angle_text_position[0], angle_text_position[1] + angle_text_height + 20)
        count_background_position = (
            angle_background_position[0],
            angle_background_position[1] + angle_background_size[1] + 5,
        )
        count_background_size = (count_text_width + 10, count_text_height + 10 + (line_thickness * 2))

        cv2.rectangle(
            self.im,
            count_background_position,
            (
                count_background_position[0] + count_background_size[0],
                count_background_position[1] + count_background_size[1],
            ),
            (255, 255, 255),
            -1,
        )
        cv2.putText(self.im, count_text, count_text_position, 0, font_scale, (0, 0, 0), line_thickness)

        # Draw Stage
        (stage_text_width, stage_text_height), _ = cv2.getTextSize(stage_text, 0, font_scale, line_thickness)
        stage_text_position = (int(center_kpt[0]), int(center_kpt[1]) + angle_text_height + count_text_height + 40)
        stage_background_position = (stage_text_position[0], stage_text_position[1] - stage_text_height - 5)
        stage_background_size = (stage_text_width + 10, stage_text_height + 10)

        cv2.rectangle(
            self.im,
            stage_background_position,
            (
                stage_background_position[0] + stage_background_size[0],
                stage_background_position[1] + stage_background_size[1],
            ),
            (255, 255, 255),
            -1,
        )
        cv2.putText(self.im, stage_text, stage_text_position, 0, font_scale, (0, 0, 0), line_thickness)

    def seg_bbox(self, mask, mask_color=(255, 0, 255), det_label=None, track_label=None):
        """
        Function for drawing segmented object in bounding box shape.

        Args:
            mask (list): masks data list for instance segmentation area plotting
            mask_color (tuple): mask foreground color
            det_label (str): Detection label text
            track_label (str): Tracking label text
        """
        cv2.polylines(self.im, [np.int32([mask])], isClosed=True, color=mask_color, thickness=2)

        label = f"Track ID: {track_label}" if track_label else det_label
        text_size, _ = cv2.getTextSize(label, 0, 0.7, 1)

        cv2.rectangle(
            self.im,
            (int(mask[0][0]) - text_size[0] // 2 - 10, int(mask[0][1]) - text_size[1] - 10),
            (int(mask[0][0]) + text_size[0] // 2 + 5, int(mask[0][1] + 5)),
            mask_color,
            -1,
        )

        cv2.putText(
            self.im, label, (int(mask[0][0]) - text_size[0] // 2, int(mask[0][1]) - 5), 0, 0.7, (255, 255, 255), 2
        )

    def plot_distance_and_line(self, distance_m, distance_mm, centroids, line_color, centroid_color):
        """
        Plot the distance and line on frame.

        Args:
            distance_m (float): Distance between two bbox centroids in meters.
            distance_mm (float): Distance between two bbox centroids in millimeters.
            centroids (list): Bounding box centroids data.
            line_color (RGB): Distance line color.
            centroid_color (RGB): Bounding box centroid color.
        """
        (text_width_m, text_height_m), _ = cv2.getTextSize(f"Distance M: {distance_m:.2f}m", 0, 0.8, 2)
        cv2.rectangle(self.im, (15, 25), (15 + text_width_m + 10, 25 + text_height_m + 20), (255, 255, 255), -1)
        cv2.putText(
            self.im,
            f"Distance M: {distance_m:.2f}m",
            (20, 50),
            0,
            0.8,
            (0, 0, 0),
            2,
            cv2.LINE_AA,
        )

        (text_width_mm, text_height_mm), _ = cv2.getTextSize(f"Distance MM: {distance_mm:.2f}mm", 0, 0.8, 2)
        cv2.rectangle(self.im, (15, 75), (15 + text_width_mm + 10, 75 + text_height_mm + 20), (255, 255, 255), -1)
        cv2.putText(
            self.im,
            f"Distance MM: {distance_mm:.2f}mm",
            (20, 100),
            0,
            0.8,
            (0, 0, 0),
            2,
            cv2.LINE_AA,
        )

        cv2.line(self.im, centroids[0], centroids[1], line_color, 3)
        cv2.circle(self.im, centroids[0], 6, centroid_color, -1)
        cv2.circle(self.im, centroids[1], 6, centroid_color, -1)

    def visioneye(self, box, center_point, color=(235, 219, 11), pin_color=(255, 0, 255), thickness=2, pins_radius=10):
        """
        Function for pinpoint human-vision eye mapping and plotting.

        Args:
            box (list): Bounding box coordinates
            center_point (tuple): center point for vision eye view
            color (tuple): object centroid and line color value
            pin_color (tuple): visioneye point color value
            thickness (int): int value for line thickness
            pins_radius (int): visioneye point radius value
        """
        center_bbox = int((box[0] + box[2]) / 2), int((box[1] + box[3]) / 2)
        cv2.circle(self.im, center_point, pins_radius, pin_color, -1)
        cv2.circle(self.im, center_bbox, pins_radius, color, -1)
        cv2.line(self.im, center_point, center_bbox, color, thickness)


@TryExcept()  # known issue https://github.com/ultralytics/yolov5/issues/5395
@plt_settings()
def plot_labels(boxes, cls, names=(), save_dir=Path(""), on_plot=None):
    """Plot training labels including class histograms and box statistics."""
    import pandas  # scope for faster 'import ultralytics'
    import seaborn  # scope for faster 'import ultralytics'

    # Filter matplotlib>=3.7.2 warning and Seaborn use_inf and is_categorical FutureWarnings
    warnings.filterwarnings("ignore", category=UserWarning, message="The figure layout has changed to tight")
    warnings.filterwarnings("ignore", category=FutureWarning)

    # Plot dataset labels
    LOGGER.info(f"Plotting labels to {save_dir / 'labels.jpg'}... ")
    nc = int(cls.max() + 1)  # number of classes
    boxes = boxes[:1000000]  # limit to 1M boxes
    x = pandas.DataFrame(boxes, columns=["x", "y", "width", "height"])

    # Seaborn correlogram
    seaborn.pairplot(x, corner=True, diag_kind="auto", kind="hist", diag_kws=dict(bins=50), plot_kws=dict(pmax=0.9))
    plt.savefig(save_dir / "labels_correlogram.jpg", dpi=200)
    plt.close()

    # Matplotlib labels
    ax = plt.subplots(2, 2, figsize=(8, 8), tight_layout=True)[1].ravel()
    y = ax[0].hist(cls, bins=np.linspace(0, nc, nc + 1) - 0.5, rwidth=0.8)
    for i in range(nc):
        y[2].patches[i].set_color([x / 255 for x in colors(i)])
    ax[0].set_ylabel("instances")
    if 0 < len(names) < 30:
        ax[0].set_xticks(range(len(names)))
        ax[0].set_xticklabels(list(names.values()), rotation=90, fontsize=10)
    else:
        ax[0].set_xlabel("classes")
    seaborn.histplot(x, x="x", y="y", ax=ax[2], bins=50, pmax=0.9)
    seaborn.histplot(x, x="width", y="height", ax=ax[3], bins=50, pmax=0.9)

    # Rectangles
    boxes[:, 0:2] = 0.5  # center
    boxes = ops.xywh2xyxy(boxes) * 1000
    img = Image.fromarray(np.ones((1000, 1000, 3), dtype=np.uint8) * 255)
    for cls, box in zip(cls[:500], boxes[:500]):
        ImageDraw.Draw(img).rectangle(box, width=1, outline=colors(cls))  # plot
    ax[1].imshow(img)
    ax[1].axis("off")

    for a in [0, 1, 2, 3]:
        for s in ["top", "right", "left", "bottom"]:
            ax[a].spines[s].set_visible(False)

    fname = save_dir / "labels.jpg"
    plt.savefig(fname, dpi=200)
    plt.close()
    if on_plot:
        on_plot(fname)


def save_one_box(xyxy, im, file=Path("im.jpg"), gain=1.02, pad=10, square=False, BGR=False, save=True):
    """
    Save image crop as {file} with crop size multiple {gain} and {pad} pixels. Save and/or return crop.

    This function takes a bounding box and an image, and then saves a cropped portion of the image according
    to the bounding box. Optionally, the crop can be squared, and the function allows for gain and padding
    adjustments to the bounding box.

    Args:
        xyxy (torch.Tensor or list): A tensor or list representing the bounding box in xyxy format.
        im (numpy.ndarray): The input image.
        file (Path, optional): The path where the cropped image will be saved. Defaults to 'im.jpg'.
        gain (float, optional): A multiplicative factor to increase the size of the bounding box. Defaults to 1.02.
        pad (int, optional): The number of pixels to add to the width and height of the bounding box. Defaults to 10.
        square (bool, optional): If True, the bounding box will be transformed into a square. Defaults to False.
        BGR (bool, optional): If True, the image will be saved in BGR format, otherwise in RGB. Defaults to False.
        save (bool, optional): If True, the cropped image will be saved to disk. Defaults to True.

    Returns:
        (numpy.ndarray): The cropped image.

    Example:
        ```python
        from ultralytics.utils.plotting import save_one_box

        xyxy = [50, 50, 150, 150]
        im = cv2.imread('image.jpg')
        cropped_im = save_one_box(xyxy, im, file='cropped.jpg', square=True)
        ```
    """

    if not isinstance(xyxy, torch.Tensor):  # may be list
        xyxy = torch.stack(xyxy)
    b = ops.xyxy2xywh(xyxy.view(-1, 4))  # boxes
    if square:
        b[:, 2:] = b[:, 2:].max(1)[0].unsqueeze(1)  # attempt rectangle to square
    b[:, 2:] = b[:, 2:] * gain + pad  # box wh * gain + pad
    xyxy = ops.xywh2xyxy(b).long()
    xyxy = ops.clip_boxes(xyxy, im.shape)
    crop = im[int(xyxy[0, 1]) : int(xyxy[0, 3]), int(xyxy[0, 0]) : int(xyxy[0, 2]), :: (1 if BGR else -1)]
    if save:
        file.parent.mkdir(parents=True, exist_ok=True)  # make directory
        f = str(increment_path(file).with_suffix(".jpg"))
        # cv2.imwrite(f, crop)  # save BGR, https://github.com/ultralytics/yolov5/issues/7007 chroma subsampling issue
        Image.fromarray(crop[..., ::-1]).save(f, quality=95, subsampling=0)  # save RGB
    return crop


@threaded
def plot_images(
    images,
    batch_idx,
    cls,
    bboxes=np.zeros(0, dtype=np.float32),
    confs=None,
    masks=np.zeros(0, dtype=np.uint8),
    kpts=np.zeros((0, 51), dtype=np.float32),
    paths=None,
    fname="images.jpg",
    names=None,
    on_plot=None,
    max_subplots=16,
    save=True,
    conf_thres=0.25,
):
    """Plot image grid with labels."""
    if images.shape[1] != 3:
        return

    if isinstance(images, torch.Tensor):
        images = images.cpu().float().numpy()
    if isinstance(cls, torch.Tensor):
        cls = cls.cpu().numpy()
    if isinstance(bboxes, torch.Tensor):
        bboxes = bboxes.cpu().numpy()
    if isinstance(masks, torch.Tensor):
        masks = masks.cpu().numpy().astype(int)
    if isinstance(kpts, torch.Tensor):
        kpts = kpts.cpu().numpy()
    if isinstance(batch_idx, torch.Tensor):
        batch_idx = batch_idx.cpu().numpy()

    max_size = 1920  # max image size
    bs, _, h, w = images.shape  # batch size, _, height, width
    bs = min(bs, max_subplots)  # limit plot images
    ns = np.ceil(bs**0.5)  # number of subplots (square)
    if np.max(images[0]) <= 1:
        images *= 255  # de-normalise (optional)

    # Build Image
    mosaic = np.full((int(ns * h), int(ns * w), 3), 255, dtype=np.uint8)  # init
    for i in range(bs):
        x, y = int(w * (i // ns)), int(h * (i % ns))  # block origin
        mosaic[y : y + h, x : x + w, :] = images[i].transpose(1, 2, 0)

    # Resize (optional)
    scale = max_size / ns / max(h, w)
    if scale < 1:
        h = math.ceil(scale * h)
        w = math.ceil(scale * w)
        mosaic = cv2.resize(mosaic, tuple(int(x * ns) for x in (w, h)))

    # Annotate
    fs = int((h + w) * ns * 0.01)  # font size
    annotator = Annotator(mosaic, line_width=round(fs / 10), font_size=fs, pil=True, example=names)
    for i in range(bs):
        x, y = int(w * (i // ns)), int(h * (i % ns))  # block origin
        annotator.rectangle([x, y, x + w, y + h], None, (255, 255, 255), width=2)  # borders
        if paths:
            annotator.text((x + 5, y + 5), text=Path(paths[i]).name[:40], txt_color=(220, 220, 220))  # filenames
        if len(cls) > 0:
            idx = batch_idx == i
            classes = cls[idx].astype("int")
            labels = confs is None

            if len(bboxes):
                boxes = bboxes[idx]
                conf = confs[idx] if confs is not None else None  # check for confidence presence (label vs pred)
                if len(boxes):
                    if boxes[:, :4].max() <= 1.1:  # if normalized with tolerance 0.1
                        boxes[..., [0, 2]] *= w  # scale to pixels
                        boxes[..., [1, 3]] *= h
                    elif scale < 1:  # absolute coords need scale if image scales
                        boxes[..., :4] *= scale
                boxes[..., 0] += x
                boxes[..., 1] += y
                is_obb = boxes.shape[-1] == 5  # xywhr
                boxes = ops.xywhr2xyxyxyxy(boxes) if is_obb else ops.xywh2xyxy(boxes)
                for j, box in enumerate(boxes.astype(np.int64).tolist()):
                    c = classes[j]
                    color = colors(c)
                    c = names.get(c, c) if names else c
                    if labels or conf[j] > conf_thres:
                        label = f"{c}" if labels else f"{c} {conf[j]:.1f}"
                        annotator.box_label(box, label, color=color, rotated=is_obb)

            elif len(classes):
                for c in classes:
                    color = colors(c)
                    c = names.get(c, c) if names else c
                    annotator.text((x, y), f"{c}", txt_color=color, box_style=True)

            # Plot keypoints
            if len(kpts):
                kpts_ = kpts[idx].copy()
                if len(kpts_):
                    if kpts_[..., 0].max() <= 1.01 or kpts_[..., 1].max() <= 1.01:  # if normalized with tolerance .01
                        kpts_[..., 0] *= w  # scale to pixels
                        kpts_[..., 1] *= h
                    elif scale < 1:  # absolute coords need scale if image scales
                        kpts_ *= scale
                kpts_[..., 0] += x
                kpts_[..., 1] += y
                for j in range(len(kpts_)):
                    if labels or conf[j] > conf_thres:
                        annotator.kpts(kpts_[j], conf_thres=conf_thres)

            # Plot masks
            if len(masks):
                if idx.shape[0] == masks.shape[0]:  # overlap_masks=False
                    image_masks = masks[idx]
                else:  # overlap_masks=True
                    image_masks = masks[[i]]  # (1, 640, 640)
                    nl = idx.sum()
                    index = np.arange(nl).reshape((nl, 1, 1)) + 1
                    image_masks = np.repeat(image_masks, nl, axis=0)
                    image_masks = np.where(image_masks == index, 1.0, 0.0)

                im = np.asarray(annotator.im).copy()
                for j in range(len(image_masks)):
                    if labels or conf[j] > conf_thres:
                        color = colors(classes[j])
                        mh, mw = image_masks[j].shape
                        if mh != h or mw != w:
                            mask = image_masks[j].astype(np.uint8)
                            mask = cv2.resize(mask, (w, h))
                            mask = mask.astype(bool)
                        else:
                            mask = image_masks[j].astype(bool)
                        with contextlib.suppress(Exception):
                            im[y : y + h, x : x + w, :][mask] = (
                                im[y : y + h, x : x + w, :][mask] * 0.4 + np.array(color) * 0.6
                            )
                annotator.fromarray(im)
    if not save:
        return np.asarray(annotator.im)
    annotator.im.save(fname)  # save
    if on_plot:
        on_plot(fname)


@plt_settings()
def plot_results(file="path/to/results.csv", dir="", segment=False, pose=False, classify=False, on_plot=None):
    """
    Plot training results from a results CSV file. The function supports various types of data including segmentation,
    pose estimation, and classification. Plots are saved as 'results.png' in the directory where the CSV is located.

    Args:
        file (str, optional): Path to the CSV file containing the training results. Defaults to 'path/to/results.csv'.
        dir (str, optional): Directory where the CSV file is located if 'file' is not provided. Defaults to ''.
        segment (bool, optional): Flag to indicate if the data is for segmentation. Defaults to False.
        pose (bool, optional): Flag to indicate if the data is for pose estimation. Defaults to False.
        classify (bool, optional): Flag to indicate if the data is for classification. Defaults to False.
        on_plot (callable, optional): Callback function to be executed after plotting. Takes filename as an argument.
            Defaults to None.

    Example:
        ```python
        from ultralytics.utils.plotting import plot_results

        plot_results('path/to/results.csv', segment=True)
        ```
    """
    import pandas as pd  # scope for faster 'import ultralytics'
    from scipy.ndimage import gaussian_filter1d

    save_dir = Path(file).parent if file else Path(dir)
    if classify:
        fig, ax = plt.subplots(2, 2, figsize=(6, 6), tight_layout=True)
        index = [1, 4, 2, 3]
    elif segment:
        fig, ax = plt.subplots(2, 8, figsize=(18, 6), tight_layout=True)
        index = [1, 2, 3, 4, 5, 6, 9, 10, 13, 14, 15, 16, 7, 8, 11, 12]
    elif pose:
        fig, ax = plt.subplots(2, 9, figsize=(21, 6), tight_layout=True)
        index = [1, 2, 3, 4, 5, 6, 7, 10, 11, 14, 15, 16, 17, 18, 8, 9, 12, 13]
    else:
        fig, ax = plt.subplots(2, 5, figsize=(12, 6), tight_layout=True)
        index = [1, 2, 3, 4, 5, 8, 9, 10, 6, 7]
    ax = ax.ravel()
    files = list(save_dir.glob("results*.csv"))
    assert len(files), f"No results.csv files found in {save_dir.resolve()}, nothing to plot."
    for f in files:
        try:
            data = pd.read_csv(f)
            s = [x.strip() for x in data.columns]
            x = data.values[:, 0]
            for i, j in enumerate(index):
                y = data.values[:, j].astype("float")
                # y[y == 0] = np.nan  # don't show zero values
                ax[i].plot(x, y, marker=".", label=f.stem, linewidth=2, markersize=8)  # actual results
                ax[i].plot(x, gaussian_filter1d(y, sigma=3), ":", label="smooth", linewidth=2)  # smoothing line
                ax[i].set_title(s[j], fontsize=12)
                # if j in {8, 9, 10}:  # share train and val loss y axes
                #     ax[i].get_shared_y_axes().join(ax[i], ax[i - 5])
        except Exception as e:
            LOGGER.warning(f"WARNING: Plotting error for {f}: {e}")
    ax[1].legend()
    fname = save_dir / "results.png"
    fig.savefig(fname, dpi=200)
    plt.close()
    if on_plot:
        on_plot(fname)


def plt_color_scatter(v, f, bins=20, cmap="viridis", alpha=0.8, edgecolors="none"):
    """
    Plots a scatter plot with points colored based on a 2D histogram.

    Args:
        v (array-like): Values for the x-axis.
        f (array-like): Values for the y-axis.
        bins (int, optional): Number of bins for the histogram. Defaults to 20.
        cmap (str, optional): Colormap for the scatter plot. Defaults to 'viridis'.
        alpha (float, optional): Alpha for the scatter plot. Defaults to 0.8.
        edgecolors (str, optional): Edge colors for the scatter plot. Defaults to 'none'.

    Examples:
        >>> v = np.random.rand(100)
        >>> f = np.random.rand(100)
        >>> plt_color_scatter(v, f)
    """

    # Calculate 2D histogram and corresponding colors
    hist, xedges, yedges = np.histogram2d(v, f, bins=bins)
    colors = [
        hist[
            min(np.digitize(v[i], xedges, right=True) - 1, hist.shape[0] - 1),
            min(np.digitize(f[i], yedges, right=True) - 1, hist.shape[1] - 1),
        ]
        for i in range(len(v))
    ]

    # Scatter plot
    plt.scatter(v, f, c=colors, cmap=cmap, alpha=alpha, edgecolors=edgecolors)


def plot_tune_results(csv_file="tune_results.csv"):
    """
    Plot the evolution results stored in an 'tune_results.csv' file. The function generates a scatter plot for each key
    in the CSV, color-coded based on fitness scores. The best-performing configurations are highlighted on the plots.

    Args:
        csv_file (str, optional): Path to the CSV file containing the tuning results. Defaults to 'tune_results.csv'.

    Examples:
        >>> plot_tune_results('path/to/tune_results.csv')
    """

    import pandas as pd  # scope for faster 'import ultralytics'
    from scipy.ndimage import gaussian_filter1d

    # Scatter plots for each hyperparameter
    csv_file = Path(csv_file)
    data = pd.read_csv(csv_file)
    num_metrics_columns = 1
    keys = [x.strip() for x in data.columns][num_metrics_columns:]
    x = data.values
    fitness = x[:, 0]  # fitness
    j = np.argmax(fitness)  # max fitness index
    n = math.ceil(len(keys) ** 0.5)  # columns and rows in plot
    plt.figure(figsize=(10, 10), tight_layout=True)
    for i, k in enumerate(keys):
        v = x[:, i + num_metrics_columns]
        mu = v[j]  # best single result
        plt.subplot(n, n, i + 1)
        plt_color_scatter(v, fitness, cmap="viridis", alpha=0.8, edgecolors="none")
        plt.plot(mu, fitness.max(), "k+", markersize=15)
        plt.title(f"{k} = {mu:.3g}", fontdict={"size": 9})  # limit to 40 characters
        plt.tick_params(axis="both", labelsize=8)  # Set axis label size to 8
        if i % n != 0:
            plt.yticks([])

    file = csv_file.with_name("tune_scatter_plots.png")  # filename
    plt.savefig(file, dpi=200)
    plt.close()
    LOGGER.info(f"Saved {file}")

    # Fitness vs iteration
    x = range(1, len(fitness) + 1)
    plt.figure(figsize=(10, 6), tight_layout=True)
    plt.plot(x, fitness, marker="o", linestyle="none", label="fitness")
    plt.plot(x, gaussian_filter1d(fitness, sigma=3), ":", label="smoothed", linewidth=2)  # smoothing line
    plt.title("Fitness vs Iteration")
    plt.xlabel("Iteration")
    plt.ylabel("Fitness")
    plt.grid(True)
    plt.legend()

    file = csv_file.with_name("tune_fitness.png")  # filename
    plt.savefig(file, dpi=200)
    plt.close()
    LOGGER.info(f"Saved {file}")


def output_to_target(output, max_det=300):
    """Convert model output to target format [batch_id, class_id, x, y, w, h, conf] for plotting."""
    targets = []
    for i, o in enumerate(output):
        box, conf, cls = o[:max_det, :6].cpu().split((4, 1, 1), 1)
        j = torch.full((conf.shape[0], 1), i)
        targets.append(torch.cat((j, cls, ops.xyxy2xywh(box), conf), 1))
    targets = torch.cat(targets, 0).numpy()
    return targets[:, 0], targets[:, 1], targets[:, 2:-1], targets[:, -1]


def output_to_rotated_target(output, max_det=300):
    """Convert model output to target format [batch_id, class_id, x, y, w, h, conf] for plotting."""
    targets = []
    for i, o in enumerate(output):
        box, conf, cls, angle = o[:max_det].cpu().split((4, 1, 1, 1), 1)
        j = torch.full((conf.shape[0], 1), i)
        targets.append(torch.cat((j, cls, box, angle, conf), 1))
    targets = torch.cat(targets, 0).numpy()
    return targets[:, 0], targets[:, 1], targets[:, 2:-1], targets[:, -1]


def feature_visualization(x, module_type, stage, n=32, save_dir=Path("runs/detect/exp")):
    """
    Visualize feature maps of a given model module during inference.

    Args:
        x (torch.Tensor): Features to be visualized.
        module_type (str): Module type.
        stage (int): Module stage within the model.
        n (int, optional): Maximum number of feature maps to plot. Defaults to 32.
        save_dir (Path, optional): Directory to save results. Defaults to Path('runs/detect/exp').
    """
    for m in ["Detect", "Pose", "Segment"]:
        if m in module_type:
            return
    _, channels, height, width = x.shape  # batch, channels, height, width
    if height > 1 and width > 1:
        f = save_dir / f"stage{stage}_{module_type.split('.')[-1]}_features.png"  # filename

        blocks = torch.chunk(x[0].cpu(), channels, dim=0)  # select batch index 0, block by channels
        n = min(n, channels)  # number of plots
        _, ax = plt.subplots(math.ceil(n / 8), 8, tight_layout=True)  # 8 rows x n/8 cols
        ax = ax.ravel()
        plt.subplots_adjust(wspace=0.05, hspace=0.05)
        for i in range(n):
            ax[i].imshow(blocks[i].squeeze())  # cmap='gray'
            ax[i].axis("off")

        LOGGER.info(f"Saving {f}... ({n}/{channels})")
        plt.savefig(f, dpi=300, bbox_inches="tight")
        plt.close()
        np.save(str(f.with_suffix(".npy")), x[0].cpu().numpy())  # npy save<|MERGE_RESOLUTION|>--- conflicted
+++ resolved
@@ -13,14 +13,8 @@
 from PIL import __version__ as pil_version
 
 from ultralytics.utils import LOGGER, TryExcept, ops, plt_settings, threaded
-<<<<<<< HEAD
-
-from .checks import check_font, check_version, is_ascii
-from .files import increment_path
-=======
 from ultralytics.utils.checks import check_font, check_version, is_ascii
 from ultralytics.utils.files import increment_path
->>>>>>> bc6ab08b
 
 
 class Colors:
