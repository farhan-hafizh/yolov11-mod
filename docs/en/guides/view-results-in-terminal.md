--- conflicted
+++ resolved
@@ -41,17 +41,7 @@
     pip install sixel
     ```
 
-<<<<<<< HEAD
-1. Import the relevant libraries
-
-    ```py
-
-    ```
-
-1. Load a model and execute inference, then plot the results and store in a variable. See more about inference arguments and working with results on the [predict mode](../modes/predict.md) page.
-=======
 3. Load a model and execute inference, then plot the results and store in a variable. See more about inference arguments and working with results on the [predict mode](../modes/predict.md) page.
->>>>>>> ffb46fd7
 
     ```{ .py .annotate }
     from ultralytics import YOLO
