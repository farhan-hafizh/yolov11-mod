--- conflicted
+++ resolved
@@ -78,11 +78,7 @@
         NotImplementedError: If a specific model task or mode is not supported.
     """
 
-<<<<<<< HEAD
-    def __init__(self, model: Union[str, Path] = 'yolov8n.pt', task=None, inputCh = 3) -> None:
-=======
-    def __init__(self, model: Union[str, Path] = "yolov8n.pt", task=None, verbose=False) -> None:
->>>>>>> c26e497e
+    def __init__(self, model: Union[str, Path] = "yolov8n.pt", task=None, verbose=False, inputCh = 3) -> None:
         """
         Initializes a new instance of the YOLO model class.
 
@@ -115,12 +111,9 @@
         self.metrics = None  # validation/training metrics
         self.session = None  # HUB session
         self.task = task  # task type
-<<<<<<< HEAD
         self.inputCh = inputCh
         model = str(model).strip()  # strip spaces
-=======
         self.model_name = model = str(model).strip()  # strip spaces
->>>>>>> c26e497e
 
         # Check if Ultralytics HUB model from https://hub.ultralytics.com
         if self.is_hub_model(model):
