--- conflicted
+++ resolved
@@ -139,12 +139,7 @@
         results[0].show()
         ``` 
 
-<<<<<<< HEAD
-# Perform object detection on an image
-results = model("image.jpg", end2end=True)
-=======
     === "CLI"
->>>>>>> 3bb0c5af
 
         ```bash
         # Load a COCO-pretrained YOLOv10n model and run inference on the 'bus.jpg' image
@@ -169,11 +164,6 @@
     
     === "CLI"
 
-<<<<<<< HEAD
-# Train the model
-model.train(data="coco8.yaml", epochs=100, imgsz=640, end2end=True)
-```
-=======
         ```bash
         # Build a YOLOv10n model from scratch and train it on the COCO8 example dataset for 100 epochs
         yolo train model=yolov10n.yaml data=coco8.yaml epochs=100 imgsz=640
@@ -209,7 +199,6 @@
 | [TF.js](../integrations/tfjs.md)                  | ❌        |
 | [PaddlePaddle](../integrations/paddlepaddle.md)   | ❌        |
 | [NCNN](../integrations/ncnn.md)                   | ❌        |
->>>>>>> 3bb0c5af
 
 ## Conclusion
 
