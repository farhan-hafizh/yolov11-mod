# Ultralytics 🚀 AGPL-3.0 License - https://ultralytics.com/license
"""Model validation metrics."""

import math
import warnings
from pathlib import Path
from typing import Any, Dict, List, Tuple, Union

import numpy as np
import torch

from ultralytics.utils import LOGGER, DataExportMixin, SimpleClass, TryExcept, checks, plt_settings

OKS_SIGMA = (
    np.array([0.26, 0.25, 0.25, 0.35, 0.35, 0.79, 0.79, 0.72, 0.72, 0.62, 0.62, 1.07, 1.07, 0.87, 0.87, 0.89, 0.89])
    / 10.0
)


def bbox_ioa(box1: np.ndarray, box2: np.ndarray, iou: bool = False, eps: float = 1e-7) -> np.ndarray:
    """
    Calculate the intersection over box2 area given box1 and box2.

    Args:
        box1 (np.ndarray): A numpy array of shape (N, 4) representing N bounding boxes in x1y1x2y2 format.
        box2 (np.ndarray): A numpy array of shape (M, 4) representing M bounding boxes in x1y1x2y2 format.
        iou (bool, optional): Calculate the standard IoU if True else return inter_area/box2_area.
        eps (float, optional): A small value to avoid division by zero.

    Returns:
        (np.ndarray): A numpy array of shape (N, M) representing the intersection over box2 area.
    """
    # Get the coordinates of bounding boxes
    b1_x1, b1_y1, b1_x2, b1_y2 = box1.T
    b2_x1, b2_y1, b2_x2, b2_y2 = box2.T

    # Intersection area
    inter_area = (np.minimum(b1_x2[:, None], b2_x2) - np.maximum(b1_x1[:, None], b2_x1)).clip(0) * (
        np.minimum(b1_y2[:, None], b2_y2) - np.maximum(b1_y1[:, None], b2_y1)
    ).clip(0)

    # Box2 area
    area = (b2_x2 - b2_x1) * (b2_y2 - b2_y1)
    if iou:
        box1_area = (b1_x2 - b1_x1) * (b1_y2 - b1_y1)
        area = area + box1_area[:, None] - inter_area

    # Intersection over box2 area
    return inter_area / (area + eps)


def box_iou(box1: torch.Tensor, box2: torch.Tensor, eps: float = 1e-7) -> torch.Tensor:
    """
    Calculate intersection-over-union (IoU) of boxes.

    Args:
        box1 (torch.Tensor): A tensor of shape (N, 4) representing N bounding boxes in (x1, y1, x2, y2) format.
        box2 (torch.Tensor): A tensor of shape (M, 4) representing M bounding boxes in (x1, y1, x2, y2) format.
        eps (float, optional): A small value to avoid division by zero.

    Returns:
        (torch.Tensor): An NxM tensor containing the pairwise IoU values for every element in box1 and box2.

    References:
        https://github.com/pytorch/vision/blob/main/torchvision/ops/boxes.py
    """
    # NOTE: Need .float() to get accurate iou values
    # inter(N,M) = (rb(N,M,2) - lt(N,M,2)).clamp(0).prod(2)
    (a1, a2), (b1, b2) = box1.float().unsqueeze(1).chunk(2, 2), box2.float().unsqueeze(0).chunk(2, 2)
    inter = (torch.min(a2, b2) - torch.max(a1, b1)).clamp_(0).prod(2)

    # IoU = inter / (area1 + area2 - inter)
    return inter / ((a2 - a1).prod(2) + (b2 - b1).prod(2) - inter + eps)


def bbox_iou(
    box1: torch.Tensor,
    box2: torch.Tensor,
    xywh: bool = True,
    GIoU: bool = False,
    DIoU: bool = False,
    CIoU: bool = False,
    eps: float = 1e-7,
) -> torch.Tensor:
    """
    Calculate the Intersection over Union (IoU) between bounding boxes.

    This function supports various shapes for `box1` and `box2` as long as the last dimension is 4.
    For instance, you may pass tensors shaped like (4,), (N, 4), (B, N, 4), or (B, N, 1, 4).
    Internally, the code will split the last dimension into (x, y, w, h) if `xywh=True`,
    or (x1, y1, x2, y2) if `xywh=False`.

    Args:
        box1 (torch.Tensor): A tensor representing one or more bounding boxes, with the last dimension being 4.
        box2 (torch.Tensor): A tensor representing one or more bounding boxes, with the last dimension being 4.
        xywh (bool, optional): If True, input boxes are in (x, y, w, h) format. If False, input boxes are in
                               (x1, y1, x2, y2) format.
        GIoU (bool, optional): If True, calculate Generalized IoU.
        DIoU (bool, optional): If True, calculate Distance IoU.
        CIoU (bool, optional): If True, calculate Complete IoU.
        eps (float, optional): A small value to avoid division by zero.

    Returns:
        (torch.Tensor): IoU, GIoU, DIoU, or CIoU values depending on the specified flags.
    """
    # Get the coordinates of bounding boxes
    if xywh:  # transform from xywh to xyxy
        (x1, y1, w1, h1), (x2, y2, w2, h2) = box1.chunk(4, -1), box2.chunk(4, -1)
        w1_, h1_, w2_, h2_ = w1 / 2, h1 / 2, w2 / 2, h2 / 2
        b1_x1, b1_x2, b1_y1, b1_y2 = x1 - w1_, x1 + w1_, y1 - h1_, y1 + h1_
        b2_x1, b2_x2, b2_y1, b2_y2 = x2 - w2_, x2 + w2_, y2 - h2_, y2 + h2_
    else:  # x1, y1, x2, y2 = box1
        b1_x1, b1_y1, b1_x2, b1_y2 = box1.chunk(4, -1)
        b2_x1, b2_y1, b2_x2, b2_y2 = box2.chunk(4, -1)
        w1, h1 = b1_x2 - b1_x1, b1_y2 - b1_y1 + eps
        w2, h2 = b2_x2 - b2_x1, b2_y2 - b2_y1 + eps

    # Intersection area
    inter = (b1_x2.minimum(b2_x2) - b1_x1.maximum(b2_x1)).clamp_(0) * (
        b1_y2.minimum(b2_y2) - b1_y1.maximum(b2_y1)
    ).clamp_(0)

    # Union Area
    union = w1 * h1 + w2 * h2 - inter + eps

    # IoU
    iou = inter / union
    if CIoU or DIoU or GIoU:
        cw = b1_x2.maximum(b2_x2) - b1_x1.minimum(b2_x1)  # convex (smallest enclosing box) width
        ch = b1_y2.maximum(b2_y2) - b1_y1.minimum(b2_y1)  # convex height
        if CIoU or DIoU:  # Distance or Complete IoU https://arxiv.org/abs/1911.08287v1
            c2 = cw.pow(2) + ch.pow(2) + eps  # convex diagonal squared
            rho2 = (
                (b2_x1 + b2_x2 - b1_x1 - b1_x2).pow(2) + (b2_y1 + b2_y2 - b1_y1 - b1_y2).pow(2)
            ) / 4  # center dist**2
            if CIoU:  # https://github.com/Zzh-tju/DIoU-SSD-pytorch/blob/master/utils/box/box_utils.py#L47
                v = (4 / math.pi**2) * ((w2 / h2).atan() - (w1 / h1).atan()).pow(2)
                with torch.no_grad():
                    alpha = v / (v - iou + (1 + eps))
                return iou - (rho2 / c2 + v * alpha)  # CIoU
            return iou - rho2 / c2  # DIoU
        c_area = cw * ch + eps  # convex area
        return iou - (c_area - union) / c_area  # GIoU https://arxiv.org/pdf/1902.09630.pdf
    return iou  # IoU


def mask_iou(mask1: torch.Tensor, mask2: torch.Tensor, eps: float = 1e-7) -> torch.Tensor:
    """
    Calculate masks IoU.

    Args:
        mask1 (torch.Tensor): A tensor of shape (N, n) where N is the number of ground truth objects and n is the
                        product of image width and height.
        mask2 (torch.Tensor): A tensor of shape (M, n) where M is the number of predicted objects and n is the
                        product of image width and height.
        eps (float, optional): A small value to avoid division by zero.

    Returns:
        (torch.Tensor): A tensor of shape (N, M) representing masks IoU.
    """
    intersection = torch.matmul(mask1, mask2.T).clamp_(0)
    union = (mask1.sum(1)[:, None] + mask2.sum(1)[None]) - intersection  # (area1 + area2) - intersection
    return intersection / (union + eps)


def kpt_iou(
    kpt1: torch.Tensor, kpt2: torch.Tensor, area: torch.Tensor, sigma: List[float], eps: float = 1e-7
) -> torch.Tensor:
    """
    Calculate Object Keypoint Similarity (OKS).

    Args:
        kpt1 (torch.Tensor): A tensor of shape (N, 17, 3) representing ground truth keypoints.
        kpt2 (torch.Tensor): A tensor of shape (M, 17, 3) representing predicted keypoints.
        area (torch.Tensor): A tensor of shape (N,) representing areas from ground truth.
        sigma (list): A list containing 17 values representing keypoint scales.
        eps (float, optional): A small value to avoid division by zero.

    Returns:
        (torch.Tensor): A tensor of shape (N, M) representing keypoint similarities.
    """
    d = (kpt1[:, None, :, 0] - kpt2[..., 0]).pow(2) + (kpt1[:, None, :, 1] - kpt2[..., 1]).pow(2)  # (N, M, 17)
    sigma = torch.tensor(sigma, device=kpt1.device, dtype=kpt1.dtype)  # (17, )
    kpt_mask = kpt1[..., 2] != 0  # (N, 17)
    e = d / ((2 * sigma).pow(2) * (area[:, None, None] + eps) * 2)  # from cocoeval
    # e = d / ((area[None, :, None] + eps) * sigma) ** 2 / 2  # from formula
    return ((-e).exp() * kpt_mask[:, None]).sum(-1) / (kpt_mask.sum(-1)[:, None] + eps)


def _get_covariance_matrix(boxes: torch.Tensor) -> Tuple[torch.Tensor, torch.Tensor, torch.Tensor]:
    """
    Generate covariance matrix from oriented bounding boxes.

    Args:
        boxes (torch.Tensor): A tensor of shape (N, 5) representing rotated bounding boxes, with xywhr format.

    Returns:
        (torch.Tensor): Covariance matrices corresponding to original rotated bounding boxes.
    """
    # Gaussian bounding boxes, ignore the center points (the first two columns) because they are not needed here.
    gbbs = torch.cat((boxes[:, 2:4].pow(2) / 12, boxes[:, 4:]), dim=-1)
    a, b, c = gbbs.split(1, dim=-1)
    cos = c.cos()
    sin = c.sin()
    cos2 = cos.pow(2)
    sin2 = sin.pow(2)
    return a * cos2 + b * sin2, a * sin2 + b * cos2, (a - b) * cos * sin


def probiou(obb1: torch.Tensor, obb2: torch.Tensor, CIoU: bool = False, eps: float = 1e-7) -> torch.Tensor:
    """
    Calculate probabilistic IoU between oriented bounding boxes.

    Args:
        obb1 (torch.Tensor): Ground truth OBBs, shape (N, 5), format xywhr.
        obb2 (torch.Tensor): Predicted OBBs, shape (N, 5), format xywhr.
        CIoU (bool, optional): If True, calculate CIoU.
        eps (float, optional): Small value to avoid division by zero.

    Returns:
        (torch.Tensor): OBB similarities, shape (N,).

    Notes:
        OBB format: [center_x, center_y, width, height, rotation_angle].

    References:
        https://arxiv.org/pdf/2106.06072v1.pdf
    """
    x1, y1 = obb1[..., :2].split(1, dim=-1)
    x2, y2 = obb2[..., :2].split(1, dim=-1)
    a1, b1, c1 = _get_covariance_matrix(obb1)
    a2, b2, c2 = _get_covariance_matrix(obb2)

    t1 = (
        ((a1 + a2) * (y1 - y2).pow(2) + (b1 + b2) * (x1 - x2).pow(2)) / ((a1 + a2) * (b1 + b2) - (c1 + c2).pow(2) + eps)
    ) * 0.25
    t2 = (((c1 + c2) * (x2 - x1) * (y1 - y2)) / ((a1 + a2) * (b1 + b2) - (c1 + c2).pow(2) + eps)) * 0.5
    t3 = (
        ((a1 + a2) * (b1 + b2) - (c1 + c2).pow(2))
        / (4 * ((a1 * b1 - c1.pow(2)).clamp_(0) * (a2 * b2 - c2.pow(2)).clamp_(0)).sqrt() + eps)
        + eps
    ).log() * 0.5
    bd = (t1 + t2 + t3).clamp(eps, 100.0)
    hd = (1.0 - (-bd).exp() + eps).sqrt()
    iou = 1 - hd
    if CIoU:  # only include the wh aspect ratio part
        w1, h1 = obb1[..., 2:4].split(1, dim=-1)
        w2, h2 = obb2[..., 2:4].split(1, dim=-1)
        v = (4 / math.pi**2) * ((w2 / h2).atan() - (w1 / h1).atan()).pow(2)
        with torch.no_grad():
            alpha = v / (v - iou + (1 + eps))
        return iou - v * alpha  # CIoU
    return iou


def batch_probiou(
    obb1: Union[torch.Tensor, np.ndarray], obb2: Union[torch.Tensor, np.ndarray], eps: float = 1e-7
) -> torch.Tensor:
    """
    Calculate the probabilistic IoU between oriented bounding boxes.

    Args:
        obb1 (torch.Tensor | np.ndarray): A tensor of shape (N, 5) representing ground truth obbs, with xywhr format.
        obb2 (torch.Tensor | np.ndarray): A tensor of shape (M, 5) representing predicted obbs, with xywhr format.
        eps (float, optional): A small value to avoid division by zero.

    Returns:
        (torch.Tensor): A tensor of shape (N, M) representing obb similarities.

    References:
        https://arxiv.org/pdf/2106.06072v1.pdf
    """
    obb1 = torch.from_numpy(obb1) if isinstance(obb1, np.ndarray) else obb1
    obb2 = torch.from_numpy(obb2) if isinstance(obb2, np.ndarray) else obb2

    x1, y1 = obb1[..., :2].split(1, dim=-1)
    x2, y2 = (x.squeeze(-1)[None] for x in obb2[..., :2].split(1, dim=-1))
    a1, b1, c1 = _get_covariance_matrix(obb1)
    a2, b2, c2 = (x.squeeze(-1)[None] for x in _get_covariance_matrix(obb2))

    t1 = (
        ((a1 + a2) * (y1 - y2).pow(2) + (b1 + b2) * (x1 - x2).pow(2)) / ((a1 + a2) * (b1 + b2) - (c1 + c2).pow(2) + eps)
    ) * 0.25
    t2 = (((c1 + c2) * (x2 - x1) * (y1 - y2)) / ((a1 + a2) * (b1 + b2) - (c1 + c2).pow(2) + eps)) * 0.5
    t3 = (
        ((a1 + a2) * (b1 + b2) - (c1 + c2).pow(2))
        / (4 * ((a1 * b1 - c1.pow(2)).clamp_(0) * (a2 * b2 - c2.pow(2)).clamp_(0)).sqrt() + eps)
        + eps
    ).log() * 0.5
    bd = (t1 + t2 + t3).clamp(eps, 100.0)
    hd = (1.0 - (-bd).exp() + eps).sqrt()
    return 1 - hd


def smooth_bce(eps: float = 0.1) -> Tuple[float, float]:
    """
    Compute smoothed positive and negative Binary Cross-Entropy targets.

    Args:
        eps (float, optional): The epsilon value for label smoothing.

    Returns:
        pos (float): Positive label smoothing BCE target.
        neg (float): Negative label smoothing BCE target.

    References:
        https://github.com/ultralytics/yolov3/issues/238#issuecomment-598028441
    """
    return 1.0 - 0.5 * eps, 0.5 * eps


class ConfusionMatrix(DataExportMixin):
    """
    A class for calculating and updating a confusion matrix for object detection and classification tasks.

    Attributes:
        task (str): The type of task, either 'detect' or 'classify'.
        matrix (np.ndarray): The confusion matrix, with dimensions depending on the task.
        nc (int): The number of category.
        names (List[str]): The names of the classes, used as labels on the plot.
        matches (dict): Contains the indices of ground truths and predictions categorized into TP, FP and FN.
    """

    def __init__(self, names: List[str] = [], task: str = "detect", save_matches: bool = False):
        """
        Initialize a ConfusionMatrix instance.

        Args:
            names (List[str], optional): Names of classes, used as labels on the plot.
            task (str, optional): Type of task, either 'detect' or 'classify'.
            save_matches (bool, optional): Save the indices of GTs, FPs, FNs for visualization.
        """
        self.task = task
        self.nc = len(names)  # number of classes
        self.matrix = np.zeros((self.nc, self.nc)) if self.task == "classify" else np.zeros((self.nc + 1, self.nc + 1))
        self.names = names  # name of classes
        self.matches = {} if save_matches else None

    def _append_match_idx(self, im_name, key, idx):
        """Append the index to TP, FP or FN list for the last batch."""
        if self.matches is not None:
            self.matches[im_name][key].append(idx)

    def process_cls_preds(self, preds, targets):
        """
        Update confusion matrix for classification task.

        Args:
            preds (Array[N, min(nc,5)]): Predicted class labels.
            targets (Array[N, 1]): Ground truth class labels.
        """
        preds, targets = torch.cat(preds)[:, 0], torch.cat(targets)
        for p, t in zip(preds.cpu().numpy(), targets.cpu().numpy()):
            self.matrix[p][t] += 1

    def process_batch(
        self,
        detections: Dict[str, torch.Tensor],
        batch: Dict[str, Any],
        conf: float = 0.25,
        iou_thres: float = 0.45,
        im_name="",
    ) -> None:
        """
        Update confusion matrix for object detection task.

        Args:
            detections (Dict[str, torch.Tensor]): Dictionary containing detected bounding boxes and their associated information.
                                       Should contain 'cls', 'conf', and 'bboxes' keys, where 'bboxes' can be
                                       Array[N, 4] for regular boxes or Array[N, 5] for OBB with angle.
            batch (Dict[str, Any]): Batch dictionary containing ground truth data with 'bboxes' (Array[M, 4]| Array[M, 5]) and
                'cls' (Array[M]) keys, where M is the number of ground truth objects.
            conf (float, optional): Confidence threshold for detections.
            iou_thres (float, optional): IoU threshold for matching detections to ground truth.
            im_name (str, optional): Name of the image file. Used to aggregate matches dict for each image.
        """
<<<<<<< HEAD
        if self.matches is not None:  # only if visualization is enabled
            self.matches[im_name] = {"TP": [], "FP": [], "FN": []}
        conf = 0.25 if conf in {None, 0.001} else conf  # apply 0.25 if default val conf is passed
=======
>>>>>>> cd10bf69
        gt_cls, gt_bboxes = batch["cls"], batch["bboxes"]
        is_obb = gt_bboxes.shape[1] == 5  # check if boxes contains angle for OBB
        conf = 0.25 if conf in {None, 0.01 if is_obb else 0.001} else conf  # apply 0.25 if default val conf is passed
        no_pred = len(detections["cls"]) == 0
        if gt_cls.shape[0] == 0:  # Check if labels is empty
            if not no_pred:
                detections = {k: detections[k][detections["conf"] > conf] for k in {"cls", "bboxes"}}
                detection_classes = detections["cls"].int().tolist()
                for i, dc in enumerate(detection_classes):
                    self.matrix[dc, self.nc] += 1  # FP
                    self._append_match_idx(im_name, "FP", i)
            return
        if no_pred:
            gt_classes = gt_cls.int().tolist()
            for i, gc in enumerate(gt_classes):
                self.matrix[self.nc, gc] += 1  # FN
                self._append_match_idx(im_name, "FN", i)
            return

        detections = {k: detections[k][detections["conf"] > conf] for k in {"cls", "bboxes"}}
        gt_classes = gt_cls.int().tolist()
        detection_classes = detections["cls"].int().tolist()
        bboxes = detections["bboxes"]
        iou = batch_probiou(gt_bboxes, bboxes) if is_obb else box_iou(gt_bboxes, bboxes)

        x = torch.where(iou > iou_thres)
        if x[0].shape[0]:
            matches = torch.cat((torch.stack(x, 1), iou[x[0], x[1]][:, None]), 1).cpu().numpy()
            if x[0].shape[0] > 1:
                matches = matches[matches[:, 2].argsort()[::-1]]
                matches = matches[np.unique(matches[:, 1], return_index=True)[1]]
                matches = matches[matches[:, 2].argsort()[::-1]]
                matches = matches[np.unique(matches[:, 0], return_index=True)[1]]
        else:
            matches = np.zeros((0, 3))

        n = matches.shape[0] > 0
        m0, m1, _ = matches.transpose().astype(int)
        for i, gc in enumerate(gt_classes):
            j = m0 == i
            if n and sum(j) == 1:
                dc = detection_classes[m1[j].item()]
                self.matrix[dc, gc] += 1  # TP if class is correct else both an FP and an FN
                if dc == gc:
                    self._append_match_idx(im_name, "TP", m1[j].item())
                else:
                    self._append_match_idx(im_name, "FP", m1[j].item())
                    self._append_match_idx(im_name, "FN", i)
            else:
                self.matrix[self.nc, gc] += 1  # FN
                self._append_match_idx(im_name, "FN", i)

        for i, dc in enumerate(detection_classes):
            if not any(m1 == i):
                self.matrix[dc, self.nc] += 1  # FP
                self._append_match_idx(im_name, "FP", i)

    def matrix(self):
        """Return the confusion matrix."""
        return self.matrix

    def tp_fp(self) -> Tuple[np.ndarray, np.ndarray]:
        """
        Return true positives and false positives.

        Returns:
            tp (np.ndarray): True positives.
            fp (np.ndarray): False positives.
        """
        tp = self.matrix.diagonal()  # true positives
        fp = self.matrix.sum(1) - tp  # false positives
        # fn = self.matrix.sum(0) - tp  # false negatives (missed detections)
        return (tp, fp) if self.task == "classify" else (tp[:-1], fp[:-1])  # remove background class if task=detect

    @TryExcept(msg="ConfusionMatrix plot failure")
    @plt_settings()
    def plot(self, normalize: bool = True, save_dir: str = "", on_plot=None):
        """
        Plot the confusion matrix using matplotlib and save it to a file.

        Args:
            normalize (bool, optional): Whether to normalize the confusion matrix.
            save_dir (str, optional): Directory where the plot will be saved.
            on_plot (callable, optional): An optional callback to pass plots path and data when they are rendered.
        """
        import matplotlib.pyplot as plt  # scope for faster 'import ultralytics'

        array = self.matrix / ((self.matrix.sum(0).reshape(1, -1) + 1e-9) if normalize else 1)  # normalize columns
        array[array < 0.005] = np.nan  # don't annotate (would appear as 0.00)

        fig, ax = plt.subplots(1, 1, figsize=(12, 9))
        if self.nc >= 100:  # downsample for large class count
            k = max(2, self.nc // 60)  # step size for downsampling, always > 1
            keep_idx = slice(None, None, k)  # create slice instead of array
            self.names = self.names[keep_idx]  # slice class names
            array = array[keep_idx, :][:, keep_idx]  # slice matrix rows and cols
            n = (self.nc + k - 1) // k  # number of retained classes
            nc = nn = n if self.task == "classify" else n + 1  # adjust for background if needed
        else:
            nc = nn = self.nc if self.task == "classify" else self.nc + 1
        ticklabels = (self.names + ["background"]) if (0 < nn < 99) and (nn == nc) else "auto"
        xy_ticks = np.arange(len(ticklabels))
        tick_fontsize = max(6, 15 - 0.1 * nc)  # Minimum size is 6
        label_fontsize = max(6, 12 - 0.1 * nc)
        title_fontsize = max(6, 12 - 0.1 * nc)
        btm = max(0.1, 0.25 - 0.001 * nc)  # Minimum value is 0.1
        with warnings.catch_warnings():
            warnings.simplefilter("ignore")  # suppress empty matrix RuntimeWarning: All-NaN slice encountered
            im = ax.imshow(array, cmap="Blues", vmin=0.0, interpolation="none")
            ax.xaxis.set_label_position("bottom")
            if nc < 30:  # Add score for each cell of confusion matrix
                color_threshold = 0.45 * (1 if normalize else np.nanmax(array))  # text color threshold
                for i, row in enumerate(array[:nc]):
                    for j, val in enumerate(row[:nc]):
                        val = array[i, j]
                        if np.isnan(val):
                            continue
                        ax.text(
                            j,
                            i,
                            f"{val:.2f}" if normalize else f"{int(val)}",
                            ha="center",
                            va="center",
                            fontsize=10,
                            color="white" if val > color_threshold else "black",
                        )
            cbar = fig.colorbar(im, ax=ax, fraction=0.046, pad=0.05)
        title = "Confusion Matrix" + " Normalized" * normalize
        ax.set_xlabel("True", fontsize=label_fontsize, labelpad=10)
        ax.set_ylabel("Predicted", fontsize=label_fontsize, labelpad=10)
        ax.set_title(title, fontsize=title_fontsize, pad=20)
        ax.set_xticks(xy_ticks)
        ax.set_yticks(xy_ticks)
        ax.tick_params(axis="x", bottom=True, top=False, labelbottom=True, labeltop=False)
        ax.tick_params(axis="y", left=True, right=False, labelleft=True, labelright=False)
        if ticklabels != "auto":
            ax.set_xticklabels(ticklabels, fontsize=tick_fontsize, rotation=90, ha="center")
            ax.set_yticklabels(ticklabels, fontsize=tick_fontsize)
        for s in {"left", "right", "bottom", "top", "outline"}:
            if s != "outline":
                ax.spines[s].set_visible(False)  # Confusion matrix plot don't have outline
            cbar.ax.spines[s].set_visible(False)
        fig.subplots_adjust(left=0, right=0.84, top=0.94, bottom=btm)  # Adjust layout to ensure equal margins
        plot_fname = Path(save_dir) / f"{title.lower().replace(' ', '_')}.png"
        fig.savefig(plot_fname, dpi=250)
        plt.close(fig)
        if on_plot:
            on_plot(plot_fname)

    def print(self):
        """Print the confusion matrix to the console."""
        for i in range(self.matrix.shape[0]):
            LOGGER.info(" ".join(map(str, self.matrix[i])))

    def summary(self, normalize: bool = False, decimals: int = 5) -> List[Dict[str, float]]:
        """
        Generate a summarized representation of the confusion matrix as a list of dictionaries, with optional
        normalization. This is useful for exporting the matrix to various formats such as CSV, XML, HTML, JSON, or SQL.

        Args:
            normalize (bool): Whether to normalize the confusion matrix values.
            decimals (int): Number of decimal places to round the output values to.

        Returns:
            (List[Dict[str, float]]): A list of dictionaries, each representing one predicted class with corresponding values for all actual classes.

        Examples:
            >>> results = model.val(data="coco8.yaml", plots=True)
            >>> cm_dict = results.confusion_matrix.summary(normalize=True, decimals=5)
            >>> print(cm_dict)
        """
        import re

        names = self.names if self.task == "classify" else self.names + ["background"]
        clean_names, seen = [], set()
        for name in names:
            clean_name = re.sub(r"[^a-zA-Z0-9_]", "_", name)
            original_clean = clean_name
            counter = 1
            while clean_name.lower() in seen:
                clean_name = f"{original_clean}_{counter}"
                counter += 1
            seen.add(clean_name.lower())
            clean_names.append(clean_name)
        array = (self.matrix / ((self.matrix.sum(0).reshape(1, -1) + 1e-9) if normalize else 1)).round(decimals)
        return [
            dict({"Predicted": clean_names[i]}, **{clean_names[j]: array[i, j] for j in range(len(clean_names))})
            for i in range(len(clean_names))
        ]


def smooth(y: np.ndarray, f: float = 0.05) -> np.ndarray:
    """Box filter of fraction f."""
    nf = round(len(y) * f * 2) // 2 + 1  # number of filter elements (must be odd)
    p = np.ones(nf // 2)  # ones padding
    yp = np.concatenate((p * y[0], y, p * y[-1]), 0)  # y padded
    return np.convolve(yp, np.ones(nf) / nf, mode="valid")  # y-smoothed


@plt_settings()
def plot_pr_curve(
    px: np.ndarray,
    py: np.ndarray,
    ap: np.ndarray,
    save_dir: Path = Path("pr_curve.png"),
    names: Dict[int, str] = {},
    on_plot=None,
):
    """
    Plot precision-recall curve.

    Args:
        px (np.ndarray): X values for the PR curve.
        py (np.ndarray): Y values for the PR curve.
        ap (np.ndarray): Average precision values.
        save_dir (Path, optional): Path to save the plot.
        names (Dict[int, str], optional): Dictionary mapping class indices to class names.
        on_plot (callable, optional): Function to call after plot is saved.
    """
    import matplotlib.pyplot as plt  # scope for faster 'import ultralytics'

    fig, ax = plt.subplots(1, 1, figsize=(9, 6), tight_layout=True)
    py = np.stack(py, axis=1)

    if 0 < len(names) < 21:  # display per-class legend if < 21 classes
        for i, y in enumerate(py.T):
            ax.plot(px, y, linewidth=1, label=f"{names[i]} {ap[i, 0]:.3f}")  # plot(recall, precision)
    else:
        ax.plot(px, py, linewidth=1, color="grey")  # plot(recall, precision)

    ax.plot(px, py.mean(1), linewidth=3, color="blue", label=f"all classes {ap[:, 0].mean():.3f} mAP@0.5")
    ax.set_xlabel("Recall")
    ax.set_ylabel("Precision")
    ax.set_xlim(0, 1)
    ax.set_ylim(0, 1)
    ax.legend(bbox_to_anchor=(1.04, 1), loc="upper left")
    ax.set_title("Precision-Recall Curve")
    fig.savefig(save_dir, dpi=250)
    plt.close(fig)
    if on_plot:
        on_plot(save_dir)


@plt_settings()
def plot_mc_curve(
    px: np.ndarray,
    py: np.ndarray,
    save_dir: Path = Path("mc_curve.png"),
    names: Dict[int, str] = {},
    xlabel: str = "Confidence",
    ylabel: str = "Metric",
    on_plot=None,
):
    """
    Plot metric-confidence curve.

    Args:
        px (np.ndarray): X values for the metric-confidence curve.
        py (np.ndarray): Y values for the metric-confidence curve.
        save_dir (Path, optional): Path to save the plot.
        names (Dict[int, str], optional): Dictionary mapping class indices to class names.
        xlabel (str, optional): X-axis label.
        ylabel (str, optional): Y-axis label.
        on_plot (callable, optional): Function to call after plot is saved.
    """
    import matplotlib.pyplot as plt  # scope for faster 'import ultralytics'

    fig, ax = plt.subplots(1, 1, figsize=(9, 6), tight_layout=True)

    if 0 < len(names) < 21:  # display per-class legend if < 21 classes
        for i, y in enumerate(py):
            ax.plot(px, y, linewidth=1, label=f"{names[i]}")  # plot(confidence, metric)
    else:
        ax.plot(px, py.T, linewidth=1, color="grey")  # plot(confidence, metric)

    y = smooth(py.mean(0), 0.1)
    ax.plot(px, y, linewidth=3, color="blue", label=f"all classes {y.max():.2f} at {px[y.argmax()]:.3f}")
    ax.set_xlabel(xlabel)
    ax.set_ylabel(ylabel)
    ax.set_xlim(0, 1)
    ax.set_ylim(0, 1)
    ax.legend(bbox_to_anchor=(1.04, 1), loc="upper left")
    ax.set_title(f"{ylabel}-Confidence Curve")
    fig.savefig(save_dir, dpi=250)
    plt.close(fig)
    if on_plot:
        on_plot(save_dir)


def compute_ap(recall: List[float], precision: List[float]) -> Tuple[float, np.ndarray, np.ndarray]:
    """
    Compute the average precision (AP) given the recall and precision curves.

    Args:
        recall (list): The recall curve.
        precision (list): The precision curve.

    Returns:
        ap (float): Average precision.
        mpre (np.ndarray): Precision envelope curve.
        mrec (np.ndarray): Modified recall curve with sentinel values added at the beginning and end.
    """
    # Append sentinel values to beginning and end
    mrec = np.concatenate(([0.0], recall, [1.0]))
    mpre = np.concatenate(([1.0], precision, [0.0]))

    # Compute the precision envelope
    mpre = np.flip(np.maximum.accumulate(np.flip(mpre)))

    # Integrate area under curve
    method = "interp"  # methods: 'continuous', 'interp'
    if method == "interp":
        x = np.linspace(0, 1, 101)  # 101-point interp (COCO)
        func = np.trapezoid if checks.check_version(np.__version__, ">=2.0") else np.trapz  # np.trapz deprecated
        ap = func(np.interp(x, mrec, mpre), x)  # integrate
    else:  # 'continuous'
        i = np.where(mrec[1:] != mrec[:-1])[0]  # points where x-axis (recall) changes
        ap = np.sum((mrec[i + 1] - mrec[i]) * mpre[i + 1])  # area under curve

    return ap, mpre, mrec


def ap_per_class(
    tp: np.ndarray,
    conf: np.ndarray,
    pred_cls: np.ndarray,
    target_cls: np.ndarray,
    plot: bool = False,
    on_plot=None,
    save_dir: Path = Path(),
    names: Dict[int, str] = {},
    eps: float = 1e-16,
    prefix: str = "",
) -> Tuple:
    """
    Compute the average precision per class for object detection evaluation.

    Args:
        tp (np.ndarray): Binary array indicating whether the detection is correct (True) or not (False).
        conf (np.ndarray): Array of confidence scores of the detections.
        pred_cls (np.ndarray): Array of predicted classes of the detections.
        target_cls (np.ndarray): Array of true classes of the detections.
        plot (bool, optional): Whether to plot PR curves or not.
        on_plot (callable, optional): A callback to pass plots path and data when they are rendered.
        save_dir (Path, optional): Directory to save the PR curves.
        names (Dict[int, str], optional): Dictionary of class names to plot PR curves.
        eps (float, optional): A small value to avoid division by zero.
        prefix (str, optional): A prefix string for saving the plot files.

    Returns:
        tp (np.ndarray): True positive counts at threshold given by max F1 metric for each class.
        fp (np.ndarray): False positive counts at threshold given by max F1 metric for each class.
        p (np.ndarray): Precision values at threshold given by max F1 metric for each class.
        r (np.ndarray): Recall values at threshold given by max F1 metric for each class.
        f1 (np.ndarray): F1-score values at threshold given by max F1 metric for each class.
        ap (np.ndarray): Average precision for each class at different IoU thresholds.
        unique_classes (np.ndarray): An array of unique classes that have data.
        p_curve (np.ndarray): Precision curves for each class.
        r_curve (np.ndarray): Recall curves for each class.
        f1_curve (np.ndarray): F1-score curves for each class.
        x (np.ndarray): X-axis values for the curves.
        prec_values (np.ndarray): Precision values at mAP@0.5 for each class.
    """
    # Sort by objectness
    i = np.argsort(-conf)
    tp, conf, pred_cls = tp[i], conf[i], pred_cls[i]

    # Find unique classes
    unique_classes, nt = np.unique(target_cls, return_counts=True)
    nc = unique_classes.shape[0]  # number of classes, number of detections

    # Create Precision-Recall curve and compute AP for each class
    x, prec_values = np.linspace(0, 1, 1000), []

    # Average precision, precision and recall curves
    ap, p_curve, r_curve = np.zeros((nc, tp.shape[1])), np.zeros((nc, 1000)), np.zeros((nc, 1000))
    for ci, c in enumerate(unique_classes):
        i = pred_cls == c
        n_l = nt[ci]  # number of labels
        n_p = i.sum()  # number of predictions
        if n_p == 0 or n_l == 0:
            continue

        # Accumulate FPs and TPs
        fpc = (1 - tp[i]).cumsum(0)
        tpc = tp[i].cumsum(0)

        # Recall
        recall = tpc / (n_l + eps)  # recall curve
        r_curve[ci] = np.interp(-x, -conf[i], recall[:, 0], left=0)  # negative x, xp because xp decreases

        # Precision
        precision = tpc / (tpc + fpc)  # precision curve
        p_curve[ci] = np.interp(-x, -conf[i], precision[:, 0], left=1)  # p at pr_score

        # AP from recall-precision curve
        for j in range(tp.shape[1]):
            ap[ci, j], mpre, mrec = compute_ap(recall[:, j], precision[:, j])
            if j == 0:
                prec_values.append(np.interp(x, mrec, mpre))  # precision at mAP@0.5

    prec_values = np.array(prec_values) if prec_values else np.zeros((1, 1000))  # (nc, 1000)

    # Compute F1 (harmonic mean of precision and recall)
    f1_curve = 2 * p_curve * r_curve / (p_curve + r_curve + eps)
    names = {i: names[k] for i, k in enumerate(unique_classes) if k in names}  # dict: only classes that have data
    if plot:
        plot_pr_curve(x, prec_values, ap, save_dir / f"{prefix}PR_curve.png", names, on_plot=on_plot)
        plot_mc_curve(x, f1_curve, save_dir / f"{prefix}F1_curve.png", names, ylabel="F1", on_plot=on_plot)
        plot_mc_curve(x, p_curve, save_dir / f"{prefix}P_curve.png", names, ylabel="Precision", on_plot=on_plot)
        plot_mc_curve(x, r_curve, save_dir / f"{prefix}R_curve.png", names, ylabel="Recall", on_plot=on_plot)

    i = smooth(f1_curve.mean(0), 0.1).argmax()  # max F1 index
    p, r, f1 = p_curve[:, i], r_curve[:, i], f1_curve[:, i]  # max-F1 precision, recall, F1 values
    tp = (r * nt).round()  # true positives
    fp = (tp / (p + eps) - tp).round()  # false positives
    return tp, fp, p, r, f1, ap, unique_classes.astype(int), p_curve, r_curve, f1_curve, x, prec_values


class Metric(SimpleClass):
    """
    Class for computing evaluation metrics for Ultralytics YOLO models.

    Attributes:
        p (list): Precision for each class. Shape: (nc,).
        r (list): Recall for each class. Shape: (nc,).
        f1 (list): F1 score for each class. Shape: (nc,).
        all_ap (list): AP scores for all classes and all IoU thresholds. Shape: (nc, 10).
        ap_class_index (list): Index of class for each AP score. Shape: (nc,).
        nc (int): Number of classes.

    Methods:
        ap50(): AP at IoU threshold of 0.5 for all classes. Returns: List of AP scores. Shape: (nc,) or [].
        ap(): AP at IoU thresholds from 0.5 to 0.95 for all classes. Returns: List of AP scores. Shape: (nc,) or [].
        mp(): Mean precision of all classes. Returns: Float.
        mr(): Mean recall of all classes. Returns: Float.
        map50(): Mean AP at IoU threshold of 0.5 for all classes. Returns: Float.
        map75(): Mean AP at IoU threshold of 0.75 for all classes. Returns: Float.
        map(): Mean AP at IoU thresholds from 0.5 to 0.95 for all classes. Returns: Float.
        mean_results(): Mean of results, returns mp, mr, map50, map.
        class_result(i): Class-aware result, returns p[i], r[i], ap50[i], ap[i].
        maps(): mAP of each class. Returns: Array of mAP scores, shape: (nc,).
        fitness(): Model fitness as a weighted combination of metrics. Returns: Float.
        update(results): Update metric attributes with new evaluation results.
    """

    def __init__(self) -> None:
        """Initialize a Metric instance for computing evaluation metrics for the YOLOv8 model."""
        self.p = []  # (nc, )
        self.r = []  # (nc, )
        self.f1 = []  # (nc, )
        self.all_ap = []  # (nc, 10)
        self.ap_class_index = []  # (nc, )
        self.nc = 0

    @property
    def ap50(self) -> Union[np.ndarray, List]:
        """
        Return the Average Precision (AP) at an IoU threshold of 0.5 for all classes.

        Returns:
            (np.ndarray | list): Array of shape (nc,) with AP50 values per class, or an empty list if not available.
        """
        return self.all_ap[:, 0] if len(self.all_ap) else []

    @property
    def ap(self) -> Union[np.ndarray, List]:
        """
        Return the Average Precision (AP) at an IoU threshold of 0.5-0.95 for all classes.

        Returns:
            (np.ndarray | list): Array of shape (nc,) with AP50-95 values per class, or an empty list if not available.
        """
        return self.all_ap.mean(1) if len(self.all_ap) else []

    @property
    def mp(self) -> float:
        """
        Return the Mean Precision of all classes.

        Returns:
            (float): The mean precision of all classes.
        """
        return self.p.mean() if len(self.p) else 0.0

    @property
    def mr(self) -> float:
        """
        Return the Mean Recall of all classes.

        Returns:
            (float): The mean recall of all classes.
        """
        return self.r.mean() if len(self.r) else 0.0

    @property
    def map50(self) -> float:
        """
        Return the mean Average Precision (mAP) at an IoU threshold of 0.5.

        Returns:
            (float): The mAP at an IoU threshold of 0.5.
        """
        return self.all_ap[:, 0].mean() if len(self.all_ap) else 0.0

    @property
    def map75(self) -> float:
        """
        Return the mean Average Precision (mAP) at an IoU threshold of 0.75.

        Returns:
            (float): The mAP at an IoU threshold of 0.75.
        """
        return self.all_ap[:, 5].mean() if len(self.all_ap) else 0.0

    @property
    def map(self) -> float:
        """
        Return the mean Average Precision (mAP) over IoU thresholds of 0.5 - 0.95 in steps of 0.05.

        Returns:
            (float): The mAP over IoU thresholds of 0.5 - 0.95 in steps of 0.05.
        """
        return self.all_ap.mean() if len(self.all_ap) else 0.0

    def mean_results(self) -> List[float]:
        """Return mean of results, mp, mr, map50, map."""
        return [self.mp, self.mr, self.map50, self.map]

    def class_result(self, i: int) -> Tuple[float, float, float, float]:
        """Return class-aware result, p[i], r[i], ap50[i], ap[i]."""
        return self.p[i], self.r[i], self.ap50[i], self.ap[i]

    @property
    def maps(self) -> np.ndarray:
        """Return mAP of each class."""
        maps = np.zeros(self.nc) + self.map
        for i, c in enumerate(self.ap_class_index):
            maps[c] = self.ap[i]
        return maps

    def fitness(self) -> float:
        """Return model fitness as a weighted combination of metrics."""
        w = [0.0, 0.0, 0.1, 0.9]  # weights for [P, R, mAP@0.5, mAP@0.5:0.95]
        return (np.nan_to_num(np.array(self.mean_results())) * w).sum()

    def update(self, results: tuple):
        """
        Update the evaluation metrics with a new set of results.

        Args:
            results (tuple): A tuple containing evaluation metrics:
                - p (list): Precision for each class.
                - r (list): Recall for each class.
                - f1 (list): F1 score for each class.
                - all_ap (list): AP scores for all classes and all IoU thresholds.
                - ap_class_index (list): Index of class for each AP score.
                - p_curve (list): Precision curve for each class.
                - r_curve (list): Recall curve for each class.
                - f1_curve (list): F1 curve for each class.
                - px (list): X values for the curves.
                - prec_values (list): Precision values for each class.
        """
        (
            self.p,
            self.r,
            self.f1,
            self.all_ap,
            self.ap_class_index,
            self.p_curve,
            self.r_curve,
            self.f1_curve,
            self.px,
            self.prec_values,
        ) = results

    @property
    def curves(self) -> List:
        """Return a list of curves for accessing specific metrics curves."""
        return []

    @property
    def curves_results(self) -> List[List]:
        """Return a list of curves for accessing specific metrics curves."""
        return [
            [self.px, self.prec_values, "Recall", "Precision"],
            [self.px, self.f1_curve, "Confidence", "F1"],
            [self.px, self.p_curve, "Confidence", "Precision"],
            [self.px, self.r_curve, "Confidence", "Recall"],
        ]


class DetMetrics(SimpleClass, DataExportMixin):
    """
    Utility class for computing detection metrics such as precision, recall, and mean average precision (mAP).

    Attributes:
        names (Dict[int, str]): A dictionary of class names.
        box (Metric): An instance of the Metric class for storing detection results.
        speed (Dict[str, float]): A dictionary for storing execution times of different parts of the detection process.
        task (str): The task type, set to 'detect'.
        stats (Dict[str, List]): A dictionary containing lists for true positives, confidence scores, predicted classes, target classes, and target images.
        nt_per_class: Number of targets per class.
        nt_per_image: Number of targets per image.
    """

    def __init__(self, names: Dict[int, str] = {}) -> None:
        """
        Initialize a DetMetrics instance with a save directory, plot flag, and class names.

        Args:
            names (Dict[int, str], optional): Dictionary of class names.
        """
        self.names = names
        self.box = Metric()
        self.speed = {"preprocess": 0.0, "inference": 0.0, "loss": 0.0, "postprocess": 0.0}
        self.task = "detect"
        self.stats = dict(tp=[], conf=[], pred_cls=[], target_cls=[], target_img=[])
        self.nt_per_class = None
        self.nt_per_image = None

    def update_stats(self, stat: Dict[str, Any]) -> None:
        """
        Update statistics by appending new values to existing stat collections.

        Args:
            stat (Dict[str, any]): Dictionary containing new statistical values to append.
                         Keys should match existing keys in self.stats.
        """
        for k in self.stats.keys():
            self.stats[k].append(stat[k])

    def process(self, save_dir: Path = Path("."), plot: bool = False, on_plot=None) -> Dict[str, np.ndarray]:
        """
        Process predicted results for object detection and update metrics.

        Args:
            save_dir (Path): Directory to save plots. Defaults to Path(".").
            plot (bool): Whether to plot precision-recall curves. Defaults to False.
            on_plot (callable, optional): Function to call after plots are generated. Defaults to None.

        Returns:
            (Dict[str, np.ndarray]): Dictionary containing concatenated statistics arrays.
        """
        stats = {k: np.concatenate(v, 0) for k, v in self.stats.items()}  # to numpy
        if len(stats) == 0:
            return stats
        results = ap_per_class(
            stats["tp"],
            stats["conf"],
            stats["pred_cls"],
            stats["target_cls"],
            plot=plot,
            save_dir=save_dir,
            names=self.names,
            on_plot=on_plot,
            prefix="Box",
        )[2:]
        self.box.nc = len(self.names)
        self.box.update(results)
        self.nt_per_class = np.bincount(stats["target_cls"].astype(int), minlength=len(self.names))
        self.nt_per_image = np.bincount(stats["target_img"].astype(int), minlength=len(self.names))
        return stats

    def clear_stats(self):
        """Clear the stored statistics."""
        for v in self.stats.values():
            v.clear()

    @property
    def keys(self) -> List[str]:
        """Return a list of keys for accessing specific metrics."""
        return ["metrics/precision(B)", "metrics/recall(B)", "metrics/mAP50(B)", "metrics/mAP50-95(B)"]

    def mean_results(self) -> List[float]:
        """Calculate mean of detected objects & return precision, recall, mAP50, and mAP50-95."""
        return self.box.mean_results()

    def class_result(self, i: int) -> Tuple[float, float, float, float]:
        """Return the result of evaluating the performance of an object detection model on a specific class."""
        return self.box.class_result(i)

    @property
    def maps(self) -> np.ndarray:
        """Return mean Average Precision (mAP) scores per class."""
        return self.box.maps

    @property
    def fitness(self) -> float:
        """Return the fitness of box object."""
        return self.box.fitness()

    @property
    def ap_class_index(self) -> List:
        """Return the average precision index per class."""
        return self.box.ap_class_index

    @property
    def results_dict(self) -> Dict[str, float]:
        """Return dictionary of computed performance metrics and statistics."""
        return dict(zip(self.keys + ["fitness"], self.mean_results() + [self.fitness]))

    @property
    def curves(self) -> List[str]:
        """Return a list of curves for accessing specific metrics curves."""
        return ["Precision-Recall(B)", "F1-Confidence(B)", "Precision-Confidence(B)", "Recall-Confidence(B)"]

    @property
    def curves_results(self) -> List[List]:
        """Return dictionary of computed performance metrics and statistics."""
        return self.box.curves_results

    def summary(self, normalize: bool = True, decimals: int = 5) -> List[Dict[str, Any]]:
        """
        Generate a summarized representation of per-class detection metrics as a list of dictionaries. Includes shared
        scalar metrics (mAP, mAP50, mAP75) alongside precision, recall, and F1-score for each class.

        Args:
           normalize (bool): For Detect metrics, everything is normalized  by default [0-1].
           decimals (int): Number of decimal places to round the metrics values to.

        Returns:
           (List[Dict[str, Any]]): A list of dictionaries, each representing one class with corresponding metric values.

        Examples:
           >>> results = model.val(data="coco8.yaml")
           >>> detection_summary = results.summary()
           >>> print(detection_summary)
        """
        per_class = {
            "Box-P": self.box.p,
            "Box-R": self.box.r,
            "Box-F1": self.box.f1,
        }
        return [
            {
                "Class": self.names[self.ap_class_index[i]],
                "Images": self.nt_per_image[self.ap_class_index[i]],
                "Instances": self.nt_per_class[self.ap_class_index[i]],
                **{k: round(v[i], decimals) for k, v in per_class.items()},
                "mAP50": round(self.class_result(i)[2], decimals),
                "mAP50-95": round(self.class_result(i)[3], decimals),
            }
            for i in range(len(per_class["Box-P"]))
        ]


class SegmentMetrics(DetMetrics):
    """
    Calculate and aggregate detection and segmentation metrics over a given set of classes.

    Attributes:
        names (Dict[int, str]): Dictionary of class names.
        box (Metric): An instance of the Metric class for storing detection results.
        seg (Metric): An instance of the Metric class to calculate mask segmentation metrics.
        speed (Dict[str, float]): A dictionary for storing execution times of different parts of the detection process.
        task (str): The task type, set to 'segment'.
        stats (Dict[str, List]): A dictionary containing lists for true positives, confidence scores, predicted classes, target classes, and target images.
        nt_per_class: Number of targets per class.
        nt_per_image: Number of targets per image.
    """

    def __init__(self, names: Dict[int, str] = {}) -> None:
        """
        Initialize a SegmentMetrics instance with a save directory, plot flag, and class names.

        Args:
            names (Dict[int, str], optional): Dictionary of class names.
        """
        DetMetrics.__init__(self, names)
        self.seg = Metric()
        self.task = "segment"
        self.stats["tp_m"] = []  # add additional stats for masks

    def process(self, save_dir: Path = Path("."), plot: bool = False, on_plot=None) -> Dict[str, np.ndarray]:
        """
        Process the detection and segmentation metrics over the given set of predictions.

        Args:
            save_dir (Path): Directory to save plots. Defaults to Path(".").
            plot (bool): Whether to plot precision-recall curves. Defaults to False.
            on_plot (callable, optional): Function to call after plots are generated. Defaults to None.

        Returns:
            (Dict[str, np.ndarray]): Dictionary containing concatenated statistics arrays.
        """
        stats = DetMetrics.process(self, save_dir, plot, on_plot=on_plot)  # process box stats
        results_mask = ap_per_class(
            stats["tp_m"],
            stats["conf"],
            stats["pred_cls"],
            stats["target_cls"],
            plot=plot,
            on_plot=on_plot,
            save_dir=save_dir,
            names=self.names,
            prefix="Mask",
        )[2:]
        self.seg.nc = len(self.names)
        self.seg.update(results_mask)
        return stats

    @property
    def keys(self) -> List[str]:
        """Return a list of keys for accessing metrics."""
        return DetMetrics.keys.fget(self) + [
            "metrics/precision(M)",
            "metrics/recall(M)",
            "metrics/mAP50(M)",
            "metrics/mAP50-95(M)",
        ]

    def mean_results(self) -> List[float]:
        """Return the mean metrics for bounding box and segmentation results."""
        return DetMetrics.mean_results(self) + self.seg.mean_results()

    def class_result(self, i: int) -> List[float]:
        """Return classification results for a specified class index."""
        return DetMetrics.class_result(self, i) + self.seg.class_result(i)

    @property
    def maps(self) -> np.ndarray:
        """Return mAP scores for object detection and semantic segmentation models."""
        return DetMetrics.maps.fget(self) + self.seg.maps

    @property
    def fitness(self) -> float:
        """Return the fitness score for both segmentation and bounding box models."""
        return self.seg.fitness() + DetMetrics.fitness.fget(self)

    @property
    def curves(self) -> List[str]:
        """Return a list of curves for accessing specific metrics curves."""
        return DetMetrics.curves.fget(self) + [
            "Precision-Recall(M)",
            "F1-Confidence(M)",
            "Precision-Confidence(M)",
            "Recall-Confidence(M)",
        ]

    @property
    def curves_results(self) -> List[List]:
        """Return dictionary of computed performance metrics and statistics."""
        return DetMetrics.curves_results.fget(self) + self.seg.curves_results

    def summary(self, normalize: bool = True, decimals: int = 5) -> List[Dict[str, Any]]:
        """
        Generate a summarized representation of per-class segmentation metrics as a list of dictionaries. Includes both
        box and mask scalar metrics (mAP, mAP50, mAP75) alongside precision, recall, and F1-score for each class.

        Args:
            normalize (bool): For Segment metrics, everything is normalized  by default [0-1].
            decimals (int): Number of decimal places to round the metrics values to.

        Returns:
            (List[Dict[str, Any]]): A list of dictionaries, each representing one class with corresponding metric values.

        Examples:
            >>> results = model.val(data="coco8-seg.yaml")
            >>> seg_summary = results.summary(decimals=4)
            >>> print(seg_summary)
        """
        per_class = {
            "Mask-P": self.seg.p,
            "Mask-R": self.seg.r,
            "Mask-F1": self.seg.f1,
        }
        summary = DetMetrics.summary(self, normalize, decimals)  # get box summary
        for i, s in enumerate(summary):
            s.update({**{k: round(v[i], decimals) for k, v in per_class.items()}})
        return summary


class PoseMetrics(DetMetrics):
    """
    Calculate and aggregate detection and pose metrics over a given set of classes.

    Attributes:
        names (Dict[int, str]): Dictionary of class names.
        pose (Metric): An instance of the Metric class to calculate pose metrics.
        box (Metric): An instance of the Metric class for storing detection results.
        speed (Dict[str, float]): A dictionary for storing execution times of different parts of the detection process.
        task (str): The task type, set to 'pose'.
        stats (Dict[str, List]): A dictionary containing lists for true positives, confidence scores, predicted classes, target classes, and target images.
        nt_per_class: Number of targets per class.
        nt_per_image: Number of targets per image.

    Methods:
        process(tp_m, tp_b, conf, pred_cls, target_cls): Process metrics over the given set of predictions.
        mean_results(): Return the mean of the detection and segmentation metrics over all the classes.
        class_result(i): Return the detection and segmentation metrics of class `i`.
        maps: Return the mean Average Precision (mAP) scores for IoU thresholds ranging from 0.50 to 0.95.
        fitness: Return the fitness scores, which are a single weighted combination of metrics.
        ap_class_index: Return the list of indices of classes used to compute Average Precision (AP).
        results_dict: Return the dictionary containing all the detection and segmentation metrics and fitness score.
    """

    def __init__(self, names: Dict[int, str] = {}) -> None:
        """
        Initialize the PoseMetrics class with directory path, class names, and plotting options.

        Args:
            names (Dict[int, str], optional): Dictionary of class names.
        """
        super().__init__(names)
        self.pose = Metric()
        self.task = "pose"
        self.stats["tp_p"] = []  # add additional stats for pose

    def process(self, save_dir: Path = Path("."), plot: bool = False, on_plot=None) -> Dict[str, np.ndarray]:
        """
        Process the detection and pose metrics over the given set of predictions.

        Args:
            save_dir (Path): Directory to save plots. Defaults to Path(".").
            plot (bool): Whether to plot precision-recall curves. Defaults to False.
            on_plot (callable, optional): Function to call after plots are generated.

        Returns:
            (Dict[str, np.ndarray]): Dictionary containing concatenated statistics arrays.
        """
        stats = DetMetrics.process(self, save_dir, plot, on_plot=on_plot)  # process box stats
        results_pose = ap_per_class(
            stats["tp_p"],
            stats["conf"],
            stats["pred_cls"],
            stats["target_cls"],
            plot=plot,
            on_plot=on_plot,
            save_dir=save_dir,
            names=self.names,
            prefix="Pose",
        )[2:]
        self.pose.nc = len(self.names)
        self.pose.update(results_pose)
        return stats

    @property
    def keys(self) -> List[str]:
        """Return list of evaluation metric keys."""
        return DetMetrics.keys.fget(self) + [
            "metrics/precision(P)",
            "metrics/recall(P)",
            "metrics/mAP50(P)",
            "metrics/mAP50-95(P)",
        ]

    def mean_results(self) -> List[float]:
        """Return the mean results of box and pose."""
        return DetMetrics.mean_results(self) + self.pose.mean_results()

    def class_result(self, i: int) -> List[float]:
        """Return the class-wise detection results for a specific class i."""
        return DetMetrics.class_result(self, i) + self.pose.class_result(i)

    @property
    def maps(self) -> np.ndarray:
        """Return the mean average precision (mAP) per class for both box and pose detections."""
        return DetMetrics.maps.fget(self) + self.pose.maps

    @property
    def fitness(self) -> float:
        """Return combined fitness score for pose and box detection."""
        return self.pose.fitness() + DetMetrics.fitness.fget(self)

    @property
    def curves(self) -> List[str]:
        """Return a list of curves for accessing specific metrics curves."""
        return DetMetrics.curves.fget(self) + [
            "Precision-Recall(B)",
            "F1-Confidence(B)",
            "Precision-Confidence(B)",
            "Recall-Confidence(B)",
            "Precision-Recall(P)",
            "F1-Confidence(P)",
            "Precision-Confidence(P)",
            "Recall-Confidence(P)",
        ]

    @property
    def curves_results(self) -> List[List]:
        """Return dictionary of computed performance metrics and statistics."""
        return DetMetrics.curves_results.fget(self) + self.pose.curves_results

    def summary(self, normalize: bool = True, decimals: int = 5) -> List[Dict[str, Any]]:
        """
        Generate a summarized representation of per-class pose metrics as a list of dictionaries. Includes both box and
        pose scalar metrics (mAP, mAP50, mAP75) alongside precision, recall, and F1-score for each class.

        Args:
            normalize (bool): For Pose metrics, everything is normalized  by default [0-1].
            decimals (int): Number of decimal places to round the metrics values to.

        Returns:
            (List[Dict[str, Any]]): A list of dictionaries, each representing one class with corresponding metric values.

        Examples:
            >>> results = model.val(data="coco8-pose.yaml")
            >>> pose_summary = results.summary(decimals=4)
            >>> print(pose_summary)
        """
        per_class = {
            "Pose-P": self.pose.p,
            "Pose-R": self.pose.r,
            "Pose-F1": self.pose.f1,
        }
        summary = DetMetrics.summary(self, normalize, decimals)  # get box summary
        for i, s in enumerate(summary):
            s.update({**{k: round(v[i], decimals) for k, v in per_class.items()}})
        return summary


class ClassifyMetrics(SimpleClass, DataExportMixin):
    """
    Class for computing classification metrics including top-1 and top-5 accuracy.

    Attributes:
        top1 (float): The top-1 accuracy.
        top5 (float): The top-5 accuracy.
        speed (dict): A dictionary containing the time taken for each step in the pipeline.
        task (str): The task type, set to 'classify'.
    """

    def __init__(self) -> None:
        """Initialize a ClassifyMetrics instance."""
        self.top1 = 0
        self.top5 = 0
        self.speed = {"preprocess": 0.0, "inference": 0.0, "loss": 0.0, "postprocess": 0.0}
        self.task = "classify"

    def process(self, targets: torch.Tensor, pred: torch.Tensor):
        """
        Process target classes and predicted classes to compute metrics.

        Args:
            targets (torch.Tensor): Target classes.
            pred (torch.Tensor): Predicted classes.
        """
        pred, targets = torch.cat(pred), torch.cat(targets)
        correct = (targets[:, None] == pred).float()
        acc = torch.stack((correct[:, 0], correct.max(1).values), dim=1)  # (top1, top5) accuracy
        self.top1, self.top5 = acc.mean(0).tolist()

    @property
    def fitness(self) -> float:
        """Return mean of top-1 and top-5 accuracies as fitness score."""
        return (self.top1 + self.top5) / 2

    @property
    def results_dict(self) -> Dict[str, float]:
        """Return a dictionary with model's performance metrics and fitness score."""
        return dict(zip(self.keys + ["fitness"], [self.top1, self.top5, self.fitness]))

    @property
    def keys(self) -> List[str]:
        """Return a list of keys for the results_dict property."""
        return ["metrics/accuracy_top1", "metrics/accuracy_top5"]

    @property
    def curves(self) -> List:
        """Return a list of curves for accessing specific metrics curves."""
        return []

    @property
    def curves_results(self) -> List:
        """Return a list of curves for accessing specific metrics curves."""
        return []

    def summary(self, normalize: bool = True, decimals: int = 5) -> List[Dict[str, float]]:
        """
        Generate a single-row summary of classification metrics (Top-1 and Top-5 accuracy).

        Args:
            normalize (bool): For Classify metrics, everything is normalized  by default [0-1].
            decimals (int): Number of decimal places to round the metrics values to.

        Returns:
            (List[Dict[str, float]]): A list with one dictionary containing Top-1 and Top-5 classification accuracy.

        Examples:
            >>> results = model.val(data="imagenet10")
            >>> classify_summary = results.summary(decimals=4)
            >>> print(classify_summary)
        """
        return [{"top1_acc": round(self.top1, decimals), "top5_acc": round(self.top5, decimals)}]


class OBBMetrics(DetMetrics):
    """
    Metrics for evaluating oriented bounding box (OBB) detection.

    Attributes:
        names (Dict[int, str]): Dictionary of class names.
        box (Metric): An instance of the Metric class for storing detection results.
        speed (Dict[str, float]): A dictionary for storing execution times of different parts of the detection process.
        task (str): The task type, set to 'obb'.
        stats (Dict[str, List]): A dictionary containing lists for true positives, confidence scores, predicted classes, target classes, and target images.
        nt_per_class: Number of targets per class.
        nt_per_image: Number of targets per image.

    References:
        https://arxiv.org/pdf/2106.06072.pdf
    """

    def __init__(self, names: Dict[int, str] = {}) -> None:
        """
        Initialize an OBBMetrics instance with directory, plotting, and class names.

        Args:
            names (Dict[int, str], optional): Dictionary of class names.
        """
        DetMetrics.__init__(self, names)
        # TODO: probably remove task as well
        self.task = "obb"<|MERGE_RESOLUTION|>--- conflicted
+++ resolved
@@ -374,12 +374,8 @@
             iou_thres (float, optional): IoU threshold for matching detections to ground truth.
             im_name (str, optional): Name of the image file. Used to aggregate matches dict for each image.
         """
-<<<<<<< HEAD
         if self.matches is not None:  # only if visualization is enabled
             self.matches[im_name] = {"TP": [], "FP": [], "FN": []}
-        conf = 0.25 if conf in {None, 0.001} else conf  # apply 0.25 if default val conf is passed
-=======
->>>>>>> cd10bf69
         gt_cls, gt_bboxes = batch["cls"], batch["bboxes"]
         is_obb = gt_bboxes.shape[1] == 5  # check if boxes contains angle for OBB
         conf = 0.25 if conf in {None, 0.01 if is_obb else 0.001} else conf  # apply 0.25 if default val conf is passed
