--- conflicted
+++ resolved
@@ -319,13 +319,8 @@
     @try_export
     def _export_openvino(self, prefix=colorstr('OpenVINO:')):
         # YOLOv8 OpenVINO export
-<<<<<<< HEAD
         check_requirements('openvino-dev>=2022.1')  # requires openvino-dev: https://pypi.org/project/openvino-dev/
-        import openvino.inference_engine as ie  # noqa
-=======
-        check_requirements('openvino-dev')  # requires openvino-dev: https://pypi.org/project/openvino-dev/
         import openvino.runtime as ov  # noqa
->>>>>>> b83374b4
 
         LOGGER.info(f'\n{prefix} starting export with openvino {ov.__version__}...')
         f = str(self.file).replace(self.file.suffix, f'_openvino_model{os.sep}')
