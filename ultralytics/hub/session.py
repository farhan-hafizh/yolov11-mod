# Ultralytics 🚀 AGPL-3.0 License - https://ultralytics.com/license

import shutil
import threading
import time
from http import HTTPStatus
from pathlib import Path
from urllib.parse import parse_qs, urlparse

import requests

from ultralytics.hub.utils import HELP_MSG, HUB_WEB_ROOT, PREFIX, TQDM
from ultralytics.utils import IS_COLAB, LOGGER, SETTINGS, __version__, checks
from ultralytics.utils.errors import HUBModelError

AGENT_NAME = f"python-{__version__}-colab" if IS_COLAB else f"python-{__version__}-local"


class HUBTrainingSession:
    """
    HUB training session for Ultralytics HUB YOLO models. Handles model initialization, heartbeats, and checkpointing.

    This class encapsulates the functionality for interacting with Ultralytics HUB during model training, including
    model creation, metrics tracking, and checkpoint uploading.

    Attributes:
        model_id (str): Identifier for the YOLO model being trained.
        model_url (str): URL for the model in Ultralytics HUB.
        rate_limits (Dict): Rate limits for different API calls (in seconds).
        timers (Dict): Timers for rate limiting.
        metrics_queue (Dict): Queue for the model's metrics.
        metrics_upload_failed_queue (Dict): Queue for metrics that failed to upload.
        model (Dict): Model data fetched from Ultralytics HUB.
        model_file (str): Path to the model file.
        train_args (Dict): Arguments for training the model.
        client (HUBClient): Client for interacting with Ultralytics HUB.
        filename (str): Filename of the model.

    Examples:
        >>> session = HUBTrainingSession("https://hub.ultralytics.com/models/example-model")
        >>> session.upload_metrics()
    """

    def __init__(self, identifier):
        """
        Initialize the HUBTrainingSession with the provided model identifier.

        Args:
            identifier (str): Model identifier used to initialize the HUB training session.
                It can be a URL string or a model key with specific format.

        Raises:
            ValueError: If the provided model identifier is invalid.
            ConnectionError: If connecting with global API key is not supported.
            ModuleNotFoundError: If hub-sdk package is not installed.
        """
        from hub_sdk import HUBClient

        self.rate_limits = {"metrics": 3, "ckpt": 900, "heartbeat": 300}  # rate limits (seconds)
        self.metrics_queue = {}  # holds metrics for each epoch until upload
        self.metrics_upload_failed_queue = {}  # holds metrics for each epoch if upload failed
        self.timers = {}  # holds timers in ultralytics/utils/callbacks/hub.py
        self.model = None
        self.model_url = None
        self.model_file = None
        self.train_args = None

        # Parse input
        api_key, model_id, self.filename = self._parse_identifier(identifier)

        # Get credentials
        active_key = api_key or SETTINGS.get("api_key")
        credentials = {"api_key": active_key} if active_key else None  # set credentials

        # Initialize client
        self.client = HUBClient(credentials)

        # Load models
        try:
            if model_id:
                self.load_model(model_id)  # load existing model
            else:
                self.model = self.client.model()  # load empty model
        except Exception:
            if identifier.startswith(f"{HUB_WEB_ROOT}/models/") and not self.client.authenticated:
                LOGGER.warning(
                    f"{PREFIX}WARNING ⚠️ Please log in using 'yolo login API_KEY'. "
                    "You can find your API Key at: https://hub.ultralytics.com/settings?tab=api+keys."
                )

    @classmethod
    def create_session(cls, identifier, args=None):
        """
        Create an authenticated HUBTrainingSession or return None.

        Args:
            identifier (str): Model identifier used to initialize the HUB training session.
            args (Dict, optional): Arguments for creating a new model if identifier is not a HUB model URL.

        Returns:
            (HUBTrainingSession | None): An authenticated session or None if creation fails.
        """
        try:
            session = cls(identifier)
            if args and not identifier.startswith(f"{HUB_WEB_ROOT}/models/"):  # not a HUB model URL
                session.create_model(args)
            return session
        # PermissionError and ModuleNotFoundError indicate hub-sdk not installed
        except (PermissionError, ModuleNotFoundError, ValueError):
            return None

    def load_model(self, model_id):
        """
        Load an existing model from Ultralytics HUB using the provided model identifier.

        Args:
            model_id (str): The identifier of the model to load.

        Raises:
            ValueError: If the specified HUB model does not exist.
        """
        self.model = self.client.model(model_id)
        if not self.model.data:  # then model does not exist
<<<<<<< HEAD
            raise ValueError(f"❌ The HUB model {model_id} does not exist")
=======
            raise ValueError(emojis(f"❌ The HUB model {model_id} does not exist"))
>>>>>>> 1ee96cf1

        self.model_url = f"{HUB_WEB_ROOT}/models/{self.model.id}"
        if self.model.is_trained():
            LOGGER.info(f"Loading trained HUB model {self.model_url} 🚀")
            url = self.model.get_weights_url("best")  # download URL with auth
            self.model_file = checks.check_file(url, download_dir=Path(SETTINGS["weights_dir"]) / "hub" / self.model.id)
            return

        # Set training args and start heartbeats for HUB to monitor agent
        self._set_train_args()
        self.model.start_heartbeat(self.rate_limits["heartbeat"])
        LOGGER.info(f"{PREFIX}View model at {self.model_url} 🚀")

    def create_model(self, model_args):
        """
        Initialize a HUB training session with the specified model arguments.

        Args:
            model_args (Dict): Arguments for creating the model, including batch size, epochs, image size, etc.

        Returns:
            (None): If the model could not be created.
        """
        payload = {
            "config": {
                "batchSize": model_args.get("batch", -1),
                "epochs": model_args.get("epochs", 300),
                "imageSize": model_args.get("imgsz", 640),
                "patience": model_args.get("patience", 100),
                "device": str(model_args.get("device", "")),  # convert None to string
                "cache": str(model_args.get("cache", "ram")),  # convert True, False, None to string
            },
            "dataset": {"name": model_args.get("data")},
            "lineage": {
                "architecture": {"name": self.filename.replace(".pt", "").replace(".yaml", "")},
                "parent": {},
            },
            "meta": {"name": self.filename},
        }

        if self.filename.endswith(".pt"):
            payload["lineage"]["parent"]["name"] = self.filename

        self.model.create_model(payload)

        # Model could not be created
        # TODO: improve error handling
        if not self.model.id:
            raise ValueError(f"The model {self.filename} does not exist")

        self.model_url = f"{HUB_WEB_ROOT}/models/{self.model.id}"

        # Start heartbeats for HUB to monitor agent
        self.model.start_heartbeat(self.rate_limits["heartbeat"])

        LOGGER.info(f"{PREFIX}View model at {self.model_url} 🚀")

    @staticmethod
    def _parse_identifier(identifier):
        """
        Parse the given identifier to determine the type and extract relevant components.

        The method supports different identifier formats:
            - A HUB model URL https://hub.ultralytics.com/models/MODEL
            - A HUB model URL with API Key https://hub.ultralytics.com/models/MODEL?api_key=APIKEY
            - A local filename that ends with '.pt' or '.yaml'

        Args:
            identifier (str): The identifier string to be parsed.

        Returns:
            (tuple): A tuple containing the API key, model ID, and filename as applicable.

        Raises:
            HUBModelError: If the identifier format is not recognized.
        """
        api_key, model_id, filename = None, None, None
        if Path(identifier).suffix in {".pt", ".yaml"}:
            filename = identifier
        elif identifier.startswith(f"{HUB_WEB_ROOT}/models/"):
            parsed_url = urlparse(identifier)
            model_id = Path(parsed_url.path).stem  # handle possible final backslash robustly
            query_params = parse_qs(parsed_url.query)  # dictionary, i.e. {"api_key": ["API_KEY_HERE"]}
            api_key = query_params.get("api_key", [None])[0]
        else:
            raise HUBModelError(f"model='{identifier} invalid, correct format is {HUB_WEB_ROOT}/models/MODEL_ID")
        return api_key, model_id, filename

    def _set_train_args(self):
        """
        Initialize training arguments and create a model entry on the Ultralytics HUB.

        This method sets up training arguments based on the model's state and updates them with any additional
        arguments provided. It handles different states of the model, such as whether it's resumable, pretrained,
        or requires specific file setup.

        Raises:
            ValueError: If the model is already trained, if required dataset information is missing, or if there are
                issues with the provided training arguments.
        """
        if self.model.is_resumable():
            # Model has saved weights
            self.train_args = {"data": self.model.get_dataset_url(), "resume": True}
            self.model_file = self.model.get_weights_url("last")
        else:
            # Model has no saved weights
            self.train_args = self.model.data.get("train_args")  # new response

            # Set the model file as either a *.pt or *.yaml file
            self.model_file = (
                self.model.get_weights_url("parent") if self.model.is_pretrained() else self.model.get_architecture()
            )

        if "data" not in self.train_args:
            # RF bug - datasets are sometimes not exported
            raise ValueError("Dataset may still be processing. Please wait a minute and try again.")

        self.model_file = checks.check_yolov5u_filename(self.model_file, verbose=False)  # YOLOv5->YOLOv5u
        self.model_id = self.model.id

    def request_queue(
        self,
        request_func,
        retry=3,
        timeout=30,
        thread=True,
        verbose=True,
        progress_total=None,
        stream_response=None,
        *args,
        **kwargs,
    ):
        """
        Attempt to execute `request_func` with retries, timeout handling, optional threading, and progress tracking.

        Args:
            request_func (callable): The function to execute.
            retry (int): Number of retry attempts.
            timeout (int): Maximum time to wait for the request to complete.
            thread (bool): Whether to run the request in a separate thread.
            verbose (bool): Whether to log detailed messages.
            progress_total (int, optional): Total size for progress tracking.
            stream_response (bool, optional): Whether to stream the response.
            *args (Any): Additional positional arguments for request_func.
            **kwargs (Any): Additional keyword arguments for request_func.

        Returns:
            (requests.Response | None): The response object if thread=False, otherwise None.
        """

        def retry_request():
            """Attempt to call `request_func` with retries, timeout, and optional threading."""
            t0 = time.time()  # Record the start time for the timeout
            response = None
            for i in range(retry + 1):
                if (time.time() - t0) > timeout:
                    LOGGER.warning(f"{PREFIX}Timeout for request reached. {HELP_MSG}")
                    break  # Timeout reached, exit loop

                response = request_func(*args, **kwargs)
                if response is None:
                    LOGGER.warning(f"{PREFIX}Received no response from the request. {HELP_MSG}")
                    time.sleep(2**i)  # Exponential backoff before retrying
                    continue  # Skip further processing and retry

                if progress_total:
                    self._show_upload_progress(progress_total, response)
                elif stream_response:
                    self._iterate_content(response)

                if HTTPStatus.OK <= response.status_code < HTTPStatus.MULTIPLE_CHOICES:
                    # if request related to metrics upload
                    if kwargs.get("metrics"):
                        self.metrics_upload_failed_queue = {}
                    return response  # Success, no need to retry

                if i == 0:
                    # Initial attempt, check status code and provide messages
                    message = self._get_failure_message(response, retry, timeout)

                    if verbose:
                        LOGGER.warning(f"{PREFIX}{message} {HELP_MSG} ({response.status_code})")

                if not self._should_retry(response.status_code):
                    LOGGER.warning(f"{PREFIX}Request failed. {HELP_MSG} ({response.status_code}")
                    break  # Not an error that should be retried, exit loop

                time.sleep(2**i)  # Exponential backoff for retries

            # if request related to metrics upload and exceed retries
            if response is None and kwargs.get("metrics"):
                self.metrics_upload_failed_queue.update(kwargs.get("metrics"))

            return response

        if thread:
            # Start a new thread to run the retry_request function
            threading.Thread(target=retry_request, daemon=True).start()
        else:
            # If running in the main thread, call retry_request directly
            return retry_request()

    @staticmethod
    def _should_retry(status_code):
        """
        Determine if a request should be retried based on the HTTP status code.

        Args:
            status_code (int): The HTTP status code from the response.

        Returns:
            (bool): True if the request should be retried, False otherwise.
        """
        retry_codes = {
            HTTPStatus.REQUEST_TIMEOUT,
            HTTPStatus.BAD_GATEWAY,
            HTTPStatus.GATEWAY_TIMEOUT,
        }
        return status_code in retry_codes

    def _get_failure_message(self, response: requests.Response, retry: int, timeout: int):
        """
        Generate a retry message based on the response status code.

        Args:
            response (requests.Response): The HTTP response object.
            retry (int): The number of retry attempts allowed.
            timeout (int): The maximum timeout duration.

        Returns:
            (str): The retry message.
        """
        if self._should_retry(response.status_code):
            return f"Retrying {retry}x for {timeout}s." if retry else ""
        elif response.status_code == HTTPStatus.TOO_MANY_REQUESTS:  # rate limit
            headers = response.headers
            return (
                f"Rate limit reached ({headers['X-RateLimit-Remaining']}/{headers['X-RateLimit-Limit']}). "
                f"Please retry after {headers['Retry-After']}s."
            )
        else:
            try:
                return response.json().get("message", "No JSON message.")
            except AttributeError:
                return "Unable to read JSON."

    def upload_metrics(self):
        """Upload model metrics to Ultralytics HUB."""
        return self.request_queue(self.model.upload_metrics, metrics=self.metrics_queue.copy(), thread=True)

    def upload_model(
        self,
        epoch: int,
        weights: str,
        is_best: bool = False,
        map: float = 0.0,
        final: bool = False,
    ) -> None:
        """
        Upload a model checkpoint to Ultralytics HUB.

        Args:
            epoch (int): The current training epoch.
            weights (str): Path to the model weights file.
            is_best (bool): Indicates if the current model is the best one so far.
            map (float): Mean average precision of the model.
            final (bool): Indicates if the model is the final model after training.
        """
        weights = Path(weights)
        if not weights.is_file():
            last = weights.with_name(f"last{weights.suffix}")
            if final and last.is_file():
                LOGGER.warning(
                    f"{PREFIX} WARNING ⚠️ Model 'best.pt' not found, copying 'last.pt' to 'best.pt' and uploading. "
                    "This often happens when resuming training in transient environments like Google Colab. "
                    "For more reliable training, consider using Ultralytics HUB Cloud. "
                    "Learn more at https://docs.ultralytics.com/hub/cloud-training."
                )
                shutil.copy(last, weights)  # copy last.pt to best.pt
            else:
                LOGGER.warning(f"{PREFIX} WARNING ⚠️ Model upload issue. Missing model {weights}.")
                return

        self.request_queue(
            self.model.upload_model,
            epoch=epoch,
            weights=str(weights),
            is_best=is_best,
            map=map,
            final=final,
            retry=10,
            timeout=3600,
            thread=not final,
            progress_total=weights.stat().st_size if final else None,  # only show progress if final
            stream_response=True,
        )

    @staticmethod
    def _show_upload_progress(content_length: int, response: requests.Response) -> None:
        """
        Display a progress bar to track the upload progress of a file download.

        Args:
            content_length (int): The total size of the content to be downloaded in bytes.
            response (requests.Response): The response object from the file download request.
        """
        with TQDM(total=content_length, unit="B", unit_scale=True, unit_divisor=1024) as pbar:
            for data in response.iter_content(chunk_size=1024):
                pbar.update(len(data))

    @staticmethod
    def _iterate_content(response: requests.Response) -> None:
        """
        Process the streamed HTTP response data.

        Args:
            response (requests.Response): The response object from the file download request.
        """
        for _ in response.iter_content(chunk_size=1024):
            pass  # Do nothing with data chunks<|MERGE_RESOLUTION|>--- conflicted
+++ resolved
@@ -121,11 +121,7 @@
         """
         self.model = self.client.model(model_id)
         if not self.model.data:  # then model does not exist
-<<<<<<< HEAD
-            raise ValueError(f"❌ The HUB model {model_id} does not exist")
-=======
             raise ValueError(emojis(f"❌ The HUB model {model_id} does not exist"))
->>>>>>> 1ee96cf1
 
         self.model_url = f"{HUB_WEB_ROOT}/models/{self.model.id}"
         if self.model.is_trained():
