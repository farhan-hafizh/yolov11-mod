# Ultralytics 🚀 AGPL-3.0 License - https://ultralytics.com/license

import json
from collections import defaultdict
from typing import Any, Dict, List, Tuple
from urllib.parse import urlsplit

import numpy as np
import tritonclient.grpc as grpcclient
import tritonclient.http as httpclient
import tritonclient.utils.cuda_shared_memory as cudashm
from google.protobuf.json_format import MessageToJson
from tritonclient import utils


class TritonRemoteModel:
    """
    Client for interacting with a remote Triton Inference Server model.

    This class provides a convenient interface for sending inference requests to a Triton Inference Server
    and processing the responses.

    Attributes:
        endpoint (str): The name of the model on the Triton server.
        url (str): The URL of the Triton server.
        triton_client: The Triton client (either HTTP or gRPC).
        InferInput: The input class for the Triton client.
        InferRequestedOutput: The output request class for the Triton client.
        input_formats (List[str]): The data types of the model inputs.
        np_input_formats (List[type]): The numpy data types of the model inputs.
        input_names (List[str]): The names of the model inputs.
        output_names (List[str]): The names of the model outputs.
        metadata: The metadata associated with the model.

    Methods:
        __call__: Call the model with the given inputs and return the outputs.

    Examples:
        Initialize a Triton client with HTTP
        >>> model = TritonRemoteModel(url="localhost:8000", endpoint="yolov8", scheme="http")
        Make inference with numpy arrays
        >>> outputs = model(np.random.rand(1, 3, 640, 640).astype(np.float32))
    """

    def __init__(
        self,
        url: str,
        endpoint: str = "",
        scheme: str = "",
        max_batch_size: int = 1,
        cuda_shm: bool = False,
        shm_region_prefix: str = "ultralytics_shm_",
    ):
        """
        Initialize the TritonRemoteModel for interacting with a remote Triton Inference Server.

        Arguments may be provided individually or parsed from a collective 'url' argument of the form
        <scheme>://<netloc>/<endpoint>/<task_name>

        Args:
            url (str): The URL of the Triton server.
            endpoint (str): The name of the model on the Triton server.
            scheme (str): The communication scheme ('http' or 'grpc').
<<<<<<< HEAD
            max_batch_size (int): The maximum batch size for the model.
            cuda_shm (bool): Whether to use CUDA shared memory for inference.
            shm_region_prefix (str): The prefix for the shared memory regions names.
=======

        Examples:
            >>> model = TritonRemoteModel(url="localhost:8000", endpoint="yolov8", scheme="http")
            >>> model = TritonRemoteModel(url="http://localhost:8000/yolov8")
>>>>>>> 3a30034a
        """
        parameters = dict()
        if not endpoint and not scheme:  # Parse all args from URL string
            splits = urlsplit(url)
            endpoint = splits.path.strip("/").split("/")[0]
            scheme = splits.scheme
            url = splits.netloc

            def convert_type(value):
                if value.isdigit():
                    return int(value)
                elif value == "True":
                    return True
                elif value == "False":
                    return False
                else:
                    return value

            for param in splits.query.split("&"):
                key, value = param.split("=")
                value = convert_type(value)
                parameters[key] = value

        max_batch_size = parameters.get("max_batch_size", max_batch_size)
        cuda_shm = parameters.get("cuda_shm", cuda_shm)
        shm_region_prefix = parameters.get("shm_region_prefix", shm_region_prefix)

        self.model_name = endpoint
        self.url = url
        self.scheme = scheme

        self.cuda_shm = cuda_shm
        self.shm_region_prefix = shm_region_prefix
        self.static_batch = False

        # Choose the Triton client based on the communication scheme
        self.client_type = httpclient if scheme == "http" else grpcclient
        self.triton_client = self.client_type.InferenceServerClient(url=self.url, verbose=False, ssl=False)

        self._load_model_config(max_batch_size)
        self._create_input_sample()

        self.input_shm_handles = [None for _ in range(len(self.inputs_names))]
        self.output_shm_handles = [None for _ in range(len(self.outputs_names))]

        if self.cuda_shm:
            self._fill_output_dynamic_axis()
            self._create_input_output_shm_handles()
            self._register_cuda_shm_regions()

        self.class_names = [f"class_{i}" for i in range(self.outputs_shapes[0][1] - 4)]

    def _create_input_sample(self) -> None:
        """Create a sample input for the model."""
        has_dynamic_shapes = any(-1 in input_shape for input_shape in self.inputs_shapes)
        assert not has_dynamic_shapes, "dynamic input shapes not supported"
        self.sample_inputs = []
        for input_shape, np_input_format in zip(self.inputs_shapes, self.np_inputs_dtypes):
            self.sample_inputs.append(np.ones(input_shape).astype(np_input_format))

    def _fill_output_dynamic_axis(self) -> None:
        """Fill real values in the dynamic axis of the output shapes."""
        has_dynamic_shapes = any(-1 in output_shape for output_shape in self.outputs_shapes)
        if has_dynamic_shapes:
            start_cuda_shm_flag = self.cuda_shm
            self.cuda_shm = False
            outputs = self.__call__(*self.sample_inputs)
            self.outputs_shapes = [list(output.shape) for output in outputs]
            self.cuda_shm = start_cuda_shm_flag

    def pad_batch(self, batch: np.ndarray) -> Tuple[np.ndarray, int]:
        """
        Pad the batch to the maximum batch size.

        Args:
            batch (np.ndarray): The batch to be padded.

        Returns:
            Tuple[np.ndarray, int]: The padded batch and the number of padding elements.
        """
        padding_size = self.max_batch_size - batch.shape[0]
        if padding_size > 0:
            pad = np.zeros([padding_size, *batch.shape[1:]], dtype=batch.dtype)
            batch = np.concatenate((batch, pad), axis=0)
        return batch, padding_size

    def split_on_batches(self, input_data: np.ndarray) -> Tuple[List[np.ndarray], List[int]]:
        """
        Split the input data into batches.

        Args:
            input_data (np.ndarray): The input data to be split.

        Returns:
            Tuple[List[np.ndarray], List[int]]: A list of batches and
                a list of padding values in each batch.
        """
        batches = []
        paddings = []
        for i in range(0, len(input_data), self.max_batch_size):
            batch = input_data[i : i + self.max_batch_size]
            batches.append(batch)
            paddings.append(0)

        if self.static_batch:
            batches[-1], paddings[-1] = self.pad_batch(batches[-1])

        return batches, paddings

    def _create_batches(self, *inputs_data: np.ndarray) -> Tuple[Dict[str, List[np.ndarray]], List[int]]:
        """
        Create batches from the inputs data.

        Args:
            *inputs_data (np.ndarray): The inputs data.

        Returns:
            Tuple[Dict[str, List[np.ndarray]], List[int]]: A dictionary of batches for each input
                and a list of paddings for each batch.
        """
        inputs_batches = dict()
        paddings = []
        for input_data, np_format, input_name in zip(inputs_data, self.np_inputs_dtypes, self.inputs_names):
            input_data = input_data.astype(np_format)
            input_batches, input_paddings = self.split_on_batches(input_data)
            if paddings == []:
                paddings = input_paddings
            inputs_batches[input_name] = input_batches
        return inputs_batches, paddings

    def _parse_io_params(self, io_params: List[Dict]) -> Tuple[List[str], List[np.dtype], List[List[int]], List[str]]:
        """
        Parse the input/output parameters from the model config.

        Args:
            io_params (List[Dict]): The input/output parameters.

        Returns:
            Tuple[List[str], List[np.dtype], List[List[int]], List[str]]: The input/output dtypes, shapes, and names.
        """
        triton_dtypes = []
        np_dtypes = []
        shapes = []
        names = []
        for params in io_params:
            triton_dtypes.append(params["data_type"].replace("TYPE_", ""))
            np_dtypes.append(utils.triton_to_np_dtype(triton_dtypes[-1]))
            shapes.append([int(x) for x in params["dims"]])
            names.append(params["name"])

        return triton_dtypes, np_dtypes, shapes, names

    @staticmethod
    def _insert_batch_size_to_shapes(shapes: List[List], insert_batch_size: int) -> List[List[int]]:
        """
        Insert the batch size to the shapes.

        Args:
            shapes (List[List]): Shapes from config
            insert_batch_size (int): Value for insert batch size to shape

        Returns:
            List[List[int]]: Result shape
        """
        return [[insert_batch_size] + shape for shape in shapes]

    def _load_model_config(self, user_max_batch_size: int) -> None:
        """
        Load the model config from Triton Inferernce Server and update the class attributes.

        Args:
            user_max_batch_size (int): max_batch_size defined by user
        """
        if self.scheme == "grpc":
            config = self.triton_client.get_model_config(self.model_name, as_json=True)
            config = config["config"]
        else:
            config = self.triton_client.get_model_config(self.model_name)

        self.triton_inputs_dtypes, self.np_inputs_dtypes, self.inputs_shapes, self.inputs_names = self._parse_io_params(
            config["input"]
        )

        self.triton_outputs_dtypes, self.np_outputs_dtypes, self.outputs_shapes, self.outputs_names = (
            self._parse_io_params(config["output"])
        )

        not_support_dynamic_batch = config["max_batch_size"] == 0
        if not_support_dynamic_batch:
            # use batch size from config
            self.static_batch = True
            self.max_batch_size = config["input"][0]["dims"][0]
        else:
            # user can decrease max_batch_size from config
            self.max_batch_size = min(config["max_batch_size"], user_max_batch_size)
            # in config's shape has no batch size
            self.inputs_shapes = self._insert_batch_size_to_shapes(self.inputs_shapes, self.max_batch_size)
            self.outputs_shapes = self._insert_batch_size_to_shapes(self.outputs_shapes, self.max_batch_size)
        self.metadata = eval(config.get("parameters", {}).get("metadata", {}).get("string_value", "None"))

    def _generate_shm_name(self, ioname: str) -> str:
        """
        Generate shared region name.

        Args:
            ioname (str): Input/output name

        Returns:
            str: Shared region name
        """
        return f"{self.shm_region_prefix}_{ioname}"

    def _register_cuda_shm_regions(self) -> None:
        """Register CUDA shared memory regions in Triton."""
        if self.scheme == "grpc":
            regions_statuses = self.triton_client.get_cuda_shared_memory_status(as_json=True)["regions"]
            registrated_regions = [region for region in regions_statuses.keys()]
        else:
            regions_statuses = self.triton_client.get_cuda_shared_memory_status()
            registrated_regions = [region["name"] for region in regions_statuses]
        for shm_handle in self.input_shm_handles + self.output_shm_handles:
            # unregister region with same name, because byte_size may be changed
            if shm_handle._triton_shm_name in registrated_regions:
                self.triton_client.unregister_cuda_shared_memory(shm_handle._triton_shm_name)
            self.triton_client.register_cuda_shared_memory(
                shm_handle._triton_shm_name, cudashm.get_raw_handle(shm_handle), 0, shm_handle._byte_size
            )

    def _create_cuda_shm_handle(self, shape: List[int], dtype: np.dtype, name: str) -> Any:
        """
        Create CUDA shared memory handle.

        Args:
            shape (List[int]): Shape of cuda shared memory region
            dtype (np.dtype): Data type of input/output data
            name (str): Input/output name

        Returns:
            Any: CUDA shared memory handle
        """
        # Create a CUDA shared memory handle for a given shape, dtype, and name
        byte_size = int(np.prod(shape) * np.dtype(dtype).itemsize)
        shm_name = self._generate_shm_name(name)
        return cudashm.create_shared_memory_region(shm_name, byte_size, 0)

    def _create_cuda_shm_handles_for_io(
        self, shapes: List[List[int]], dtypes: List[np.dtype], names: List[str]
    ) -> List[Any]:
        """
        Create CUDA shared memory handles for inputs or outputs.

        Args:
            shapes (List[List[int]]): Shapes of cuda shared memory regions
            dtypes (List[np.dtype]): Data types of input/output data
            names (List[str]): Input/output names

        Returns:
            List[Any]: CUDA shared memory handles
        """
        return [self._create_cuda_shm_handle(shape, dtype, name) for shape, dtype, name in zip(shapes, dtypes, names)]

    def _create_input_output_shm_handles(self) -> None:
        """Create CUDA shared memory handles for inputs and outputs."""
        # Create CUDA shared memory handles for both inputs and outputs
        self.input_shm_handles = self._create_cuda_shm_handles_for_io(
            self.inputs_shapes, self.np_inputs_dtypes, self.inputs_names
        )
        self.output_shm_handles = self._create_cuda_shm_handles_for_io(
            self.outputs_shapes, self.np_outputs_dtypes, self.outputs_names
        )

    def _create_triton_input(
        self, input_data: np.ndarray, input_name: str, config_input_format: str, shm_handle=None
    ) -> Any:
        """
        Create triton InferInput.

        Args:
            input_data (np.ndarray): data for send to model
            input_name (str): name of input
            config_input_format (str): triton input format
            shm_handle (_type_, optional): CUDA shared memory handle. Defaults to None.

        Returns:
            Any: triton InferInput for sending request
        """
        infer_input = self.client_type.InferInput(input_name, input_data.shape, config_input_format)
        if self.cuda_shm:
            cudashm.set_shared_memory_region(shm_handle, [input_data])
            infer_input.set_shared_memory(shm_handle._triton_shm_name, shm_handle._byte_size)
        else:
            infer_input.set_data_from_numpy(input_data)
        return infer_input

    def _create_triton_output(self, output_name: str, binary: bool = True, shm_handle=None) -> Any:
        """
        Create triton InferRequestedOutput.

        Args:
            output_name (str): output name
            binary (bool, optional): Whether the output is binary. Defaults to True.
            shm_handle (_type_, optional): CUDA shared memory handle. Defaults to None.

        Returns:
            Any: triton InferRequestedOutput for receiving response
        """
        if self.scheme == "grpc":
            infer_output = self.client_type.InferRequestedOutput(output_name)
        else:
            infer_output = self.client_type.InferRequestedOutput(output_name, binary_data=binary)
        if self.cuda_shm:
            infer_output.set_shared_memory(shm_handle._triton_shm_name, shm_handle._byte_size)
        return infer_output

    def _postprocess_triton_result(self, triton_response: Any, padding_size: int) -> Dict[str, np.ndarray]:
        """
        Postprocess triton response.

        Args:
            triton_response (Any): triton response
            padding_size (int): padding size for unpad output data

        Returns:
            Dict[str, np.ndarray]: dict of output name and output data
        """
        result = dict()
        for output_name, shm_op_handle in zip(self.outputs_names, self.output_shm_handles):
            if self.cuda_shm:
                if self.scheme == "grpc":
                    # output = triton_response.get_output(output_name, as_json=True) # WARN: bug in tritonclient library, return None
                    output = json.loads(MessageToJson(triton_response.get_output(output_name)))
                else:
                    output = triton_response.get_output(output_name)
                result[output_name] = cudashm.get_contents_as_numpy(
                    shm_op_handle,
                    utils.triton_to_np_dtype(output["datatype"]),
                    [int(x) for x in output["shape"]],
                )
            else:
                result[output_name] = triton_response.as_numpy(output_name)

            if padding_size != 0:
                result[output_name] = result[output_name][:-padding_size]

        return result

    def __call__(self, *inputs: np.ndarray) -> List[np.ndarray]:
        """
        Call the model with the given inputs.

        Args:
            *inputs (np.ndarray): Input data to the model. Each array should match the expected shape and type
                for the corresponding model input.

        Returns:
            (List[np.ndarray]): Model outputs with the same dtype as the input. Each element in the list
                corresponds to one of the model's output tensors.

        Examples:
            >>> model = TritonRemoteModel(url="localhost:8000", endpoint="yolov8", scheme="http")
            >>> outputs = model(np.random.rand(1, 3, 640, 640).astype(np.float32))
        """
        assert len(inputs) == len(self.inputs_names), "inputs number is not equal to model inputs"
        inputs_batches, batches_paddings = self._create_batches(*inputs)

        result = defaultdict(list)
        count_batches = len(next(iter(inputs_batches.values())))

        for i_batch in range(count_batches):
            triton_inputs = []
            for input_name, config_input_format, shm_ip_handle in zip(
                self.inputs_names, self.triton_inputs_dtypes, self.input_shm_handles
            ):
                triton_input = self._create_triton_input(
                    inputs_batches[input_name][i_batch], input_name, config_input_format, shm_ip_handle
                )
                triton_inputs.append(triton_input)

            triton_outputs = []
            for output_name, shm_op_handle in zip(self.outputs_names, self.output_shm_handles):
                triton_output = self._create_triton_output(output_name, binary=True, shm_handle=shm_op_handle)
                triton_outputs.append(triton_output)

            triton_response = self.triton_client.infer(
                model_name=self.model_name, inputs=triton_inputs, outputs=triton_outputs
            )

            batch_result = self._postprocess_triton_result(triton_response, batches_paddings[i_batch])

            for output_name, output_value in batch_result.items():
                result[output_name].append(output_value)

        return [np.concatenate(result[output_name]) for output_name in self.outputs_names]<|MERGE_RESOLUTION|>--- conflicted
+++ resolved
@@ -61,16 +61,15 @@
             url (str): The URL of the Triton server.
             endpoint (str): The name of the model on the Triton server.
             scheme (str): The communication scheme ('http' or 'grpc').
-<<<<<<< HEAD
             max_batch_size (int): The maximum batch size for the model.
             cuda_shm (bool): Whether to use CUDA shared memory for inference.
             shm_region_prefix (str): The prefix for the shared memory regions names.
-=======
 
         Examples:
             >>> model = TritonRemoteModel(url="localhost:8000", endpoint="yolov8", scheme="http")
             >>> model = TritonRemoteModel(url="http://localhost:8000/yolov8")
->>>>>>> 3a30034a
+            >>> model = TritonRemoteModel(url="localhost:8000", endpoint="yolov8", scheme="http", max_batch_size=8, cuda_shm=True, shm_region_prefix='cuda_shm_prefix_')
+            >>> model = TritonRemoteModel(url="http://localhost:8000/yolov8?cuda_shm=True&max_batch_size=8&shm_region_prefix=cuda_shm_prefix_")
         """
         parameters = dict()
         if not endpoint and not scheme:  # Parse all args from URL string
