--- conflicted
+++ resolved
@@ -41,15 +41,8 @@
 
 # Install pip packages
 RUN pip install uv
-<<<<<<< HEAD
-# Note -cu12 must be used with tensorrt)
 
 RUN pip install -e ".[export]" tensorrt-cu12 "albumentations>=1.4.6" comet
-=======
-# Note -cu12 must be used with tensorrt
-RUN uv pip install --system -e ".[export]" tensorrt-cu12 "albumentations>=1.4.6" comet pycocotools
->>>>>>> c196a82b
-
 # Run exports to AutoInstall packages
 # Edge TPU export fails the first time so is run twice here
 RUN yolo export model=tmp/yolo11n.pt format=edgetpu imgsz=32 || yolo export model=tmp/yolo11n.pt format=edgetpu imgsz=32
