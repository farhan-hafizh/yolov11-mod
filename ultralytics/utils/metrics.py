--- conflicted
+++ resolved
@@ -11,14 +11,6 @@
 
 from ultralytics.utils import LOGGER, SimpleClass, TryExcept, plt_settings
 
-<<<<<<< HEAD
-=======
-OKS_SIGMA = (
-    np.array([0.26, 0.25, 0.25, 0.35, 0.35, 0.79, 0.79, 0.72, 0.72, 0.62, 0.62, 1.07, 1.07, 0.87, 0.87, 0.89, 0.89])
-    / 10.0
-)
-
->>>>>>> 9c72d94b
 
 def bbox_ioa(box1, box2, iou=False, eps=1e-7):
     """
