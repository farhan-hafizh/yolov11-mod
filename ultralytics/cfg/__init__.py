--- conflicted
+++ resolved
@@ -76,14 +76,9 @@
                 'line_width', 'workspace', 'nbs', 'save_period', 'max_ncalib_imgs')
 CFG_BOOL_KEYS = ('save', 'exist_ok', 'verbose', 'deterministic', 'single_cls', 'rect', 'cos_lr', 'overlap_mask', 'val',
                  'save_json', 'save_hybrid', 'half', 'dnn', 'plots', 'show', 'save_txt', 'save_conf', 'save_crop',
-<<<<<<< HEAD
-                 'show_labels', 'show_conf', 'visualize', 'augment', 'agnostic_nms', 'retina_masks', 'boxes', 'keras',
-                 'optimize', 'int8', 'dynamic', 'simplify', 'nms', 'profile', 'separate_outputs', 'export_hw_optimized', 
-                 'uint8_io_dtype')
-=======
                  'save_frames', 'show_labels', 'show_conf', 'visualize', 'augment', 'agnostic_nms', 'retina_masks',
-                 'show_boxes', 'keras', 'optimize', 'int8', 'dynamic', 'simplify', 'nms', 'profile')
->>>>>>> aa0ae081
+                 'show_boxes', 'keras', 'optimize', 'int8', 'dynamic', 'simplify', 'nms', 'profile',
+                 'separate_outputs', 'export_hw_optimized', 'uint8_io_dtype')
 
 
 def cfg2dict(cfg):
