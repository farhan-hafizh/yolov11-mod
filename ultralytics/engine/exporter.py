# Ultralytics 🚀 AGPL-3.0 License - https://ultralytics.com/license
"""
Export a YOLO PyTorch model to other formats. TensorFlow exports authored by https://github.com/zldrobit.

Format                  | `format=argument`         | Model
---                     | ---                       | ---
PyTorch                 | -                         | yolo11n.pt
TorchScript             | `torchscript`             | yolo11n.torchscript
ONNX                    | `onnx`                    | yolo11n.onnx
OpenVINO                | `openvino`                | yolo11n_openvino_model/
TensorRT                | `engine`                  | yolo11n.engine
CoreML                  | `coreml`                  | yolo11n.mlpackage
TensorFlow SavedModel   | `saved_model`             | yolo11n_saved_model/
TensorFlow GraphDef     | `pb`                      | yolo11n.pb
TensorFlow Lite         | `tflite`                  | yolo11n.tflite
TensorFlow Edge TPU     | `edgetpu`                 | yolo11n_edgetpu.tflite
TensorFlow.js           | `tfjs`                    | yolo11n_web_model/
PaddlePaddle            | `paddle`                  | yolo11n_paddle_model/
MNN                     | `mnn`                     | yolo11n.mnn
NCNN                    | `ncnn`                    | yolo11n_ncnn_model/
IMX                     | `imx`                     | yolo11n_imx_model/
RKNN                    | `rknn`                    | yolo11n_rknn_model/

Requirements:
    $ pip install "ultralytics[export]"

Python:
    from ultralytics import YOLO
    model = YOLO('yolo11n.pt')
    results = model.export(format='onnx')

CLI:
    $ yolo mode=export model=yolo11n.pt format=onnx

Inference:
    $ yolo predict model=yolo11n.pt                 # PyTorch
                         yolo11n.torchscript        # TorchScript
                         yolo11n.onnx               # ONNX Runtime or OpenCV DNN with dnn=True
                         yolo11n_openvino_model     # OpenVINO
                         yolo11n.engine             # TensorRT
                         yolo11n.mlpackage          # CoreML (macOS-only)
                         yolo11n_saved_model        # TensorFlow SavedModel
                         yolo11n.pb                 # TensorFlow GraphDef
                         yolo11n.tflite             # TensorFlow Lite
                         yolo11n_edgetpu.tflite     # TensorFlow Edge TPU
                         yolo11n_paddle_model       # PaddlePaddle
                         yolo11n.mnn                # MNN
                         yolo11n_ncnn_model         # NCNN
                         yolo11n_imx_model          # IMX

TensorFlow.js:
    $ cd .. && git clone https://github.com/zldrobit/tfjs-yolov5-example.git && cd tfjs-yolov5-example
    $ npm install
    $ ln -s ../../yolo11n_web_model public/yolo11n_web_model
    $ npm start
"""

import json
import os
import re
import shutil
import subprocess
import time
import warnings
from contextlib import contextmanager
from copy import deepcopy
from datetime import datetime
from pathlib import Path

import numpy as np
import torch

from ultralytics import __version__
from ultralytics.cfg import TASK2DATA, get_cfg
from ultralytics.data import build_dataloader
from ultralytics.data.dataset import YOLODataset
from ultralytics.data.utils import check_cls_dataset, check_det_dataset
from ultralytics.nn.autobackend import check_class_names, default_class_names
from ultralytics.nn.modules import C2f, Classify, Detect, RTDETRDecoder
from ultralytics.nn.tasks import ClassificationModel, DetectionModel, SegmentationModel, WorldModel
from ultralytics.utils import (
    ARM64,
    DEFAULT_CFG,
    IS_COLAB,
    IS_JETSON,
    LINUX,
    LOGGER,
    MACOS,
    MACOS_VERSION,
    RKNN_CHIPS,
    ROOT,
    SETTINGS,
    WINDOWS,
    YAML,
    callbacks,
    colorstr,
    get_default_args,
)
from ultralytics.utils.checks import (
    check_imgsz,
    check_is_path_safe,
    check_requirements,
    check_version,
    is_sudo_available,
)
from ultralytics.utils.downloads import attempt_download_asset, get_github_assets, safe_download
from ultralytics.utils.export import export_engine, export_onnx
from ultralytics.utils.files import file_size, spaces_in_path
from ultralytics.utils.ops import Profile, nms_rotated
from ultralytics.utils.torch_utils import TORCH_1_13, get_cpu_info, get_latest_opset, select_device


def export_formats():
    """Return a dictionary of Ultralytics YOLO export formats."""
    x = [
        ["PyTorch", "-", ".pt", True, True, []],
        ["TorchScript", "torchscript", ".torchscript", True, True, ["batch", "optimize", "half", "nms"]],
        ["ONNX", "onnx", ".onnx", True, True, ["batch", "dynamic", "half", "opset", "simplify", "nms"]],
        [
            "OpenVINO",
            "openvino",
            "_openvino_model",
            True,
            False,
            ["batch", "dynamic", "half", "int8", "nms", "fraction"],
        ],
        [
            "TensorRT",
            "engine",
            ".engine",
            False,
            True,
            ["batch", "dynamic", "half", "int8", "simplify", "nms", "fraction"],
        ],
        ["CoreML", "coreml", ".mlpackage", True, False, ["batch", "half", "int8", "nms"]],
        ["TensorFlow SavedModel", "saved_model", "_saved_model", True, True, ["batch", "int8", "keras", "nms"]],
        ["TensorFlow GraphDef", "pb", ".pb", True, True, ["batch"]],
        ["TensorFlow Lite", "tflite", ".tflite", True, False, ["batch", "half", "int8", "nms", "fraction"]],
        ["TensorFlow Edge TPU", "edgetpu", "_edgetpu.tflite", True, False, []],
        ["TensorFlow.js", "tfjs", "_web_model", True, False, ["batch", "half", "int8", "nms"]],
        ["PaddlePaddle", "paddle", "_paddle_model", True, True, ["batch"]],
        ["MNN", "mnn", ".mnn", True, True, ["batch", "half", "int8"]],
        ["NCNN", "ncnn", "_ncnn_model", True, True, ["batch", "half"]],
<<<<<<< HEAD
        ["IMX", "imx", "_imx_model", True, True, ["int8", "fraction", "nms"]],
        ["RKNN", "rknn", "_rknn_model", False, False, ["batch", "name", "int8"]],
=======
        ["IMX", "imx", "_imx_model", True, True, ["int8", "fraction"]],
        ["RKNN", "rknn", "_rknn_model", False, False, ["batch", "name"]],
>>>>>>> 3a8e6319
    ]
    return dict(zip(["Format", "Argument", "Suffix", "CPU", "GPU", "Arguments"], zip(*x)))


def validate_args(format, passed_args, valid_args):
    """
    Validate arguments based on the export format.

    Args:
        format (str): The export format.
        passed_args (Namespace): The arguments used during export.
        valid_args (list): List of valid arguments for the format.

    Raises:
        AssertionError: If an unsupported argument is used, or if the format lacks supported argument listings.
    """
    export_args = ["half", "int8", "dynamic", "keras", "nms", "batch", "fraction"]

    assert valid_args is not None, f"ERROR ❌️ valid arguments for '{format}' not listed."
    custom = {"batch": 1, "data": None, "device": None}  # exporter defaults
    default_args = get_cfg(DEFAULT_CFG, custom)
    for arg in export_args:
        not_default = getattr(passed_args, arg, None) != getattr(default_args, arg, None)
        if not_default:
            assert arg in valid_args, f"ERROR ❌️ argument '{arg}' is not supported for format='{format}'"


def gd_outputs(gd):
    """Return TensorFlow GraphDef model output node names."""
    name_list, input_list = [], []
    for node in gd.node:  # tensorflow.core.framework.node_def_pb2.NodeDef
        name_list.append(node.name)
        input_list.extend(node.input)
    return sorted(f"{x}:0" for x in list(set(name_list) - set(input_list)) if not x.startswith("NoOp"))


def try_export(inner_func):
    """YOLO export decorator, i.e. @try_export."""
    inner_args = get_default_args(inner_func)

    def outer_func(*args, **kwargs):
        """Export a model."""
        prefix = inner_args["prefix"]
        dt = 0.0
        try:
            with Profile() as dt:
                f, model = inner_func(*args, **kwargs)
            LOGGER.info(f"{prefix} export success ✅ {dt.t:.1f}s, saved as '{f}' ({file_size(f):.1f} MB)")
            return f, model
        except Exception as e:
            LOGGER.error(f"{prefix} export failure {dt.t:.1f}s: {e}")
            raise e

    return outer_func


@contextmanager
def arange_patch(args):
    """
    Workaround for ONNX torch.arange incompatibility with FP16.

    https://github.com/pytorch/pytorch/issues/148041.
    """
    if args.dynamic and args.half and args.format == "onnx":
        func = torch.arange

        def arange(*args, dtype=None, **kwargs):
            """Return a 1-D tensor of size with values from the interval and common difference."""
            return func(*args, **kwargs).to(dtype)  # cast to dtype instead of passing dtype

        torch.arange = arange  # patch
        yield
        torch.arange = func  # unpatch
    else:
        yield


class Exporter:
    """
    A class for exporting a model.

    Attributes:
        args (SimpleNamespace): Configuration for the exporter.
        callbacks (list, optional): List of callback functions.
    """

    def __init__(self, cfg=DEFAULT_CFG, overrides=None, _callbacks=None):
        """
        Initialize the Exporter class.

        Args:
            cfg (str, optional): Path to a configuration file.
            overrides (dict, optional): Configuration overrides.
            _callbacks (dict, optional): Dictionary of callback functions.
        """
        self.args = get_cfg(cfg, overrides)
        self.callbacks = _callbacks or callbacks.get_default_callbacks()
        callbacks.add_integration_callbacks(self)

    def __call__(self, model=None) -> str:
        """Return list of exported files/dirs after running callbacks."""
        t = time.time()
        fmt = self.args.format.lower()  # to lowercase
        if fmt in {"tensorrt", "trt"}:  # 'engine' aliases
            fmt = "engine"
        if fmt in {"mlmodel", "mlpackage", "mlprogram", "apple", "ios", "coreml"}:  # 'coreml' aliases
            fmt = "coreml"
        fmts_dict = export_formats()
        fmts = tuple(fmts_dict["Argument"][1:])  # available export formats
        if fmt not in fmts:
            import difflib

            # Get the closest match if format is invalid
            matches = difflib.get_close_matches(fmt, fmts, n=1, cutoff=0.6)  # 60% similarity required to match
            if not matches:
                raise ValueError(f"Invalid export format='{fmt}'. Valid formats are {fmts}")
            LOGGER.warning(f"Invalid export format='{fmt}', updating to format='{matches[0]}'")
            fmt = matches[0]
        flags = [x == fmt for x in fmts]
        if sum(flags) != 1:
            raise ValueError(f"Invalid export format='{fmt}'. Valid formats are {fmts}")
        (jit, onnx, xml, engine, coreml, saved_model, pb, tflite, edgetpu, tfjs, paddle, mnn, ncnn, imx, rknn) = (
            flags  # export booleans
        )

        is_tf_format = any((saved_model, pb, tflite, edgetpu, tfjs))

        # Device
        dla = None
        if fmt == "engine" and self.args.device is None:
            LOGGER.warning("TensorRT requires GPU export, automatically assigning device=0")
            self.args.device = "0"
        if fmt == "engine" and "dla" in str(self.args.device):  # convert int/list to str first
            dla = self.args.device.rsplit(":", 1)[-1]
            self.args.device = "0"  # update device to "0"
            assert dla in {"0", "1"}, f"Expected self.args.device='dla:0' or 'dla:1, but got {self.args.device}."
        if imx and self.args.device is None and torch.cuda.is_available():
            LOGGER.warning("Exporting on CPU while CUDA is available, setting device=0 for faster export on GPU.")
            self.args.device = "0"  # update device to "0"
        self.device = select_device("cpu" if self.args.device is None else self.args.device)

        # Argument compatibility checks
        fmt_keys = fmts_dict["Arguments"][flags.index(True) + 1]
        validate_args(fmt, self.args, fmt_keys)
        if imx:
            if not self.args.int8:
                LOGGER.warning("IMX export requires int8=True, setting int8=True.")
                self.args.int8 = True
            if not self.args.nms:
                LOGGER.warning("IMX export requires nms=True, setting nms=True.")
                self.args.nms = True
            if model.task not in ("detect", "pose"):
                raise ValueError("IMX export only supported for detection and pose estimation models.")
        if not hasattr(model, "names"):
            model.names = default_class_names()
        model.names = check_class_names(model.names)
        if self.args.half and self.args.int8:
            LOGGER.warning("half=True and int8=True are mutually exclusive, setting half=False.")
            self.args.half = False
        if self.args.half and onnx and self.device.type == "cpu":
            LOGGER.warning("half=True only compatible with GPU export, i.e. use device=0")
            self.args.half = False
        self.imgsz = check_imgsz(self.args.imgsz, stride=model.stride, min_dim=2)  # check image size
        if self.args.int8 and engine:
            self.args.dynamic = True  # enforce dynamic to export TensorRT INT8
        if self.args.optimize:
            assert not ncnn, "optimize=True not compatible with format='ncnn', i.e. use optimize=False"
            assert self.device.type == "cpu", "optimize=True not compatible with cuda devices, i.e. use device='cpu'"
        if rknn:
            if not self.args.name:
                LOGGER.warning(
                    "Rockchip RKNN export requires a missing 'name' arg for processor type. "
                    "Using default name='rk3588'."
                )
                self.args.name = "rk3588"
            self.args.name = self.args.name.lower()
            assert self.args.name in RKNN_CHIPS, (
                f"Invalid processor name '{self.args.name}' for Rockchip RKNN export. Valid names are {RKNN_CHIPS}."
            )
        if self.args.int8 and tflite:
            assert not getattr(model, "end2end", False), "TFLite INT8 export not supported for end2end models."
        if self.args.nms:
            assert not isinstance(model, ClassificationModel), "'nms=True' is not valid for classification models."
            assert not (tflite and ARM64 and LINUX), "TFLite export with NMS unsupported on ARM64 Linux"
            if getattr(model, "end2end", False):
                LOGGER.warning("'nms=True' is not available for end2end models. Forcing 'nms=False'.")
                self.args.nms = False
            self.args.conf = self.args.conf or 0.25  # set conf default value for nms export
        if edgetpu:
            if not LINUX or ARM64:
                raise SystemError(
                    "Edge TPU export only supported on non-aarch64 Linux. See https://coral.ai/docs/edgetpu/compiler"
                )
            elif self.args.batch != 1:  # see github.com/ultralytics/ultralytics/pull/13420
                LOGGER.warning("Edge TPU export requires batch size 1, setting batch=1.")
                self.args.batch = 1
        if isinstance(model, WorldModel):
            LOGGER.warning(
                "YOLOWorld (original version) export is not supported to any format. "
                "YOLOWorldv2 models (i.e. 'yolov8s-worldv2.pt') only support export to "
                "(torchscript, onnx, openvino, engine, coreml) formats. "
                "See https://docs.ultralytics.com/models/yolo-world for details."
            )
            model.clip_model = None  # openvino int8 export error: https://github.com/ultralytics/ultralytics/pull/18445
        if self.args.int8 and not self.args.data:
            self.args.data = DEFAULT_CFG.data or TASK2DATA[getattr(model, "task", "detect")]  # assign default data
            LOGGER.warning(
                f"INT8 export requires a missing 'data' arg for calibration. Using default 'data={self.args.data}'."
            )
        if tfjs and (ARM64 and LINUX):
            raise SystemError("TF.js exports are not currently supported on ARM64 Linux")
        # Recommend OpenVINO if export and Intel CPU
        if SETTINGS.get("openvino_msg"):
            if "intel" in get_cpu_info().lower():
                LOGGER.info(
                    "💡 ProTip: Export to OpenVINO format for best performance on Intel CPUs."
                    " Learn more at https://docs.ultralytics.com/integrations/openvino/"
                )
            SETTINGS["openvino_msg"] = False

        # Input
        im = torch.zeros(self.args.batch, model.yaml.get("channels", 3), *self.imgsz).to(self.device)
        file = Path(
            getattr(model, "pt_path", None) or getattr(model, "yaml_file", None) or model.yaml.get("yaml_file", "")
        )
        if file.suffix in {".yaml", ".yml"}:
            file = Path(file.name)

        # Update model
        model = deepcopy(model).to(self.device)
        for p in model.parameters():
            p.requires_grad = False
        model.eval()
        model.float()
        model = model.fuse()

        if imx:
            from ultralytics.utils.torch_utils import FXModel

            model = FXModel(model)
        for m in model.modules():
            if isinstance(m, Classify):
                m.export = True
            if isinstance(m, (Detect, RTDETRDecoder)):  # includes all Detect subclasses like Segment, Pose, OBB
                m.dynamic = self.args.dynamic
                m.export = True
                m.format = self.args.format
                m.max_det = self.args.max_det
                m.xyxy = self.args.nms and not coreml
            elif isinstance(m, C2f) and not is_tf_format:
                # EdgeTPU does not support FlexSplitV while split provides cleaner ONNX graph
                m.forward = m.forward_split
            if isinstance(m, Detect) and imx:
                from ultralytics.utils.tal import make_anchors

                m.anchors, m.strides = (
                    x.transpose(0, 1)
                    for x in make_anchors(
                        torch.cat([s / m.stride.unsqueeze(-1) for s in self.imgsz], dim=1), m.stride, 0.5
                    )
                )

        y = None
        for _ in range(2):  # dry runs
            y = NMSModel(model, self.args)(im) if self.args.nms and not coreml else model(im)
        if self.args.half and onnx and self.device.type != "cpu":
            im, model = im.half(), model.half()  # to FP16

        # Filter warnings
        warnings.filterwarnings("ignore", category=torch.jit.TracerWarning)  # suppress TracerWarning
        warnings.filterwarnings("ignore", category=UserWarning)  # suppress shape prim::Constant missing ONNX warning
        warnings.filterwarnings("ignore", category=DeprecationWarning)  # suppress CoreML np.bool deprecation warning

        # Assign
        self.im = im
        self.model = model
        self.file = file
        self.output_shape = (
            tuple(y.shape)
            if isinstance(y, torch.Tensor)
            else tuple(tuple(x.shape if isinstance(x, torch.Tensor) else []) for x in y)
        )
        self.pretty_name = Path(self.model.yaml.get("yaml_file", self.file)).stem.replace("yolo", "YOLO")
        data = model.args["data"] if hasattr(model, "args") and isinstance(model.args, dict) else ""
        description = f"Ultralytics {self.pretty_name} model {f'trained on {data}' if data else ''}"
        self.metadata = {
            "description": description,
            "author": "Ultralytics",
            "date": datetime.now().isoformat(),
            "version": __version__,
            "license": "AGPL-3.0 License (https://ultralytics.com/license)",
            "docs": "https://docs.ultralytics.com",
            "stride": int(max(model.stride)),
            "task": model.task,
            "batch": self.args.batch,
            "imgsz": self.imgsz,
            "names": model.names,
            "args": {k: v for k, v in self.args if k in fmt_keys},
            "channels": model.yaml.get("channels", 3),
        }  # model metadata
        if dla is not None:
            self.metadata["dla"] = dla  # make sure `AutoBackend` uses correct dla device if it has one
        if model.task == "pose":
            self.metadata["kpt_shape"] = model.model[-1].kpt_shape

        LOGGER.info(
            f"\n{colorstr('PyTorch:')} starting from '{file}' with input shape {tuple(im.shape)} BCHW and "
            f"output shape(s) {self.output_shape} ({file_size(file):.1f} MB)"
        )
        self.run_callbacks("on_export_start")
        # Exports
        f = [""] * len(fmts)  # exported filenames
        if jit or ncnn:  # TorchScript
            f[0], _ = self.export_torchscript()
        if engine:  # TensorRT required before ONNX
            f[1], _ = self.export_engine(dla=dla)
        if onnx:  # ONNX
            f[2], _ = self.export_onnx()
        if xml:  # OpenVINO
            f[3], _ = self.export_openvino()
        if coreml:  # CoreML
            f[4], _ = self.export_coreml()
        if is_tf_format:  # TensorFlow formats
            self.args.int8 |= edgetpu
            f[5], keras_model = self.export_saved_model()
            if pb or tfjs:  # pb prerequisite to tfjs
                f[6], _ = self.export_pb(keras_model=keras_model)
            if tflite:
                f[7], _ = self.export_tflite()
            if edgetpu:
                f[8], _ = self.export_edgetpu(tflite_model=Path(f[5]) / f"{self.file.stem}_full_integer_quant.tflite")
            if tfjs:
                f[9], _ = self.export_tfjs()
        if paddle:  # PaddlePaddle
            f[10], _ = self.export_paddle()
        if mnn:  # MNN
            f[11], _ = self.export_mnn()
        if ncnn:  # NCNN
            f[12], _ = self.export_ncnn()
        if imx:
            f[13], _ = self.export_imx()
        if rknn:
            f[14], _ = self.export_rknn()

        # Finish
        f = [str(x) for x in f if x]  # filter out '' and None
        if any(f):
            f = str(Path(f[-1]))
            square = self.imgsz[0] == self.imgsz[1]
            s = (
                ""
                if square
                else f"WARNING ⚠️ non-PyTorch val requires square images, 'imgsz={self.imgsz}' will not "
                f"work. Use export 'imgsz={max(self.imgsz)}' if val is required."
            )
            imgsz = self.imgsz[0] if square else str(self.imgsz)[1:-1].replace(" ", "")
            predict_data = f"data={data}" if model.task == "segment" and fmt == "pb" else ""
            q = "int8" if self.args.int8 else "half" if self.args.half else ""  # quantization
            LOGGER.info(
                f"\nExport complete ({time.time() - t:.1f}s)"
                f"\nResults saved to {colorstr('bold', file.parent.resolve())}"
                f"\nPredict:         yolo predict task={model.task} model={f} imgsz={imgsz} {q} {predict_data}"
                f"\nValidate:        yolo val task={model.task} model={f} imgsz={imgsz} data={data} {q} {s}"
                f"\nVisualize:       https://netron.app"
            )

        self.run_callbacks("on_export_end")
        return f  # return list of exported files/dirs

    def get_int8_calibration_dataloader(self, prefix=""):
        """Build and return a dataloader for calibration of INT8 models."""
        LOGGER.info(f"{prefix} collecting INT8 calibration images from 'data={self.args.data}'")
        data = (check_cls_dataset if self.model.task == "classify" else check_det_dataset)(self.args.data)
        # TensorRT INT8 calibration should use 2x batch size
        batch = self.args.batch * (2 if self.args.format == "engine" else 1)
        dataset = YOLODataset(
            data[self.args.split or "val"],
            data=data,
            fraction=self.args.fraction,
            task=self.model.task,
            imgsz=self.imgsz[0],
            augment=False,
            batch_size=batch,
        )
        n = len(dataset)
        if n < self.args.batch:
            raise ValueError(
                f"The calibration dataset ({n} images) must have at least as many images as the batch size "
                f"('batch={self.args.batch}')."
            )
        elif n < 300:
            LOGGER.warning(f"{prefix} >300 images recommended for INT8 calibration, found {n} images.")
        return build_dataloader(dataset, batch=batch, workers=0)  # required for batch loading

    @try_export
    def export_torchscript(self, prefix=colorstr("TorchScript:")):
        """YOLO TorchScript model export."""
        LOGGER.info(f"\n{prefix} starting export with torch {torch.__version__}...")
        f = self.file.with_suffix(".torchscript")

        ts = torch.jit.trace(NMSModel(self.model, self.args) if self.args.nms else self.model, self.im, strict=False)
        extra_files = {"config.txt": json.dumps(self.metadata)}  # torch._C.ExtraFilesMap()
        if self.args.optimize:  # https://pytorch.org/tutorials/recipes/mobile_interpreter.html
            LOGGER.info(f"{prefix} optimizing for mobile...")
            from torch.utils.mobile_optimizer import optimize_for_mobile

            optimize_for_mobile(ts)._save_for_lite_interpreter(str(f), _extra_files=extra_files)
        else:
            ts.save(str(f), _extra_files=extra_files)
        return f, None

    @try_export
    def export_onnx(self, prefix=colorstr("ONNX:")):
        """YOLO ONNX export."""
        requirements = ["onnx>=1.12.0,<1.18.0"]
        if self.args.simplify:
            requirements += ["onnxslim>=0.1.53", "onnxruntime" + ("-gpu" if torch.cuda.is_available() else "")]
        check_requirements(requirements)
        import onnx  # noqa

        opset_version = self.args.opset or get_latest_opset()
        LOGGER.info(f"\n{prefix} starting export with onnx {onnx.__version__} opset {opset_version}...")
        f = str(self.file.with_suffix(".onnx"))
        output_names = ["output0", "output1"] if isinstance(self.model, SegmentationModel) else ["output0"]
        dynamic = self.args.dynamic
        if dynamic:
            dynamic = {"images": {0: "batch", 2: "height", 3: "width"}}  # shape(1,3,640,640)
            if isinstance(self.model, SegmentationModel):
                dynamic["output0"] = {0: "batch", 2: "anchors"}  # shape(1, 116, 8400)
                dynamic["output1"] = {0: "batch", 2: "mask_height", 3: "mask_width"}  # shape(1,32,160,160)
            elif isinstance(self.model, DetectionModel):
                dynamic["output0"] = {0: "batch", 2: "anchors"}  # shape(1, 84, 8400)
            if self.args.nms:  # only batch size is dynamic with NMS
                dynamic["output0"].pop(2)
        if self.args.nms and self.model.task == "obb":
            self.args.opset = opset_version  # for NMSModel

        with arange_patch(self.args):
            export_onnx(
                NMSModel(self.model, self.args) if self.args.nms else self.model,
                self.im,
                f,
                opset=opset_version,
                input_names=["images"],
                output_names=output_names,
                dynamic=dynamic or None,
            )

        # Checks
        model_onnx = onnx.load(f)  # load onnx model

        # Simplify
        if self.args.simplify:
            try:
                import onnxslim

                LOGGER.info(f"{prefix} slimming with onnxslim {onnxslim.__version__}...")
                model_onnx = onnxslim.slim(model_onnx)

            except Exception as e:
                LOGGER.warning(f"{prefix} simplifier failure: {e}")

        # Metadata
        for k, v in self.metadata.items():
            meta = model_onnx.metadata_props.add()
            meta.key, meta.value = k, str(v)

        onnx.save(model_onnx, f)
        return f, model_onnx

    @try_export
    def export_openvino(self, prefix=colorstr("OpenVINO:")):
        """YOLO OpenVINO export."""
        if MACOS:
            msg = "OpenVINO error in macOS>=15.4 https://github.com/openvinotoolkit/openvino/issues/30023"
            check_version(MACOS_VERSION, "<15.4", name="macOS ", hard=True, msg=msg)
        check_requirements("openvino>=2024.0.0")
        import openvino as ov

        LOGGER.info(f"\n{prefix} starting export with openvino {ov.__version__}...")
        assert TORCH_1_13, f"OpenVINO export requires torch>=1.13.0 but torch=={torch.__version__} is installed"
        ov_model = ov.convert_model(
            NMSModel(self.model, self.args) if self.args.nms else self.model,
            input=None if self.args.dynamic else [self.im.shape],
            example_input=self.im,
        )

        def serialize(ov_model, file):
            """Set RT info, serialize, and save metadata YAML."""
            ov_model.set_rt_info("YOLO", ["model_info", "model_type"])
            ov_model.set_rt_info(True, ["model_info", "reverse_input_channels"])
            ov_model.set_rt_info(114, ["model_info", "pad_value"])
            ov_model.set_rt_info([255.0], ["model_info", "scale_values"])
            ov_model.set_rt_info(self.args.iou, ["model_info", "iou_threshold"])
            ov_model.set_rt_info([v.replace(" ", "_") for v in self.model.names.values()], ["model_info", "labels"])
            if self.model.task != "classify":
                ov_model.set_rt_info("fit_to_window_letterbox", ["model_info", "resize_type"])

            ov.save_model(ov_model, file, compress_to_fp16=self.args.half)
            YAML.save(Path(file).parent / "metadata.yaml", self.metadata)  # add metadata.yaml

        if self.args.int8:
            fq = str(self.file).replace(self.file.suffix, f"_int8_openvino_model{os.sep}")
            fq_ov = str(Path(fq) / self.file.with_suffix(".xml").name)
            # INT8 requires nncf, nncf requires packaging>=23.2 https://github.com/openvinotoolkit/nncf/issues/3463
            check_requirements("packaging>=23.2")  # must be installed first to build nncf wheel
            check_requirements("nncf>=2.14.0")
            import nncf

            def transform_fn(data_item) -> np.ndarray:
                """Quantization transform function."""
                data_item: torch.Tensor = data_item["img"] if isinstance(data_item, dict) else data_item
                assert data_item.dtype == torch.uint8, "Input image must be uint8 for the quantization preprocessing"
                im = data_item.numpy().astype(np.float32) / 255.0  # uint8 to fp16/32 and 0-255 to 0.0-1.0
                return np.expand_dims(im, 0) if im.ndim == 3 else im

            # Generate calibration data for integer quantization
            ignored_scope = None
            if isinstance(self.model.model[-1], Detect):
                # Includes all Detect subclasses like Segment, Pose, OBB, WorldDetect, YOLOEDetect
                head_module_name = ".".join(list(self.model.named_modules())[-1][0].split(".")[:2])
                ignored_scope = nncf.IgnoredScope(  # ignore operations
                    patterns=[
                        f".*{head_module_name}/.*/Add",
                        f".*{head_module_name}/.*/Sub*",
                        f".*{head_module_name}/.*/Mul*",
                        f".*{head_module_name}/.*/Div*",
                        f".*{head_module_name}\\.dfl.*",
                    ],
                    types=["Sigmoid"],
                )

            quantized_ov_model = nncf.quantize(
                model=ov_model,
                calibration_dataset=nncf.Dataset(self.get_int8_calibration_dataloader(prefix), transform_fn),
                preset=nncf.QuantizationPreset.MIXED,
                ignored_scope=ignored_scope,
            )
            serialize(quantized_ov_model, fq_ov)
            return fq, None

        f = str(self.file).replace(self.file.suffix, f"_openvino_model{os.sep}")
        f_ov = str(Path(f) / self.file.with_suffix(".xml").name)

        serialize(ov_model, f_ov)
        return f, None

    @try_export
    def export_paddle(self, prefix=colorstr("PaddlePaddle:")):
        """YOLO Paddle export."""
        assert not IS_JETSON, "Jetson Paddle exports not supported yet"
        check_requirements(("paddlepaddle-gpu" if torch.cuda.is_available() else "paddlepaddle>=3.0.0", "x2paddle"))
        import x2paddle  # noqa
        from x2paddle.convert import pytorch2paddle  # noqa

        LOGGER.info(f"\n{prefix} starting export with X2Paddle {x2paddle.__version__}...")
        f = str(self.file).replace(self.file.suffix, f"_paddle_model{os.sep}")

        pytorch2paddle(module=self.model, save_dir=f, jit_type="trace", input_examples=[self.im])  # export
        YAML.save(Path(f) / "metadata.yaml", self.metadata)  # add metadata.yaml
        return f, None

    @try_export
    def export_mnn(self, prefix=colorstr("MNN:")):
        """YOLO MNN export using MNN https://github.com/alibaba/MNN."""
        f_onnx, _ = self.export_onnx()  # get onnx model first

        check_requirements("MNN>=2.9.6")
        import MNN  # noqa
        from MNN.tools import mnnconvert

        # Setup and checks
        LOGGER.info(f"\n{prefix} starting export with MNN {MNN.version()}...")
        assert Path(f_onnx).exists(), f"failed to export ONNX file: {f_onnx}"
        f = str(self.file.with_suffix(".mnn"))  # MNN model file
        args = ["", "-f", "ONNX", "--modelFile", f_onnx, "--MNNModel", f, "--bizCode", json.dumps(self.metadata)]
        if self.args.int8:
            args.extend(("--weightQuantBits", "8"))
        if self.args.half:
            args.append("--fp16")
        mnnconvert.convert(args)
        # remove scratch file for model convert optimize
        convert_scratch = Path(self.file.parent / ".__convert_external_data.bin")
        if convert_scratch.exists():
            convert_scratch.unlink()
        return f, None

    @try_export
    def export_ncnn(self, prefix=colorstr("NCNN:")):
        """YOLO NCNN export using PNNX https://github.com/pnnx/pnnx."""
        check_requirements("ncnn")
        import ncnn  # noqa

        LOGGER.info(f"\n{prefix} starting export with NCNN {ncnn.__version__}...")
        f = Path(str(self.file).replace(self.file.suffix, f"_ncnn_model{os.sep}"))
        f_ts = self.file.with_suffix(".torchscript")

        name = Path("pnnx.exe" if WINDOWS else "pnnx")  # PNNX filename
        pnnx = name if name.is_file() else (ROOT / name)
        if not pnnx.is_file():
            LOGGER.warning(
                f"{prefix} PNNX not found. Attempting to download binary file from "
                "https://github.com/pnnx/pnnx/.\nNote PNNX Binary file must be placed in current working directory "
                f"or in {ROOT}. See PNNX repo for full installation instructions."
            )
            system = "macos" if MACOS else "windows" if WINDOWS else "linux-aarch64" if ARM64 else "linux"
            try:
                release, assets = get_github_assets(repo="pnnx/pnnx")
                asset = [x for x in assets if f"{system}.zip" in x][0]
                assert isinstance(asset, str), "Unable to retrieve PNNX repo assets"  # i.e. pnnx-20240410-macos.zip
                LOGGER.info(f"{prefix} successfully found latest PNNX asset file {asset}")
            except Exception as e:
                release = "20240410"
                asset = f"pnnx-{release}-{system}.zip"
                LOGGER.warning(f"{prefix} PNNX GitHub assets not found: {e}, using default {asset}")
            unzip_dir = safe_download(f"https://github.com/pnnx/pnnx/releases/download/{release}/{asset}", delete=True)
            if check_is_path_safe(Path.cwd(), unzip_dir):  # avoid path traversal security vulnerability
                shutil.move(src=unzip_dir / name, dst=pnnx)  # move binary to ROOT
                pnnx.chmod(0o777)  # set read, write, and execute permissions for everyone
                shutil.rmtree(unzip_dir)  # delete unzip dir

        ncnn_args = [
            f"ncnnparam={f / 'model.ncnn.param'}",
            f"ncnnbin={f / 'model.ncnn.bin'}",
            f"ncnnpy={f / 'model_ncnn.py'}",
        ]

        pnnx_args = [
            f"pnnxparam={f / 'model.pnnx.param'}",
            f"pnnxbin={f / 'model.pnnx.bin'}",
            f"pnnxpy={f / 'model_pnnx.py'}",
            f"pnnxonnx={f / 'model.pnnx.onnx'}",
        ]

        cmd = [
            str(pnnx),
            str(f_ts),
            *ncnn_args,
            *pnnx_args,
            f"fp16={int(self.args.half)}",
            f"device={self.device.type}",
            f'inputshape="{[self.args.batch, 3, *self.imgsz]}"',
        ]
        f.mkdir(exist_ok=True)  # make ncnn_model directory
        LOGGER.info(f"{prefix} running '{' '.join(cmd)}'")
        subprocess.run(cmd, check=True)

        # Remove debug files
        pnnx_files = [x.rsplit("=", 1)[-1] for x in pnnx_args]
        for f_debug in ("debug.bin", "debug.param", "debug2.bin", "debug2.param", *pnnx_files):
            Path(f_debug).unlink(missing_ok=True)

        YAML.save(f / "metadata.yaml", self.metadata)  # add metadata.yaml
        return str(f), None

    @try_export
    def export_coreml(self, prefix=colorstr("CoreML:")):
        """YOLO CoreML export."""
        mlmodel = self.args.format.lower() == "mlmodel"  # legacy *.mlmodel export format requested
        check_requirements("coremltools>=8.0")
        import coremltools as ct  # noqa

        LOGGER.info(f"\n{prefix} starting export with coremltools {ct.__version__}...")
        assert not WINDOWS, "CoreML export is not supported on Windows, please run on macOS or Linux."
        assert self.args.batch == 1, "CoreML batch sizes > 1 are not supported. Please retry at 'batch=1'."
        f = self.file.with_suffix(".mlmodel" if mlmodel else ".mlpackage")
        if f.is_dir():
            shutil.rmtree(f)

        bias = [0.0, 0.0, 0.0]
        scale = 1 / 255
        classifier_config = None
        if self.model.task == "classify":
            classifier_config = ct.ClassifierConfig(list(self.model.names.values()))
            model = self.model
        elif self.model.task == "detect":
            model = IOSDetectModel(self.model, self.im) if self.args.nms else self.model
        else:
            if self.args.nms:
                LOGGER.warning(f"{prefix} 'nms=True' is only available for Detect models like 'yolo11n.pt'.")
                # TODO CoreML Segment and Pose model pipelining
            model = self.model
        ts = torch.jit.trace(model.eval(), self.im, strict=False)  # TorchScript model

        # Based on apple's documentation it is better to leave out the minimum_deployment target and let that get set
        # Internally based on the model conversion and output type.
        # Setting minimum_depoloyment_target >= iOS16 will require setting compute_precision=ct.precision.FLOAT32.
        # iOS16 adds in better support for FP16, but none of the CoreML NMS specifications handle FP16 as input.
        ct_model = ct.convert(
            ts,
            inputs=[ct.ImageType("image", shape=self.im.shape, scale=scale, bias=bias)],  # expects ct.TensorType
            classifier_config=classifier_config,
            convert_to="neuralnetwork" if mlmodel else "mlprogram",
        )
        bits, mode = (8, "kmeans") if self.args.int8 else (16, "linear") if self.args.half else (32, None)
        if bits < 32:
            if "kmeans" in mode:
                check_requirements("scikit-learn")  # scikit-learn package required for k-means quantization
            if mlmodel:
                ct_model = ct.models.neural_network.quantization_utils.quantize_weights(ct_model, bits, mode)
            elif bits == 8:  # mlprogram already quantized to FP16
                import coremltools.optimize.coreml as cto

                op_config = cto.OpPalettizerConfig(mode="kmeans", nbits=bits, weight_threshold=512)
                config = cto.OptimizationConfig(global_config=op_config)
                ct_model = cto.palettize_weights(ct_model, config=config)
        if self.args.nms and self.model.task == "detect":
            if mlmodel:
                weights_dir = None
            else:
                ct_model.save(str(f))  # save otherwise weights_dir does not exist
                weights_dir = str(f / "Data/com.apple.CoreML/weights")
            ct_model = self._pipeline_coreml(ct_model, weights_dir=weights_dir)

        m = self.metadata  # metadata dict
        ct_model.short_description = m.pop("description")
        ct_model.author = m.pop("author")
        ct_model.license = m.pop("license")
        ct_model.version = m.pop("version")
        ct_model.user_defined_metadata.update({k: str(v) for k, v in m.items()})
        if self.model.task == "classify":
            ct_model.user_defined_metadata.update({"com.apple.coreml.model.preview.type": "imageClassifier"})

        try:
            ct_model.save(str(f))  # save *.mlpackage
        except Exception as e:
            LOGGER.warning(
                f"{prefix} CoreML export to *.mlpackage failed ({e}), reverting to *.mlmodel export. "
                f"Known coremltools Python 3.11 and Windows bugs https://github.com/apple/coremltools/issues/1928."
            )
            f = f.with_suffix(".mlmodel")
            ct_model.save(str(f))
        return f, ct_model

    @try_export
    def export_engine(self, dla=None, prefix=colorstr("TensorRT:")):
        """YOLO TensorRT export https://developer.nvidia.com/tensorrt."""
        assert self.im.device.type != "cpu", "export running on CPU but must be on GPU, i.e. use 'device=0'"
        f_onnx, _ = self.export_onnx()  # run before TRT import https://github.com/ultralytics/ultralytics/issues/7016

        try:
            import tensorrt as trt  # noqa
        except ImportError:
            if LINUX:
                check_requirements("tensorrt>7.0.0,!=10.1.0")
            import tensorrt as trt  # noqa
        check_version(trt.__version__, ">=7.0.0", hard=True)
        check_version(trt.__version__, "!=10.1.0", msg="https://github.com/ultralytics/ultralytics/pull/14239")

        # Setup and checks
        LOGGER.info(f"\n{prefix} starting export with TensorRT {trt.__version__}...")
        assert Path(f_onnx).exists(), f"failed to export ONNX file: {f_onnx}"
        f = self.file.with_suffix(".engine")  # TensorRT engine file
        export_engine(
            f_onnx,
            f,
            self.args.workspace,
            self.args.half,
            self.args.int8,
            self.args.dynamic,
            self.im.shape,
            dla=dla,
            dataset=self.get_int8_calibration_dataloader(prefix) if self.args.int8 else None,
            metadata=self.metadata,
            verbose=self.args.verbose,
            prefix=prefix,
        )

        return f, None

    @try_export
    def export_saved_model(self, prefix=colorstr("TensorFlow SavedModel:")):
        """YOLO TensorFlow SavedModel export."""
        cuda = torch.cuda.is_available()
        try:
            import tensorflow as tf  # noqa
        except ImportError:
            check_requirements("tensorflow>=2.0.0")
            import tensorflow as tf  # noqa
        check_requirements(
            (
                "tf_keras",  # required by 'onnx2tf' package
                "sng4onnx>=1.0.1",  # required by 'onnx2tf' package
                "onnx_graphsurgeon>=0.3.26",  # required by 'onnx2tf' package
                "ai-edge-litert>=1.2.0",  # required by 'onnx2tf' package
                "onnx>=1.12.0,<1.18.0",
                "onnx2tf>=1.26.3",
                "onnxslim>=0.1.53",
                "onnxruntime-gpu" if cuda else "onnxruntime",
                "protobuf>=5",
            ),
            cmds="--extra-index-url https://pypi.ngc.nvidia.com",  # onnx_graphsurgeon only on NVIDIA
        )

        LOGGER.info(f"\n{prefix} starting export with tensorflow {tf.__version__}...")
        check_version(
            tf.__version__,
            ">=2.0.0",
            name="tensorflow",
            verbose=True,
            msg="https://github.com/ultralytics/ultralytics/issues/5161",
        )
        f = Path(str(self.file).replace(self.file.suffix, "_saved_model"))
        if f.is_dir():
            shutil.rmtree(f)  # delete output folder

        # Pre-download calibration file to fix https://github.com/PINTO0309/onnx2tf/issues/545
        onnx2tf_file = Path("calibration_image_sample_data_20x128x128x3_float32.npy")
        if not onnx2tf_file.exists():
            attempt_download_asset(f"{onnx2tf_file}.zip", unzip=True, delete=True)

        # Export to ONNX
        self.args.simplify = True
        f_onnx, _ = self.export_onnx()

        # Export to TF
        np_data = None
        if self.args.int8:
            tmp_file = f / "tmp_tflite_int8_calibration_images.npy"  # int8 calibration images file
            if self.args.data:
                f.mkdir()
                images = [batch["img"] for batch in self.get_int8_calibration_dataloader(prefix)]
                images = torch.nn.functional.interpolate(torch.cat(images, 0).float(), size=self.imgsz).permute(
                    0, 2, 3, 1
                )
                np.save(str(tmp_file), images.numpy().astype(np.float32))  # BHWC
                np_data = [["images", tmp_file, [[[[0, 0, 0]]]], [[[[255, 255, 255]]]]]]

        import onnx2tf  # scoped for after ONNX export for reduced conflict during import

        LOGGER.info(f"{prefix} starting TFLite export with onnx2tf {onnx2tf.__version__}...")
        keras_model = onnx2tf.convert(
            input_onnx_file_path=f_onnx,
            output_folder_path=str(f),
            not_use_onnxsim=True,
            verbosity="error",  # note INT8-FP16 activation bug https://github.com/ultralytics/ultralytics/issues/15873
            output_integer_quantized_tflite=self.args.int8,
            quant_type="per-tensor",  # "per-tensor" (faster) or "per-channel" (slower but more accurate)
            custom_input_op_name_np_data_path=np_data,
            enable_batchmatmul_unfold=True,  # fix lower no. of detected objects on GPU delegate
            output_signaturedefs=True,  # fix error with Attention block group convolution
            disable_group_convolution=self.args.format == "tfjs",  # fix TF.js error with group convolution
            optimization_for_gpu_delegate=True,
        )
        YAML.save(f / "metadata.yaml", self.metadata)  # add metadata.yaml

        # Remove/rename TFLite models
        if self.args.int8:
            tmp_file.unlink(missing_ok=True)
            for file in f.rglob("*_dynamic_range_quant.tflite"):
                file.rename(file.with_name(file.stem.replace("_dynamic_range_quant", "_int8") + file.suffix))
            for file in f.rglob("*_integer_quant_with_int16_act.tflite"):
                file.unlink()  # delete extra fp16 activation TFLite files

        # Add TFLite metadata
        for file in f.rglob("*.tflite"):
            f.unlink() if "quant_with_int16_act.tflite" in str(f) else self._add_tflite_metadata(file)

        return str(f), keras_model  # or keras_model = tf.saved_model.load(f, tags=None, options=None)

    @try_export
    def export_pb(self, keras_model, prefix=colorstr("TensorFlow GraphDef:")):
        """YOLO TensorFlow GraphDef *.pb export https://github.com/leimao/Frozen-Graph-TensorFlow."""
        import tensorflow as tf  # noqa
        from tensorflow.python.framework.convert_to_constants import convert_variables_to_constants_v2  # noqa

        LOGGER.info(f"\n{prefix} starting export with tensorflow {tf.__version__}...")
        f = self.file.with_suffix(".pb")

        m = tf.function(lambda x: keras_model(x))  # full model
        m = m.get_concrete_function(tf.TensorSpec(keras_model.inputs[0].shape, keras_model.inputs[0].dtype))
        frozen_func = convert_variables_to_constants_v2(m)
        frozen_func.graph.as_graph_def()
        tf.io.write_graph(graph_or_graph_def=frozen_func.graph, logdir=str(f.parent), name=f.name, as_text=False)
        return f, None

    @try_export
    def export_tflite(self, prefix=colorstr("TensorFlow Lite:")):
        """YOLO TensorFlow Lite export."""
        # BUG https://github.com/ultralytics/ultralytics/issues/13436
        import tensorflow as tf  # noqa

        LOGGER.info(f"\n{prefix} starting export with tensorflow {tf.__version__}...")
        saved_model = Path(str(self.file).replace(self.file.suffix, "_saved_model"))
        if self.args.int8:
            f = saved_model / f"{self.file.stem}_int8.tflite"  # fp32 in/out
        elif self.args.half:
            f = saved_model / f"{self.file.stem}_float16.tflite"  # fp32 in/out
        else:
            f = saved_model / f"{self.file.stem}_float32.tflite"
        return str(f), None

    @try_export
    def export_edgetpu(self, tflite_model="", prefix=colorstr("Edge TPU:")):
        """YOLO Edge TPU export https://coral.ai/docs/edgetpu/models-intro/."""
        cmd = "edgetpu_compiler --version"
        help_url = "https://coral.ai/docs/edgetpu/compiler/"
        assert LINUX, f"export only supported on Linux. See {help_url}"
        if subprocess.run(cmd, stdout=subprocess.DEVNULL, stderr=subprocess.DEVNULL, shell=True).returncode != 0:
            LOGGER.info(f"\n{prefix} export requires Edge TPU compiler. Attempting install from {help_url}")
            for c in (
                "curl https://packages.cloud.google.com/apt/doc/apt-key.gpg | sudo apt-key add -",
                'echo "deb https://packages.cloud.google.com/apt coral-edgetpu-stable main" | '
                "sudo tee /etc/apt/sources.list.d/coral-edgetpu.list",
                "sudo apt-get update",
                "sudo apt-get install edgetpu-compiler",
            ):
                subprocess.run(c if is_sudo_available() else c.replace("sudo ", ""), shell=True, check=True)
        ver = subprocess.run(cmd, shell=True, capture_output=True, check=True).stdout.decode().rsplit(maxsplit=1)[-1]

        LOGGER.info(f"\n{prefix} starting export with Edge TPU compiler {ver}...")
        f = str(tflite_model).replace(".tflite", "_edgetpu.tflite")  # Edge TPU model

        cmd = (
            "edgetpu_compiler "
            f'--out_dir "{Path(f).parent}" '
            "--show_operations "
            "--search_delegate "
            "--delegate_search_step 30 "
            "--timeout_sec 180 "
            f'"{tflite_model}"'
        )
        LOGGER.info(f"{prefix} running '{cmd}'")
        subprocess.run(cmd, shell=True)
        self._add_tflite_metadata(f)
        return f, None

    @try_export
    def export_tfjs(self, prefix=colorstr("TensorFlow.js:")):
        """YOLO TensorFlow.js export."""
        check_requirements("tensorflowjs")
        import tensorflow as tf
        import tensorflowjs as tfjs  # noqa

        LOGGER.info(f"\n{prefix} starting export with tensorflowjs {tfjs.__version__}...")
        f = str(self.file).replace(self.file.suffix, "_web_model")  # js dir
        f_pb = str(self.file.with_suffix(".pb"))  # *.pb path

        gd = tf.Graph().as_graph_def()  # TF GraphDef
        with open(f_pb, "rb") as file:
            gd.ParseFromString(file.read())
        outputs = ",".join(gd_outputs(gd))
        LOGGER.info(f"\n{prefix} output node names: {outputs}")

        quantization = "--quantize_float16" if self.args.half else "--quantize_uint8" if self.args.int8 else ""
        with spaces_in_path(f_pb) as fpb_, spaces_in_path(f) as f_:  # exporter can not handle spaces in path
            cmd = (
                "tensorflowjs_converter "
                f'--input_format=tf_frozen_model {quantization} --output_node_names={outputs} "{fpb_}" "{f_}"'
            )
            LOGGER.info(f"{prefix} running '{cmd}'")
            subprocess.run(cmd, shell=True)

        if " " in f:
            LOGGER.warning(f"{prefix} your model may not work correctly with spaces in path '{f}'.")

        # Add metadata
        YAML.save(Path(f) / "metadata.yaml", self.metadata)  # add metadata.yaml
        return f, None

    @try_export
    def export_rknn(self, prefix=colorstr("RKNN:")):
        """YOLO RKNN model export."""
        LOGGER.info(f"\n{prefix} starting export with rknn-toolkit2...")

        check_requirements("rknn-toolkit2")
        if IS_COLAB:
            # Prevent 'exit' from closing the notebook https://github.com/airockchip/rknn-toolkit2/issues/259
            import builtins

            builtins.exit = lambda: None

        from rknn.api import RKNN

        f, _ = self.export_onnx()
        export_path = Path(f"{Path(f).stem}_rknn_model")
        export_path.mkdir(exist_ok=True)

        rknn = RKNN(verbose=False)
        rknn.config(mean_values=[[0, 0, 0]], std_values=[[255, 255, 255]], target_platform=self.args.name)
        rknn.load_onnx(model=f)
        rknn.build(do_quantization=False)  # TODO: Add quantization support
        f = f.replace(".onnx", f"-{self.args.name}.rknn")
        rknn.export_rknn(f"{export_path / f}")
        YAML.save(export_path / "metadata.yaml", self.metadata)
        return export_path, None

    @try_export
    def export_imx(self, prefix=colorstr("IMX:")):
        """YOLO IMX export."""
        gptq = False
        assert LINUX, (
            "export only supported on Linux. "
            "See https://developer.aitrios.sony-semicon.com/en/raspberrypi-ai-camera/documentation/imx500-converter"
        )
        if getattr(self.model, "end2end", False):
            raise ValueError("IMX export is not supported for end2end models.")
        check_requirements(("model-compression-toolkit>=2.3.0", "sony-custom-layers>=0.3.0", "edge-mdt-tpc>=1.1.0"))
        check_requirements("imx500-converter[pt]>=3.16.1")  # Separate requirements for imx500-converter

        import model_compression_toolkit as mct
        import onnx
        from edgemdt_tpc import get_target_platform_capabilities
        from sony_custom_layers.pytorch import multiclass_nms, multiclass_nms_with_indices

        LOGGER.info(f"\n{prefix} starting export with model_compression_toolkit {mct.__version__}...")

        # Install Java>=17
        try:
            java_output = subprocess.run(["java", "--version"], check=True, capture_output=True).stdout.decode()
            version_match = re.search(r"(?:openjdk|java) (\d+)", java_output)
            java_version = int(version_match.group(1)) if version_match else 0
            assert java_version >= 17, "Java version too old"
        except (FileNotFoundError, subprocess.CalledProcessError, AssertionError):
            cmd = (["sudo"] if is_sudo_available() else []) + ["apt", "install", "-y", "openjdk-21-jre"]
            subprocess.run(cmd, check=True)

        def representative_dataset_gen(dataloader=self.get_int8_calibration_dataloader(prefix)):
            for batch in dataloader:
                img = batch["img"]
                img = img / 255.0
                yield [img]

        tpc = get_target_platform_capabilities(tpc_version="4.0", device_type="imx500")

        bit_cfg = mct.core.BitWidthConfig()
        if "C2PSA" in self.model.__str__():  # YOLO11
            if self.model.task == "detect":
                layer_names = ["sub", "mul_2", "add_14", "cat_21"]
                weights_memory = 2585350.2439
                n_layers = 238  # 238 layers for fused YOLO11n
            elif self.model.task == "pose":
                layer_names = ["sub", "mul_2", "add_14", "cat_22", "cat_23", "mul_4", "add_15"]
                weights_memory = 2437771.67
                n_layers = 257  # 257 layers for fused YOLO11n-pose
        else:  # YOLOv8
            if self.model.task == "detect":
                layer_names = ["sub", "mul", "add_6", "cat_17"]
                weights_memory = 2550540.8
                n_layers = 168  # 168 layers for fused YOLOv8n
            elif self.model.task == "pose":
                layer_names = ["add_7", "mul_2", "cat_19", "mul", "sub", "add_6", "cat_18"]
                weights_memory = 2482451.85
                n_layers = 187  # 187 layers for fused YOLO11n-pose

        # Check if the model has the expected number of layers
        if len(list(self.model.modules())) != n_layers:
            raise ValueError("IMX export only supported for YOLOv8n and YOLO11n models.")

        for layer_name in layer_names:
            bit_cfg.set_manual_activation_bit_width([mct.core.common.network_editors.NodeNameFilter(layer_name)], 16)

        config = mct.core.CoreConfig(
            mixed_precision_config=mct.core.MixedPrecisionQuantizationConfig(num_of_images=10),
            quantization_config=mct.core.QuantizationConfig(concat_threshold_update=True),
            bit_width_config=bit_cfg,
        )

        resource_utilization = mct.core.ResourceUtilization(weights_memory=weights_memory)

        quant_model = (
            mct.gptq.pytorch_gradient_post_training_quantization(  # Perform Gradient-Based Post Training Quantization
                model=self.model,
                representative_data_gen=representative_dataset_gen,
                target_resource_utilization=resource_utilization,
                gptq_config=mct.gptq.get_pytorch_gptq_config(
                    n_epochs=1000, use_hessian_based_weights=False, use_hessian_sample_attention=False
                ),
                core_config=config,
                target_platform_capabilities=tpc,
            )[0]
            if gptq
            else mct.ptq.pytorch_post_training_quantization(  # Perform post training quantization
                in_module=self.model,
                representative_data_gen=representative_dataset_gen,
                target_resource_utilization=resource_utilization,
                core_config=config,
                target_platform_capabilities=tpc,
            )[0]
        )

        class NMSWrapper(torch.nn.Module):
            def __init__(
                self,
                model: torch.nn.Module,
                score_threshold: float = 0.001,
                iou_threshold: float = 0.7,
                max_detections: int = 300,
                task: str = "detect",
            ):
                """
                Wrapping PyTorch Module with multiclass_nms layer from sony_custom_layers.

                Args:
                    model (nn.Module): Model instance.
                    score_threshold (float): Score threshold for non-maximum suppression.
                    iou_threshold (float): Intersection over union threshold for non-maximum suppression.
                    max_detections (float): The number of detections to return.
                    task (str): Task type, either 'detect' or 'pose'.
                """
                super().__init__()
                self.model = model
                self.score_threshold = score_threshold
                self.iou_threshold = iou_threshold
                self.max_detections = max_detections
                self.task = task

            def forward(self, images):
                # model inference
                outputs = self.model(images)

                boxes = outputs[0]
                scores = outputs[1]
                if self.task == "detect":
                    nms = multiclass_nms(
                        boxes=boxes,
                        scores=scores,
                        score_threshold=self.score_threshold,
                        iou_threshold=self.iou_threshold,
                        max_detections=self.max_detections,
                    )
                    return nms
                elif self.task == "pose":
                    nms = multiclass_nms_with_indices(
                        boxes=boxes,
                        scores=scores,
                        score_threshold=self.score_threshold,
                        iou_threshold=self.iou_threshold,
                        max_detections=self.max_detections,
                    )
                    kpts = torch.permute(outputs[2], (0, 2, 1))  # (bs, max_detections, kpts 17*3)
                    idx = nms.indices
                    indices_expanded = idx.unsqueeze(-1).expand(
                        -1, -1, kpts.size(-1)
                    )  # add new dimension at the end of tensor idx and expand to match the number of kpts (17*3)
                    out_kpts = torch.gather(kpts, 1, indices_expanded)
                    return nms.boxes, nms.scores, nms.labels, out_kpts

        quant_model = NMSWrapper(
            model=quant_model,
            score_threshold=self.args.conf or 0.001,
            iou_threshold=self.args.iou,
            max_detections=self.args.max_det,
            task=self.model.task,
        ).to(self.device)

        f = Path(str(self.file).replace(self.file.suffix, "_imx_model"))
        f.mkdir(exist_ok=True)
        onnx_model = f / Path(str(self.file.name).replace(self.file.suffix, "_imx.onnx"))  # js dir
        mct.exporter.pytorch_export_model(
            model=quant_model, save_model_path=onnx_model, repr_dataset=representative_dataset_gen
        )

        model_onnx = onnx.load(onnx_model)  # load onnx model
        for k, v in self.metadata.items():
            meta = model_onnx.metadata_props.add()
            meta.key, meta.value = k, str(v)

        onnx.save(model_onnx, onnx_model)

        subprocess.run(
            ["imxconv-pt", "-i", str(onnx_model), "-o", str(f), "--no-input-persistency", "--overwrite-output"],
            check=True,
        )

        # Needed for imx models.
        with open(f / "labels.txt", "w", encoding="utf-8") as file:
            file.writelines([f"{name}\n" for _, name in self.model.names.items()])

        return f, None

    def _add_tflite_metadata(self, file):
        """Add metadata to *.tflite models per https://ai.google.dev/edge/litert/models/metadata."""
        import zipfile

        with zipfile.ZipFile(file, "a", zipfile.ZIP_DEFLATED) as zf:
            zf.writestr("metadata.json", json.dumps(self.metadata, indent=2))

    def _pipeline_coreml(self, model, weights_dir=None, prefix=colorstr("CoreML Pipeline:")):
        """YOLO CoreML pipeline."""
        import coremltools as ct  # noqa

        LOGGER.info(f"{prefix} starting pipeline with coremltools {ct.__version__}...")
        _, _, h, w = list(self.im.shape)  # BCHW

        # Output shapes
        spec = model.get_spec()
        out0, out1 = iter(spec.description.output)
        if MACOS:
            from PIL import Image

            img = Image.new("RGB", (w, h))  # w=192, h=320
            out = model.predict({"image": img})
            out0_shape = out[out0.name].shape  # (3780, 80)
            out1_shape = out[out1.name].shape  # (3780, 4)
        else:  # linux and windows can not run model.predict(), get sizes from PyTorch model output y
            out0_shape = self.output_shape[2], self.output_shape[1] - 4  # (3780, 80)
            out1_shape = self.output_shape[2], 4  # (3780, 4)

        # Checks
        names = self.metadata["names"]
        nx, ny = spec.description.input[0].type.imageType.width, spec.description.input[0].type.imageType.height
        _, nc = out0_shape  # number of anchors, number of classes
        assert len(names) == nc, f"{len(names)} names found for nc={nc}"  # check

        # Define output shapes (missing)
        out0.type.multiArrayType.shape[:] = out0_shape  # (3780, 80)
        out1.type.multiArrayType.shape[:] = out1_shape  # (3780, 4)

        # Model from spec
        model = ct.models.MLModel(spec, weights_dir=weights_dir)

        # 3. Create NMS protobuf
        nms_spec = ct.proto.Model_pb2.Model()
        nms_spec.specificationVersion = spec.specificationVersion
        for i in range(2):
            decoder_output = model._spec.description.output[i].SerializeToString()
            nms_spec.description.input.add()
            nms_spec.description.input[i].ParseFromString(decoder_output)
            nms_spec.description.output.add()
            nms_spec.description.output[i].ParseFromString(decoder_output)

        nms_spec.description.output[0].name = "confidence"
        nms_spec.description.output[1].name = "coordinates"

        output_sizes = [nc, 4]
        for i in range(2):
            ma_type = nms_spec.description.output[i].type.multiArrayType
            ma_type.shapeRange.sizeRanges.add()
            ma_type.shapeRange.sizeRanges[0].lowerBound = 0
            ma_type.shapeRange.sizeRanges[0].upperBound = -1
            ma_type.shapeRange.sizeRanges.add()
            ma_type.shapeRange.sizeRanges[1].lowerBound = output_sizes[i]
            ma_type.shapeRange.sizeRanges[1].upperBound = output_sizes[i]
            del ma_type.shape[:]

        nms = nms_spec.nonMaximumSuppression
        nms.confidenceInputFeatureName = out0.name  # 1x507x80
        nms.coordinatesInputFeatureName = out1.name  # 1x507x4
        nms.confidenceOutputFeatureName = "confidence"
        nms.coordinatesOutputFeatureName = "coordinates"
        nms.iouThresholdInputFeatureName = "iouThreshold"
        nms.confidenceThresholdInputFeatureName = "confidenceThreshold"
        nms.iouThreshold = self.args.iou
        nms.confidenceThreshold = self.args.conf
        nms.pickTop.perClass = True
        nms.stringClassLabels.vector.extend(names.values())
        nms_model = ct.models.MLModel(nms_spec)

        # 4. Pipeline models together
        pipeline = ct.models.pipeline.Pipeline(
            input_features=[
                ("image", ct.models.datatypes.Array(3, ny, nx)),
                ("iouThreshold", ct.models.datatypes.Double()),
                ("confidenceThreshold", ct.models.datatypes.Double()),
            ],
            output_features=["confidence", "coordinates"],
        )
        pipeline.add_model(model)
        pipeline.add_model(nms_model)

        # Correct datatypes
        pipeline.spec.description.input[0].ParseFromString(model._spec.description.input[0].SerializeToString())
        pipeline.spec.description.output[0].ParseFromString(nms_model._spec.description.output[0].SerializeToString())
        pipeline.spec.description.output[1].ParseFromString(nms_model._spec.description.output[1].SerializeToString())

        # Update metadata
        pipeline.spec.specificationVersion = spec.specificationVersion
        pipeline.spec.description.metadata.userDefined.update(
            {"IoU threshold": str(nms.iouThreshold), "Confidence threshold": str(nms.confidenceThreshold)}
        )

        # Save the model
        model = ct.models.MLModel(pipeline.spec, weights_dir=weights_dir)
        model.input_description["image"] = "Input image"
        model.input_description["iouThreshold"] = f"(optional) IoU threshold override (default: {nms.iouThreshold})"
        model.input_description["confidenceThreshold"] = (
            f"(optional) Confidence threshold override (default: {nms.confidenceThreshold})"
        )
        model.output_description["confidence"] = 'Boxes × Class confidence (see user-defined metadata "classes")'
        model.output_description["coordinates"] = "Boxes × [x, y, width, height] (relative to image size)"
        LOGGER.info(f"{prefix} pipeline success")
        return model

    def add_callback(self, event: str, callback):
        """Appends the given callback."""
        self.callbacks[event].append(callback)

    def run_callbacks(self, event: str):
        """Execute all callbacks for a given event."""
        for callback in self.callbacks.get(event, []):
            callback(self)


class IOSDetectModel(torch.nn.Module):
    """Wrap an Ultralytics YOLO model for Apple iOS CoreML export."""

    def __init__(self, model, im):
        """Initialize the IOSDetectModel class with a YOLO model and example image."""
        super().__init__()
        _, _, h, w = im.shape  # batch, channel, height, width
        self.model = model
        self.nc = len(model.names)  # number of classes
        if w == h:
            self.normalize = 1.0 / w  # scalar
        else:
            self.normalize = torch.tensor([1.0 / w, 1.0 / h, 1.0 / w, 1.0 / h])  # broadcast (slower, smaller)

    def forward(self, x):
        """Normalize predictions of object detection model with input size-dependent factors."""
        xywh, cls = self.model(x)[0].transpose(0, 1).split((4, self.nc), 1)
        return cls, xywh * self.normalize  # confidence (3780, 80), coordinates (3780, 4)


class NMSModel(torch.nn.Module):
    """Model wrapper with embedded NMS for Detect, Segment, Pose and OBB."""

    def __init__(self, model, args):
        """
        Initialize the NMSModel.

        Args:
            model (torch.nn.module): The model to wrap with NMS postprocessing.
            args (Namespace): The export arguments.
        """
        super().__init__()
        self.model = model
        self.args = args
        self.obb = model.task == "obb"
        self.is_tf = self.args.format in frozenset({"saved_model", "tflite", "tfjs"})

    def forward(self, x):
        """
        Performs inference with NMS post-processing. Supports Detect, Segment, OBB and Pose.

        Args:
            x (torch.Tensor): The preprocessed tensor with shape (N, 3, H, W).

        Returns:
            (torch.Tensor): List of detections, each an (N, max_det, 4 + 2 + extra_shape) Tensor where N is the number of detections after NMS.
        """
        from functools import partial

        from torchvision.ops import nms

        preds = self.model(x)
        pred = preds[0] if isinstance(preds, tuple) else preds
        kwargs = dict(device=pred.device, dtype=pred.dtype)
        bs = pred.shape[0]
        pred = pred.transpose(-1, -2)  # shape(1,84,6300) to shape(1,6300,84)
        extra_shape = pred.shape[-1] - (4 + len(self.model.names))  # extras from Segment, OBB, Pose
        if self.args.dynamic and self.args.batch > 1:  # batch size needs to always be same due to loop unroll
            pad = torch.zeros(torch.max(torch.tensor(self.args.batch - bs), torch.tensor(0)), *pred.shape[1:], **kwargs)
            pred = torch.cat((pred, pad))
        boxes, scores, extras = pred.split([4, len(self.model.names), extra_shape], dim=2)
        scores, classes = scores.max(dim=-1)
        self.args.max_det = min(pred.shape[1], self.args.max_det)  # in case num_anchors < max_det
        # (N, max_det, 4 coords + 1 class score + 1 class label + extra_shape).
        out = torch.zeros(bs, self.args.max_det, boxes.shape[-1] + 2 + extra_shape, **kwargs)
        for i in range(bs):
            box, cls, score, extra = boxes[i], classes[i], scores[i], extras[i]
            mask = score > self.args.conf
            if self.is_tf:
                # TFLite GatherND error if mask is empty
                score *= mask
                # Explicit length otherwise reshape error, hardcoded to `self.args.max_det * 5`
                mask = score.topk(min(self.args.max_det * 5, score.shape[0])).indices
            box, score, cls, extra = box[mask], score[mask], cls[mask], extra[mask]
            nmsbox = box.clone()
            # `8` is the minimum value experimented to get correct NMS results for obb
            multiplier = 8 if self.obb else 1
            # Normalize boxes for NMS since large values for class offset causes issue with int8 quantization
            if self.args.format == "tflite":  # TFLite is already normalized
                nmsbox *= multiplier
            else:
                nmsbox = multiplier * nmsbox / torch.tensor(x.shape[2:], **kwargs).max()
            if not self.args.agnostic_nms:  # class-specific NMS
                end = 2 if self.obb else 4
                # fully explicit expansion otherwise reshape error
                # large max_wh causes issues when quantizing
                cls_offset = cls.reshape(-1, 1).expand(nmsbox.shape[0], end)
                offbox = nmsbox[:, :end] + cls_offset * multiplier
                nmsbox = torch.cat((offbox, nmsbox[:, end:]), dim=-1)
            nms_fn = (
                partial(
                    nms_rotated,
                    use_triu=not (
                        self.is_tf
                        or (self.args.opset or 14) < 14
                        or (self.args.format == "openvino" and self.args.int8)  # OpenVINO int8 error with triu
                    ),
                )
                if self.obb
                else nms
            )
            keep = nms_fn(
                torch.cat([nmsbox, extra], dim=-1) if self.obb else nmsbox,
                score,
                self.args.iou,
            )[: self.args.max_det]
            dets = torch.cat(
                [box[keep], score[keep].view(-1, 1), cls[keep].view(-1, 1).to(out.dtype), extra[keep]], dim=-1
            )
            # Zero-pad to max_det size to avoid reshape error
            pad = (0, 0, 0, self.args.max_det - dets.shape[0])
            out[i] = torch.nn.functional.pad(dets, pad)
        return (out[:bs], preds[1]) if self.model.task == "segment" else out[:bs]<|MERGE_RESOLUTION|>--- conflicted
+++ resolved
@@ -141,13 +141,8 @@
         ["PaddlePaddle", "paddle", "_paddle_model", True, True, ["batch"]],
         ["MNN", "mnn", ".mnn", True, True, ["batch", "half", "int8"]],
         ["NCNN", "ncnn", "_ncnn_model", True, True, ["batch", "half"]],
-<<<<<<< HEAD
         ["IMX", "imx", "_imx_model", True, True, ["int8", "fraction", "nms"]],
-        ["RKNN", "rknn", "_rknn_model", False, False, ["batch", "name", "int8"]],
-=======
-        ["IMX", "imx", "_imx_model", True, True, ["int8", "fraction"]],
         ["RKNN", "rknn", "_rknn_model", False, False, ["batch", "name"]],
->>>>>>> 3a8e6319
     ]
     return dict(zip(["Format", "Argument", "Suffix", "CPU", "GPU", "Arguments"], zip(*x)))
 
