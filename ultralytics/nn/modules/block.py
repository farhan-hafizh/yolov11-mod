--- conflicted
+++ resolved
@@ -1963,64 +1963,4 @@
 
         aggregated = score.transpose(-2, -3) @ x.reshape(B, self.c, C // self.c, -1).transpose(-1, -2)
 
-<<<<<<< HEAD
-        return F.normalize(aggregated.transpose(-2, -3).reshape(B, Q, -1), dim=-1, p=2)
-        
-
-class Timm(nn.Module):
-    """
-    A wrapper class for timm models, allowing customization for unwrapping models,
-    truncating layers, and splitting outputs.
-    
-    Args:
-        model (str): Name of the timm model to load.
-        pretrained (bool, optional): Pre-trained weights to load. Default is True.
-        unwrap (bool, optional): If True, unwraps the model to a sequential containing all but the last `truncate` layers. Default is True.
-        truncate (int, optional): Number of layers to truncate from the end if `unwrap` is True. Default is 0.
-        split (bool, optional): Returns output from intermediate child modules as list. Default is False.    
-    """
-
-    def __init__(self, model, pretrained=True, unwrap=True, truncate=0, split=False):
-        """Load the model and pretrained weights from timm."""
-        try:
-            import timm  # scope for faster 'import ultralytics'
-        except ImportError:
-            # Decide which version of timm to install based on torch version
-            from ultralytics.utils.checks import check_version
-            import subprocess
-            TORCH_1_9 = check_version(torch.__version__, "1.9.0")
-            if TORCH_1_9:
-                print("Installing the latest version of timm")            
-                subprocess.check_call(["pip", "install", f"timm==1.0.15"])            
-            else:
-                print("Installing timm version 0.3.3 for PyTorch version less than 1.9")
-                subprocess.check_call(["pip", "install", f"timm==0.3.3"])                       
-            import timm # import after installation               
-
-        super().__init__()        
-        if unwrap:
-            self.m = timm.create_model(model, features_only=True, pretrained=pretrained)
-            self.unwrap = True
-            self.truncate = truncate # truncate only for unwrap
-            self.split = split
-        else:
-            self.m = timm.create_model(model, features_only=False, pretrained=pretrained)
-            self.unwrap = False
-            self.truncate = False # truncate only for unwrap
-            self.split = False # split only for unwrap     
-            self.m.head = self.m.heads = nn.Identity()
-
-    def forward(self, x):
-        """Forward pass through the model."""
-        y = self.m(x)
-        if not self.unwrap:
-            return y 
-        if self.truncate:
-            y = y[:int(-1 * self.truncate)]
-        if self.split:
-            return y
-        else:
-            return y[-1]
-=======
-        return F.normalize(aggregated.transpose(-2, -3).reshape(B, Q, -1), dim=-1, p=2)
->>>>>>> e91a4969
+        return F.normalize(aggregated.transpose(-2, -3).reshape(B, Q, -1), dim=-1, p=2)