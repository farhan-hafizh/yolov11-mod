--- conflicted
+++ resolved
@@ -41,12 +41,7 @@
 
 # Install pip packages
 RUN pip install uv
-<<<<<<< HEAD
-# Note -cu12 must be used with tensorrt
-RUN uv pip install --system -e ".[export]" tensorrt-cu12 "albumentations>=1.4.6" comet faster-coco-eval
-=======
-RUN uv pip install --system -e ".[export]" "albumentations>=1.4.6" comet pycocotools
->>>>>>> afbc0524
+RUN uv pip install --system -e ".[export]" "albumentations>=1.4.6" comet faster-coco-eval
 
 RUN pip install -e ".[export]" tensorrt-cu12 "albumentations>=1.4.6" comet
 # Run exports to AutoInstall packages
