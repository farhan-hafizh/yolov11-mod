--- conflicted
+++ resolved
@@ -1,15 +1,9 @@
 # Ultralytics YOLO 🚀, AGPL-3.0 license
 
-<<<<<<< HEAD
-from ultralytics.models.yolo import classify, detect, obb, pose, segment, regress
-
-from .model import YOLO, YOLOWorld
-
-__all__ = "classify", "segment", "detect", "pose", "obb", "regress", "YOLO", "YOLOWorld"
-=======
 from ultralytics.models.yolo import classify, detect, obb, pose, segment, world
+from ultralytics.models.yolo import regress
 
 from .model import YOLO, YOLOWorld
 
 __all__ = "classify", "segment", "detect", "pose", "obb", "world", "YOLO", "YOLOWorld"
->>>>>>> 22327932
+__all__ += "regress"