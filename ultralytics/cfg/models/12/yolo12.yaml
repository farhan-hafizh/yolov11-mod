--- conflicted
+++ resolved
@@ -6,11 +6,7 @@
 
 # Parameters
 nc: 80 # number of classes
-<<<<<<< HEAD
 scales: # model compound scaling constants, i.e. 'model=yolo12n.yaml' will call yolo12.yaml with scale 'n'
-=======
-scales: # model compound scaling constants, i.e. 'model=yolo12n.yaml' will call yolov12.yaml with scale 'n'
->>>>>>> de6d5c14
   # [depth, width, max_channels]
   n: [0.50, 0.25, 1024] # summary: 272 layers, 2,602,288 parameters, 2,602,272 gradients, 6.7 GFLOPs
   s: [0.50, 0.50, 1024] # summary: 272 layers, 9,284,096 parameters, 9,284,080 gradients, 21.7 GFLOPs
