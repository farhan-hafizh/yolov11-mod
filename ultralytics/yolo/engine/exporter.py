# Ultralytics YOLO 🚀, GPL-3.0 license
"""
Export a YOLOv8 PyTorch model to other formats. TensorFlow exports authored by https://github.com/zldrobit

Format                  | `format=argument`         | Model
---                     | ---                       | ---
PyTorch                 | -                         | yolov8n.pt
TorchScript             | `torchscript`             | yolov8n.torchscript
ONNX                    | `onnx`                    | yolov8n.onnx
OpenVINO                | `openvino`                | yolov8n_openvino_model/
TensorRT                | `engine`                  | yolov8n.engine
CoreML MLModel          | `mlmodel`                 | yolov8n.mlmodel
CoreML MLProgram        | `mlprogram`               | yolov8n.mlpackage
TensorFlow SavedModel   | `saved_model`             | yolov8n_saved_model/
TensorFlow GraphDef     | `pb`                      | yolov8n.pb
TensorFlow Lite         | `tflite`                  | yolov8n.tflite
TensorFlow Edge TPU     | `edgetpu`                 | yolov8n_edgetpu.tflite
TensorFlow.js           | `tfjs`                    | yolov8n_web_model/
PaddlePaddle            | `paddle`                  | yolov8n_paddle_model/

Requirements:
    $ pip install ultralytics[export]

Python:
    from ultralytics import YOLO
    model = YOLO('yolov8n.pt')
    results = model.export(format='onnx')

CLI:
    $ yolo mode=export model=yolov8n.pt format=onnx

Inference:
    $ yolo predict model=yolov8n.pt                 # PyTorch
                         yolov8n.torchscript        # TorchScript
                         yolov8n.onnx               # ONNX Runtime or OpenCV DNN with --dnn
                         yolov8n_openvino_model     # OpenVINO
                         yolov8n.engine             # TensorRT
                         yolov8n.mlmodel            # CoreML (macOS-only)
                         yolov8n.mlpackage          # CoreML (macOS-only)
                         yolov8n_saved_model        # TensorFlow SavedModel
                         yolov8n.pb                 # TensorFlow GraphDef
                         yolov8n.tflite             # TensorFlow Lite
                         yolov8n_edgetpu.tflite     # TensorFlow Edge TPU
                         yolov8n_paddle_model       # PaddlePaddle

TensorFlow.js:
    $ cd .. && git clone https://github.com/zldrobit/tfjs-yolov5-example.git && cd tfjs-yolov5-example
    $ npm install
    $ ln -s ../../yolov5/yolov8n_web_model public/yolov8n_web_model
    $ npm start
"""
import json
import os
import platform
import subprocess
import time
import warnings
from collections import defaultdict
from copy import deepcopy
from pathlib import Path

import torch

from ultralytics.nn.autobackend import check_class_names
from ultralytics.nn.modules import C2f, Detect, Segment
from ultralytics.nn.tasks import DetectionModel, SegmentationModel
from ultralytics.yolo.cfg import get_cfg
from ultralytics.yolo.utils import (DEFAULT_CFG, LINUX, LOGGER, MACOS, __version__, callbacks, colorstr,
                                    get_default_args, yaml_save)
from ultralytics.yolo.utils.checks import check_imgsz, check_requirements, check_version
from ultralytics.yolo.utils.files import file_size
from ultralytics.yolo.utils.ops import Profile
from ultralytics.yolo.utils.torch_utils import get_latest_opset, select_device, smart_inference_mode

ARM64 = platform.machine() in ('arm64', 'aarch64')


def export_formats():
    # YOLOv8 export formats
    import pandas
    x = [
        ['PyTorch', '-', '.pt', True, True],  # 0
        ['TorchScript', 'torchscript', '.torchscript', True, True],  # 1
        ['ONNX', 'onnx', '.onnx', True, True],  # 2
        ['OpenVINO', 'openvino', '_openvino_model', True, False],  # 3
        ['TensorRT', 'engine', '.engine', False, True],  # 4
        ['CoreML MLModel', 'mlmodel', '.mlmodel', True, False],  # 5
        ['CoreML MLProgram', 'mlprogram', '.mlpackage', True, False],  # 6
        ['TensorFlow SavedModel', 'saved_model', '_saved_model', True, True],  # 7 (6)
        ['TensorFlow GraphDef', 'pb', '.pb', True, True],  # 8 (7)
        ['TensorFlow Lite', 'tflite', '.tflite', True, False],  # 9 (8)
        ['TensorFlow Edge TPU', 'edgetpu', '_edgetpu.tflite', True, False],  # 10 (9)
        ['TensorFlow.js', 'tfjs', '_web_model', True, False],  # 11 (10)
        ['PaddlePaddle', 'paddle', '_paddle_model', True, True], ]  # 12 (11)
    return pandas.DataFrame(x, columns=['Format', 'Argument', 'Suffix', 'CPU', 'GPU'])


def gd_outputs(gd):
    # TensorFlow GraphDef model output node names
    name_list, input_list = [], []
    for node in gd.node:  # tensorflow.core.framework.node_def_pb2.NodeDef
        name_list.append(node.name)
        input_list.extend(node.input)
    return sorted(f'{x}:0' for x in list(set(name_list) - set(input_list)) if not x.startswith('NoOp'))


def try_export(inner_func):
    # YOLOv8 export decorator, i..e @try_export
    inner_args = get_default_args(inner_func)

    def outer_func(*args, **kwargs):
        prefix = inner_args['prefix']
        try:
            with Profile() as dt:
                f, model = inner_func(*args, **kwargs)
            LOGGER.info(f'{prefix} export success ✅ {dt.t:.1f}s, saved as {f} ({file_size(f):.1f} MB)')
            return f, model
        except Exception as e:
            LOGGER.info(f'{prefix} export failure ❌ {dt.t:.1f}s: {e}')
            return None, None

    return outer_func


class Exporter:
    """
    Exporter

    A class for exporting a model.

    Attributes:
        args (SimpleNamespace): Configuration for the exporter.
        save_dir (Path): Directory to save results.
    """

    def __init__(self, cfg=DEFAULT_CFG, overrides=None):
        """
        Initializes the Exporter class.

        Args:
            cfg (str, optional): Path to a configuration file. Defaults to DEFAULT_CFG.
            overrides (dict, optional): Configuration overrides. Defaults to None.
        """
        self.args = get_cfg(cfg, overrides)
        self.callbacks = defaultdict(list, callbacks.default_callbacks)  # add callbacks
        callbacks.add_integration_callbacks(self)

    @smart_inference_mode()
    def __call__(self, model=None):
        self.run_callbacks('on_export_start')
        t = time.time()
        format = self.args.format.lower()  # to lowercase
        if format in ('tensorrt', 'trt'):  # engine aliases
            format = 'engine'
        fmts = tuple(export_formats()['Argument'][1:])  # available export formats
        flags = [x == format for x in fmts]
        if sum(flags) != 1:
            raise ValueError(f"Invalid export format='{format}'. Valid formats are {fmts}")
        jit, onnx, xml, engine, mlmodel, mlprogram, saved_model, pb, tflite, edgetpu, tfjs, paddle = flags  # export booleans

        # Load PyTorch model
        self.device = select_device('cpu' if self.args.device is None else self.args.device)
        if self.args.half and onnx and self.device.type == 'cpu':
            LOGGER.warning('WARNING ⚠️ half=True only compatible with GPU export, i.e. use device=0')
            self.args.half = False
            assert not self.args.dynamic, 'half=True not compatible with dynamic=True, i.e. use only one.'

        # Checks
        model.names = check_class_names(model.names)
        self.imgsz = check_imgsz(self.args.imgsz, stride=model.stride, min_dim=2)  # check image size
        if self.args.optimize:
            assert self.device.type == 'cpu', '--optimize not compatible with cuda devices, i.e. use --device cpu'
        if edgetpu and not LINUX:
            raise SystemError('Edge TPU export only supported on Linux. See https://coral.ai/docs/edgetpu/compiler/')

        # Input
        im = torch.zeros(self.args.batch, 3, *self.imgsz).to(self.device)
        file = Path(getattr(model, 'pt_path', None) or getattr(model, 'yaml_file', None) or model.yaml['yaml_file'])
        if file.suffix == '.yaml':
            file = Path(file.name)

        # Update model
        model = deepcopy(model).to(self.device)
        for p in model.parameters():
            p.requires_grad = False
        model.eval()
        model.float()
        model = model.fuse()
        for k, m in model.named_modules():
            if isinstance(m, (Detect, Segment)):
                m.dynamic = self.args.dynamic
                m.export = True
                m.format = self.args.format
            elif isinstance(m, C2f) and not any((saved_model, pb, tflite, edgetpu, tfjs)):
                # EdgeTPU does not support FlexSplitV while split provides cleaner ONNX graph
                m.forward = m.forward_split

        y = None
        for _ in range(2):
            y = model(im)  # dry runs
        if self.args.half and (engine or onnx) and self.device.type != 'cpu':
            im, model = im.half(), model.half()  # to FP16

        # Warnings
        warnings.filterwarnings('ignore', category=torch.jit.TracerWarning)  # suppress TracerWarning
        warnings.filterwarnings('ignore', category=UserWarning)  # suppress shape prim::Constant missing ONNX warning
        warnings.filterwarnings('ignore', category=DeprecationWarning)  # suppress CoreML np.bool deprecation warning

        # Assign
        self.im = im
        self.model = model
        self.file = file
        self.output_shape = tuple(y.shape) if isinstance(y, torch.Tensor) else tuple(tuple(x.shape) for x in y)
        self.pretty_name = Path(self.model.yaml.get('yaml_file', self.file)).stem.replace('yolo', 'YOLO')
        trained_on = f'trained on {Path(self.args.data).name}' if self.args.data else '(untrained)'
        description = f'Ultralytics {self.pretty_name} model {trained_on}'
        self.metadata = {
            'description': description,
            'author': 'Ultralytics',
            'license': 'GPL-3.0 https://ultralytics.com/license',
            'version': __version__,
            'stride': int(max(model.stride)),
            'task': model.task,
            'batch': self.args.batch,
            'imgsz': self.imgsz,
            'names': model.names}  # model metadata
        if model.task == 'pose':
            self.metadata['kpt_shape'] = model.kpt_shape

        LOGGER.info(f"\n{colorstr('PyTorch:')} starting from {file} with input shape {tuple(im.shape)} BCHW and "
                    f'output shape(s) {self.output_shape} ({file_size(file):.1f} MB)')

        # Exports
        f = [''] * len(fmts)  # exported filenames
        if jit:  # TorchScript
            f[0], _ = self._export_torchscript()
        if engine:  # TensorRT required before ONNX
            f[1], _ = self._export_engine()
        if onnx or xml:  # OpenVINO requires ONNX
            f[2], _ = self._export_onnx()
        if xml:  # OpenVINO
            f[3], _ = self._export_openvino()
        if mlmodel:  # CoreML MLModel
            f[4], _ = self._export_coreml()
        if any((saved_model, pb, tflite, edgetpu, tfjs)):  # TensorFlow formats
            self.args.int8 |= edgetpu
            f[5], s_model = self._export_saved_model()
            if pb or tfjs:  # pb prerequisite to tfjs
                f[6], _ = self._export_pb(s_model)
            if tflite:
                f[7], _ = self._export_tflite(s_model, nms=False, agnostic_nms=self.args.agnostic_nms)
            if edgetpu:
                f[8], _ = self._export_edgetpu(tflite_model=Path(f[5]) / f'{self.file.stem}_full_integer_quant.tflite')
            if tfjs:
                f[9], _ = self._export_tfjs()
        if paddle:  # PaddlePaddle
            f[10], _ = self._export_paddle()
        if mlprogram:
            f[11], _ = self._export_coreml(mlprogram=True)  # CoreML MLProgram

        # Finish
        f = [str(x) for x in f if x]  # filter out '' and None
        if any(f):
            f = str(Path(f[-1]))
            square = self.imgsz[0] == self.imgsz[1]
            s = '' if square else f"WARNING ⚠️ non-PyTorch val requires square images, 'imgsz={self.imgsz}' will not " \
                                  f"work. Use export 'imgsz={max(self.imgsz)}' if val is required."
            imgsz = self.imgsz[0] if square else str(self.imgsz)[1:-1].replace(' ', '')
            data = f'data={self.args.data}' if model.task == 'segment' and format == 'pb' else ''
            LOGGER.info(
                f'\nExport complete ({time.time() - t:.1f}s)'
                f"\nResults saved to {colorstr('bold', file.parent.resolve())}"
                f'\nPredict:         yolo predict task={model.task} model={f} imgsz={imgsz} {data}'
                f'\nValidate:        yolo val task={model.task} model={f} imgsz={imgsz} data={self.args.data} {s}'
                f'\nVisualize:       https://netron.app')

        self.run_callbacks('on_export_end')
        return f  # return list of exported files/dirs

    @try_export
    def _export_torchscript(self, prefix=colorstr('TorchScript:')):
        # YOLOv8 TorchScript model export
        LOGGER.info(f'\n{prefix} starting export with torch {torch.__version__}...')
        f = self.file.with_suffix('.torchscript')

        ts = torch.jit.trace(self.model, self.im, strict=False)
        extra_files = {'config.txt': json.dumps(self.metadata)}  # torch._C.ExtraFilesMap()
        if self.args.optimize:  # https://pytorch.org/tutorials/recipes/mobile_interpreter.html
            LOGGER.info(f'{prefix} optimizing for mobile...')
            from torch.utils.mobile_optimizer import optimize_for_mobile
            optimize_for_mobile(ts)._save_for_lite_interpreter(str(f), _extra_files=extra_files)
        else:
            ts.save(str(f), _extra_files=extra_files)
        return f, None

    @try_export
    def _export_onnx(self, prefix=colorstr('ONNX:')):
        # YOLOv8 ONNX export
        requirements = ['onnx>=1.12.0']
        if self.args.simplify:
            requirements += ['onnxsim>=0.4.17', 'onnxruntime-gpu' if torch.cuda.is_available() else 'onnxruntime']
        check_requirements(requirements)
        import onnx  # noqa

        opset_version = self.args.opset or get_latest_opset()
        LOGGER.info(f'\n{prefix} starting export with onnx {onnx.__version__} opset {opset_version}...')
        f = str(self.file.with_suffix('.onnx'))

        output_names = ['output0', 'output1'] if isinstance(self.model, SegmentationModel) else ['output0']
        dynamic = self.args.dynamic
        if dynamic:
            dynamic = {'images': {0: 'batch', 2: 'height', 3: 'width'}}  # shape(1,3,640,640)
            if isinstance(self.model, SegmentationModel):
                dynamic['output0'] = {0: 'batch', 1: 'anchors'}  # shape(1,25200,85)
                dynamic['output1'] = {0: 'batch', 2: 'mask_height', 3: 'mask_width'}  # shape(1,32,160,160)
            elif isinstance(self.model, DetectionModel):
                dynamic['output0'] = {0: 'batch', 1: 'anchors'}  # shape(1,25200,85)

        torch.onnx.export(
            self.model.cpu() if dynamic else self.model,  # --dynamic only compatible with cpu
            self.im.cpu() if dynamic else self.im,
            f,
            verbose=False,
            opset_version=opset_version,
            do_constant_folding=True,  # WARNING: DNN inference with torch>=1.12 may require do_constant_folding=False
            input_names=['images'],
            output_names=output_names,
            dynamic_axes=dynamic or None)

        # Checks
        model_onnx = onnx.load(f)  # load onnx model
        # onnx.checker.check_model(model_onnx)  # check onnx model

        # Simplify
        if self.args.simplify:
            try:
                import onnxsim

                LOGGER.info(f'{prefix} simplifying with onnxsim {onnxsim.__version__}...')
                # subprocess.run(f'onnxsim {f} {f}', shell=True)
                model_onnx, check = onnxsim.simplify(model_onnx)
                assert check, 'Simplified ONNX model could not be validated'
            except Exception as e:
                LOGGER.info(f'{prefix} simplifier failure: {e}')

        # Metadata
        for k, v in self.metadata.items():
            meta = model_onnx.metadata_props.add()
            meta.key, meta.value = k, str(v)

        onnx.save(model_onnx, f)
        return f, model_onnx

    @try_export
    def _export_openvino(self, prefix=colorstr('OpenVINO:')):
        # YOLOv8 OpenVINO export
        check_requirements('openvino-dev>=2022.3')  # requires openvino-dev: https://pypi.org/project/openvino-dev/
        import openvino.runtime as ov  # noqa
        from openvino.tools import mo  # noqa

        LOGGER.info(f'\n{prefix} starting export with openvino {ov.__version__}...')
        f = str(self.file).replace(self.file.suffix, f'_openvino_model{os.sep}')
        f_onnx = self.file.with_suffix('.onnx')
        f_ov = str(Path(f) / self.file.with_suffix('.xml').name)

        ov_model = mo.convert_model(f_onnx,
                                    model_name=self.pretty_name,
                                    framework='onnx',
                                    compress_to_fp16=self.args.half)  # export
        ov.serialize(ov_model, f_ov)  # save
        yaml_save(Path(f) / 'metadata.yaml', self.metadata)  # add metadata.yaml
        return f, None

    @try_export
    def _export_paddle(self, prefix=colorstr('PaddlePaddle:')):
        # YOLOv8 Paddle export
        check_requirements(('paddlepaddle', 'x2paddle'))
        import x2paddle  # noqa
        from x2paddle.convert import pytorch2paddle  # noqa

        LOGGER.info(f'\n{prefix} starting export with X2Paddle {x2paddle.__version__}...')
        f = str(self.file).replace(self.file.suffix, f'_paddle_model{os.sep}')

        pytorch2paddle(module=self.model, save_dir=f, jit_type='trace', input_examples=[self.im])  # export
        yaml_save(Path(f) / 'metadata.yaml', self.metadata)  # add metadata.yaml
        return f, None

<<<<<<< HEAD
    @try_export
    def _export_coreml(self, prefix=colorstr('CoreML:'), mlprogram=False):
=======
    def _export_coreml(self, prefix=colorstr('CoreML:')):
>>>>>>> 1cb92d7f
        # YOLOv8 CoreML export
        check_requirements('coremltools>=6.0')
        import coremltools as ct  # noqa

        class iOSDetectModel(torch.nn.Module):
            # Wrap an Ultralytics YOLO model for iOS export
            def __init__(self, model, im):
                super().__init__()
                b, c, h, w = im.shape  # batch, channel, height, width
                self.model = model
                self.nc = len(model.names)  # number of classes
                if w == h:
                    self.normalize = 1.0 / w  # scalar
                else:
                    self.normalize = torch.tensor([1.0 / w, 1.0 / h, 1.0 / w, 1.0 / h])  # broadcast (slower, smaller)

            def forward(self, x):
                xywh, cls = self.model(x)[0].transpose(0, 1).split((4, self.nc), 1)
                return cls, xywh * self.normalize  # confidence (3780, 80), coordinates (3780, 4)

        LOGGER.info(f'\n{prefix} starting export with coremltools {ct.__version__}...')
        f = self.file.with_suffix('.mlpackage' if mlprogram else '.mlmodel')

        bias = [0.0, 0.0, 0.0]
        scale = 1 / 255
        classifier_config = None
        if self.model.task == 'classify':
            classifier_config = ct.ClassifierConfig(list(self.model.names.values())) if self.args.nms else None
            model = self.model
        elif self.model.task == 'detect':
            model = iOSDetectModel(self.model, self.im) if self.args.nms else self.model
        else:
            # TODO CoreML Segment and Pose model pipelining
            model = self.model

        ts = torch.jit.trace(model.eval(), self.im, strict=False)  # TorchScript model
        ct_model = ct.convert(ts,
                              convert_to='mlprogram' if mlprogram else None,
                              inputs=[ct.ImageType('image', shape=self.im.shape, scale=scale, bias=bias)],
                              classifier_config=classifier_config)
        bits, mode = (8, 'kmeans_lut') if self.args.int8 else (16, 'linear') if self.args.half else (32, None)
        if bits < 32:
            if 'kmeans' in mode:
                check_requirements('scikit-learn')  # scikit-learn package required for k-means quantization
            ct_model = ct.models.neural_network.quantization_utils.quantize_weights(ct_model, bits, mode)
        if self.args.nms and self.model.task == 'detect':
            ct_model = self._pipeline_coreml(ct_model)

        m = self.metadata  # metadata dict
        ct_model.short_description = m.pop('description')
        ct_model.author = m.pop('author')
        ct_model.license = m.pop('license')
        ct_model.version = m.pop('version')
        ct_model.user_defined_metadata.update({k: str(v) for k, v in m.items()})

        if mlprogram:
            # Workaround for https://github.com/apple/coremltools/issues/1680
            ct_model = ct.models.MLModel(ct_model._spec, weights_dir=ct_model._weights_dir, is_temp_package=True)

        ct_model.save(str(f))

        return f, ct_model

    @try_export
    def _export_engine(self, workspace=4, verbose=False, prefix=colorstr('TensorRT:')):
        # YOLOv8 TensorRT export https://developer.nvidia.com/tensorrt
        assert self.im.device.type != 'cpu', "export running on CPU but must be on GPU, i.e. use 'device=0'"
        try:
            import tensorrt as trt  # noqa
        except ImportError:
            if LINUX:
                check_requirements('nvidia-tensorrt', cmds='-U --index-url https://pypi.ngc.nvidia.com')
            import tensorrt as trt  # noqa

        check_version(trt.__version__, '7.0.0', hard=True)  # require tensorrt>=8.0.0
        self.args.simplify = True
        f_onnx, _ = self._export_onnx()

        LOGGER.info(f'\n{prefix} starting export with TensorRT {trt.__version__}...')
        assert Path(f_onnx).exists(), f'failed to export ONNX file: {f_onnx}'
        f = self.file.with_suffix('.engine')  # TensorRT engine file
        logger = trt.Logger(trt.Logger.INFO)
        if verbose:
            logger.min_severity = trt.Logger.Severity.VERBOSE

        builder = trt.Builder(logger)
        config = builder.create_builder_config()
        config.max_workspace_size = workspace * 1 << 30
        # config.set_memory_pool_limit(trt.MemoryPoolType.WORKSPACE, workspace << 30)  # fix TRT 8.4 deprecation notice

        flag = (1 << int(trt.NetworkDefinitionCreationFlag.EXPLICIT_BATCH))
        network = builder.create_network(flag)
        parser = trt.OnnxParser(network, logger)
        if not parser.parse_from_file(f_onnx):
            raise RuntimeError(f'failed to load ONNX file: {f_onnx}')

        inputs = [network.get_input(i) for i in range(network.num_inputs)]
        outputs = [network.get_output(i) for i in range(network.num_outputs)]
        for inp in inputs:
            LOGGER.info(f'{prefix} input "{inp.name}" with shape{inp.shape} {inp.dtype}')
        for out in outputs:
            LOGGER.info(f'{prefix} output "{out.name}" with shape{out.shape} {out.dtype}')

        if self.args.dynamic:
            shape = self.im.shape
            if shape[0] <= 1:
                LOGGER.warning(f'{prefix} WARNING ⚠️ --dynamic model requires maximum --batch-size argument')
            profile = builder.create_optimization_profile()
            for inp in inputs:
                profile.set_shape(inp.name, (1, *shape[1:]), (max(1, shape[0] // 2), *shape[1:]), shape)
            config.add_optimization_profile(profile)

        LOGGER.info(
            f'{prefix} building FP{16 if builder.platform_has_fast_fp16 and self.args.half else 32} engine as {f}')
        if builder.platform_has_fast_fp16 and self.args.half:
            config.set_flag(trt.BuilderFlag.FP16)

        # Write file
        with builder.build_engine(network, config) as engine, open(f, 'wb') as t:
            # Metadata
            meta = json.dumps(self.metadata)
            t.write(len(meta).to_bytes(4, byteorder='little', signed=True))
            t.write(meta.encode())
            # Model
            t.write(engine.serialize())

        return f, None

    @try_export
    def _export_saved_model(self, prefix=colorstr('TensorFlow SavedModel:')):

        # YOLOv8 TensorFlow SavedModel export
        try:
            import tensorflow as tf  # noqa
        except ImportError:
            cuda = torch.cuda.is_available()
            check_requirements(f"tensorflow{'-macos' if MACOS else '-aarch64' if ARM64 else '' if cuda else '-cpu'}")
            import tensorflow as tf  # noqa
        check_requirements(('onnx', 'onnx2tf>=1.7.7', 'sng4onnx>=1.0.1', 'onnxsim>=0.4.17', 'onnx_graphsurgeon>=0.3.26',
                            'tflite_support', 'onnxruntime-gpu' if torch.cuda.is_available() else 'onnxruntime'),
                           cmds='--extra-index-url https://pypi.ngc.nvidia.com')

        LOGGER.info(f'\n{prefix} starting export with tensorflow {tf.__version__}...')
        f = Path(str(self.file).replace(self.file.suffix, '_saved_model'))
        if f.is_dir():
            import shutil
            shutil.rmtree(f)  # delete output folder

        # Export to ONNX
        self.args.simplify = True
        f_onnx, _ = self._export_onnx()

        # Export to TF
        int8 = '-oiqt -qt per-tensor' if self.args.int8 else ''
        cmd = f'onnx2tf -i {f_onnx} -o {f} -nuo --non_verbose {int8}'
        LOGGER.info(f"\n{prefix} running '{cmd.strip()}'")
        subprocess.run(cmd, shell=True)
        yaml_save(f / 'metadata.yaml', self.metadata)  # add metadata.yaml

        # Remove/rename TFLite models
        if self.args.int8:
            for file in f.rglob('*_dynamic_range_quant.tflite'):
                file.rename(file.with_stem(file.stem.replace('_dynamic_range_quant', '_int8')))
            for file in f.rglob('*_integer_quant_with_int16_act.tflite'):
                file.unlink()  # delete extra fp16 activation TFLite files

        # Add TFLite metadata
        for file in f.rglob('*.tflite'):
            f.unlink() if 'quant_with_int16_act.tflite' in str(f) else self._add_tflite_metadata(file)

        # Load saved_model
        keras_model = tf.saved_model.load(f, tags=None, options=None)

        return str(f), keras_model

    @try_export
    def _export_pb(self, keras_model, prefix=colorstr('TensorFlow GraphDef:')):
        # YOLOv8 TensorFlow GraphDef *.pb export https://github.com/leimao/Frozen_Graph_TensorFlow
        import tensorflow as tf  # noqa
        from tensorflow.python.framework.convert_to_constants import convert_variables_to_constants_v2  # noqa

        LOGGER.info(f'\n{prefix} starting export with tensorflow {tf.__version__}...')
        f = self.file.with_suffix('.pb')

        m = tf.function(lambda x: keras_model(x))  # full model
        m = m.get_concrete_function(tf.TensorSpec(keras_model.inputs[0].shape, keras_model.inputs[0].dtype))
        frozen_func = convert_variables_to_constants_v2(m)
        frozen_func.graph.as_graph_def()
        tf.io.write_graph(graph_or_graph_def=frozen_func.graph, logdir=str(f.parent), name=f.name, as_text=False)
        return f, None

    @try_export
    def _export_tflite(self, keras_model, nms, agnostic_nms, prefix=colorstr('TensorFlow Lite:')):
        # YOLOv8 TensorFlow Lite export
        import tensorflow as tf  # noqa

        LOGGER.info(f'\n{prefix} starting export with tensorflow {tf.__version__}...')
        saved_model = Path(str(self.file).replace(self.file.suffix, '_saved_model'))
        if self.args.int8:
            f = saved_model / f'{self.file.stem}_int8.tflite'  # fp32 in/out
        elif self.args.half:
            f = saved_model / f'{self.file.stem}_float16.tflite'  # fp32 in/out
        else:
            f = saved_model / f'{self.file.stem}_float32.tflite'
        return str(f), None

        # # OLD TFLITE EXPORT CODE BELOW -------------------------------------------------------------------------------
        # batch_size, ch, *imgsz = list(self.im.shape)  # BCHW
        # f = str(self.file).replace(self.file.suffix, '-fp16.tflite')
        #
        # converter = tf.lite.TFLiteConverter.from_keras_model(keras_model)
        # converter.target_spec.supported_ops = [tf.lite.OpsSet.TFLITE_BUILTINS]
        # converter.target_spec.supported_types = [tf.float16]
        # converter.optimizations = [tf.lite.Optimize.DEFAULT]
        # if self.args.int8:
        #
        #     def representative_dataset_gen(dataset, n_images=100):
        #         # Dataset generator for use with converter.representative_dataset, returns a generator of np arrays
        #         for n, (path, img, im0s, vid_cap, string) in enumerate(dataset):
        #             im = np.transpose(img, [1, 2, 0])
        #             im = np.expand_dims(im, axis=0).astype(np.float32)
        #             im /= 255
        #             yield [im]
        #             if n >= n_images:
        #                 break
        #
        #     dataset = LoadImages(check_det_dataset(self.args.data)['train'], imgsz=imgsz, auto=False)
        #     converter.representative_dataset = lambda: representative_dataset_gen(dataset, n_images=100)
        #     converter.target_spec.supported_ops = [tf.lite.OpsSet.TFLITE_BUILTINS_INT8]
        #     converter.target_spec.supported_types = []
        #     converter.inference_input_type = tf.uint8  # or tf.int8
        #     converter.inference_output_type = tf.uint8  # or tf.int8
        #     converter.experimental_new_quantizer = True
        #     f = str(self.file).replace(self.file.suffix, '-int8.tflite')
        # if nms or agnostic_nms:
        #     converter.target_spec.supported_ops.append(tf.lite.OpsSet.SELECT_TF_OPS)
        #
        # tflite_model = converter.convert()
        # open(f, 'wb').write(tflite_model)
        # return f, None

    @try_export
    def _export_edgetpu(self, tflite_model='', prefix=colorstr('Edge TPU:')):
        # YOLOv8 Edge TPU export https://coral.ai/docs/edgetpu/models-intro/
        LOGGER.warning(f'{prefix} WARNING ⚠️ Edge TPU known bug https://github.com/ultralytics/ultralytics/issues/1185')

        cmd = 'edgetpu_compiler --version'
        help_url = 'https://coral.ai/docs/edgetpu/compiler/'
        assert LINUX, f'export only supported on Linux. See {help_url}'
        if subprocess.run(cmd, stdout=subprocess.DEVNULL, stderr=subprocess.DEVNULL, shell=True).returncode != 0:
            LOGGER.info(f'\n{prefix} export requires Edge TPU compiler. Attempting install from {help_url}')
            sudo = subprocess.run('sudo --version >/dev/null', shell=True).returncode == 0  # sudo installed on system
            for c in (
                    'curl https://packages.cloud.google.com/apt/doc/apt-key.gpg | sudo apt-key add -',
                    'echo "deb https://packages.cloud.google.com/apt coral-edgetpu-stable main" | sudo tee /etc/apt/sources.list.d/coral-edgetpu.list',
                    'sudo apt-get update', 'sudo apt-get install edgetpu-compiler'):
                subprocess.run(c if sudo else c.replace('sudo ', ''), shell=True, check=True)
        ver = subprocess.run(cmd, shell=True, capture_output=True, check=True).stdout.decode().split()[-1]

        LOGGER.info(f'\n{prefix} starting export with Edge TPU compiler {ver}...')
        f = str(tflite_model).replace('.tflite', '_edgetpu.tflite')  # Edge TPU model

        cmd = f'edgetpu_compiler -s -d -k 10 --out_dir {Path(f).parent} {tflite_model}'
        LOGGER.info(f"{prefix} running '{cmd}'")
        subprocess.run(cmd.split(), check=True)
        self._add_tflite_metadata(f)
        return f, None

    @try_export
    def _export_tfjs(self, prefix=colorstr('TensorFlow.js:')):
        # YOLOv8 TensorFlow.js export
        check_requirements('tensorflowjs')
        import tensorflow as tf
        import tensorflowjs as tfjs  # noqa

        LOGGER.info(f'\n{prefix} starting export with tensorflowjs {tfjs.__version__}...')
        f = str(self.file).replace(self.file.suffix, '_web_model')  # js dir
        f_pb = self.file.with_suffix('.pb')  # *.pb path

        gd = tf.Graph().as_graph_def()  # TF GraphDef
        with open(f_pb, 'rb') as file:
            gd.ParseFromString(file.read())
        outputs = ','.join(gd_outputs(gd))
        LOGGER.info(f'\n{prefix} output node names: {outputs}')

        cmd = f'tensorflowjs_converter --input_format=tf_frozen_model --output_node_names={outputs} {f_pb} {f}'
        subprocess.run(cmd.split(), check=True)

        # f_json = Path(f) / 'model.json'  # *.json path
        # with open(f_json, 'w') as j:  # sort JSON Identity_* in ascending order
        #     subst = re.sub(
        #         r'{"outputs": {"Identity.?.?": {"name": "Identity.?.?"}, '
        #         r'"Identity.?.?": {"name": "Identity.?.?"}, '
        #         r'"Identity.?.?": {"name": "Identity.?.?"}, '
        #         r'"Identity.?.?": {"name": "Identity.?.?"}}}',
        #         r'{"outputs": {"Identity": {"name": "Identity"}, '
        #         r'"Identity_1": {"name": "Identity_1"}, '
        #         r'"Identity_2": {"name": "Identity_2"}, '
        #         r'"Identity_3": {"name": "Identity_3"}}}',
        #         f_json.read_text(),
        #     )
        #     j.write(subst)
        yaml_save(Path(f) / 'metadata.yaml', self.metadata)  # add metadata.yaml
        return f, None

    def _add_tflite_metadata(self, file):
        # Add metadata to *.tflite models per https://www.tensorflow.org/lite/models/convert/metadata
        from tflite_support import flatbuffers  # noqa
        from tflite_support import metadata as _metadata  # noqa
        from tflite_support import metadata_schema_py_generated as _metadata_fb  # noqa

        # Create model info
        model_meta = _metadata_fb.ModelMetadataT()
        model_meta.name = self.metadata['description']
        model_meta.version = self.metadata['version']
        model_meta.author = self.metadata['author']
        model_meta.license = self.metadata['license']

        # Label file
        tmp_file = Path(file).parent / 'temp_meta.txt'
        with open(tmp_file, 'w') as f:
            f.write(str(self.metadata))

        label_file = _metadata_fb.AssociatedFileT()
        label_file.name = tmp_file.name
        label_file.type = _metadata_fb.AssociatedFileType.TENSOR_AXIS_LABELS

        # Create input info
        input_meta = _metadata_fb.TensorMetadataT()
        input_meta.name = 'image'
        input_meta.description = 'Input image to be detected.'
        input_meta.content = _metadata_fb.ContentT()
        input_meta.content.contentProperties = _metadata_fb.ImagePropertiesT()
        input_meta.content.contentProperties.colorSpace = _metadata_fb.ColorSpaceType.RGB
        input_meta.content.contentPropertiesType = _metadata_fb.ContentProperties.ImageProperties

        # Create output info
        output1 = _metadata_fb.TensorMetadataT()
        output1.name = 'output'
        output1.description = 'Coordinates of detected objects, class labels, and confidence score'
        output1.associatedFiles = [label_file]
        if self.model.task == 'segment':
            output2 = _metadata_fb.TensorMetadataT()
            output2.name = 'output'
            output2.description = 'Mask protos'
            output2.associatedFiles = [label_file]

        # Create subgraph info
        subgraph = _metadata_fb.SubGraphMetadataT()
        subgraph.inputTensorMetadata = [input_meta]
        subgraph.outputTensorMetadata = [output1, output2] if self.model.task == 'segment' else [output1]
        model_meta.subgraphMetadata = [subgraph]

        b = flatbuffers.Builder(0)
        b.Finish(model_meta.Pack(b), _metadata.MetadataPopulator.METADATA_FILE_IDENTIFIER)
        metadata_buf = b.Output()

        populator = _metadata.MetadataPopulator.with_model_file(str(file))
        populator.load_metadata_buffer(metadata_buf)
        populator.load_associated_files([str(tmp_file)])
        populator.populate()
        tmp_file.unlink()

    def _pipeline_coreml(self, model, prefix=colorstr('CoreML Pipeline:')):
        # YOLOv8 CoreML pipeline
        import coremltools as ct  # noqa

        LOGGER.info(f'{prefix} starting pipeline with coremltools {ct.__version__}...')
        batch_size, ch, h, w = list(self.im.shape)  # BCHW

        # Output shapes
        spec = model.get_spec()
        out0, out1 = iter(spec.description.output)
        if MACOS:
            from PIL import Image
            img = Image.new('RGB', (w, h))  # img(192 width, 320 height)
            # img = torch.zeros((*opt.img_size, 3)).numpy()  # img size(320,192,3) iDetection
            out = model.predict({'image': img})
            out0_shape = out[out0.name].shape
            out1_shape = out[out1.name].shape
        else:  # linux and windows can not run model.predict(), get sizes from pytorch output y
            out0_shape = self.output_shape[2], self.output_shape[1] - 4  # (3780, 80)
            out1_shape = self.output_shape[2], 4  # (3780, 4)

        # Checks
        names = self.metadata['names']
        nx, ny = spec.description.input[0].type.imageType.width, spec.description.input[0].type.imageType.height
        na, nc = out0_shape
        # na, nc = out0.type.multiArrayType.shape  # number anchors, classes
        assert len(names) == nc, f'{len(names)} names found for nc={nc}'  # check

        # Define output shapes (missing)
        out0.type.multiArrayType.shape[:] = out0_shape  # (3780, 80)
        out1.type.multiArrayType.shape[:] = out1_shape  # (3780, 4)
        # spec.neuralNetwork.preprocessing[0].featureName = '0'

        # Flexible input shapes
        # from coremltools.models.neural_network import flexible_shape_utils
        # s = [] # shapes
        # s.append(flexible_shape_utils.NeuralNetworkImageSize(320, 192))
        # s.append(flexible_shape_utils.NeuralNetworkImageSize(640, 384))  # (height, width)
        # flexible_shape_utils.add_enumerated_image_sizes(spec, feature_name='image', sizes=s)
        # r = flexible_shape_utils.NeuralNetworkImageSizeRange()  # shape ranges
        # r.add_height_range((192, 640))
        # r.add_width_range((192, 640))
        # flexible_shape_utils.update_image_size_range(spec, feature_name='image', size_range=r)

        # Print
        # print(spec.description)

        # Model from spec
        model = ct.models.MLModel(spec)

        # 3. Create NMS protobuf
        nms_spec = ct.proto.Model_pb2.Model()
        nms_spec.specificationVersion = 5
        for i in range(2):
            decoder_output = model._spec.description.output[i].SerializeToString()
            nms_spec.description.input.add()
            nms_spec.description.input[i].ParseFromString(decoder_output)
            nms_spec.description.output.add()
            nms_spec.description.output[i].ParseFromString(decoder_output)

        nms_spec.description.output[0].name = 'confidence'
        nms_spec.description.output[1].name = 'coordinates'

        output_sizes = [nc, 4]
        for i in range(2):
            ma_type = nms_spec.description.output[i].type.multiArrayType
            ma_type.shapeRange.sizeRanges.add()
            ma_type.shapeRange.sizeRanges[0].lowerBound = 0
            ma_type.shapeRange.sizeRanges[0].upperBound = -1
            ma_type.shapeRange.sizeRanges.add()
            ma_type.shapeRange.sizeRanges[1].lowerBound = output_sizes[i]
            ma_type.shapeRange.sizeRanges[1].upperBound = output_sizes[i]
            del ma_type.shape[:]

        nms = nms_spec.nonMaximumSuppression
        nms.confidenceInputFeatureName = out0.name  # 1x507x80
        nms.coordinatesInputFeatureName = out1.name  # 1x507x4
        nms.confidenceOutputFeatureName = 'confidence'
        nms.coordinatesOutputFeatureName = 'coordinates'
        nms.iouThresholdInputFeatureName = 'iouThreshold'
        nms.confidenceThresholdInputFeatureName = 'confidenceThreshold'
        nms.iouThreshold = 0.45
        nms.confidenceThreshold = 0.25
        nms.pickTop.perClass = True
        nms.stringClassLabels.vector.extend(names.values())
        nms_model = ct.models.MLModel(nms_spec)

        # 4. Pipeline models together
        pipeline = ct.models.pipeline.Pipeline(input_features=[('image', ct.models.datatypes.Array(3, ny, nx)),
                                                               ('iouThreshold', ct.models.datatypes.Double()),
                                                               ('confidenceThreshold', ct.models.datatypes.Double())],
                                               output_features=['confidence', 'coordinates'])
        pipeline.add_model(model)
        pipeline.add_model(nms_model)

        # Correct datatypes
        pipeline.spec.description.input[0].ParseFromString(model._spec.description.input[0].SerializeToString())
        pipeline.spec.description.output[0].ParseFromString(nms_model._spec.description.output[0].SerializeToString())
        pipeline.spec.description.output[1].ParseFromString(nms_model._spec.description.output[1].SerializeToString())

        # Update metadata
        pipeline.spec.specificationVersion = 5
        pipeline.spec.description.metadata.userDefined.update({
            'IoU threshold': str(nms.iouThreshold),
            'Confidence threshold': str(nms.confidenceThreshold)})

        # Save the model
        model = ct.models.MLModel(pipeline.spec)
        model.input_description['image'] = 'Input image'
        model.input_description['iouThreshold'] = f'(optional) IOU threshold override (default: {nms.iouThreshold})'
        model.input_description['confidenceThreshold'] = \
            f'(optional) Confidence threshold override (default: {nms.confidenceThreshold})'
        model.output_description['confidence'] = 'Boxes × Class confidence (see user-defined metadata "classes")'
        model.output_description['coordinates'] = 'Boxes × [x, y, width, height] (relative to image size)'
        LOGGER.info(f'{prefix} pipeline success')
        return model

    def run_callbacks(self, event: str):
        for callback in self.callbacks.get(event, []):
            callback(self)


def export(cfg=DEFAULT_CFG):
    cfg.model = cfg.model or 'yolov8n.yaml'
    cfg.format = cfg.format or 'torchscript'

    from ultralytics import YOLO
    model = YOLO(cfg.model)
    model.export(**vars(cfg))


if __name__ == '__main__':
    """
    CLI:
    yolo mode=export model=yolov8n.yaml format=onnx
    """
    export()<|MERGE_RESOLUTION|>--- conflicted
+++ resolved
@@ -385,12 +385,8 @@
         yaml_save(Path(f) / 'metadata.yaml', self.metadata)  # add metadata.yaml
         return f, None
 
-<<<<<<< HEAD
     @try_export
     def _export_coreml(self, prefix=colorstr('CoreML:'), mlprogram=False):
-=======
-    def _export_coreml(self, prefix=colorstr('CoreML:')):
->>>>>>> 1cb92d7f
         # YOLOv8 CoreML export
         check_requirements('coremltools>=6.0')
         import coremltools as ct  # noqa
