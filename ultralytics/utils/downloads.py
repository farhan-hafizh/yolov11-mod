# Ultralytics 🚀 AGPL-3.0 License - https://ultralytics.com/license

import re
import shutil
import subprocess
from itertools import repeat
from multiprocessing.pool import ThreadPool
from pathlib import Path
from urllib import parse, request

import requests
import torch

from ultralytics.utils import LOGGER, TQDM, checks, clean_url, emojis, is_online, url2file

# Define Ultralytics GitHub assets maintained at https://github.com/ultralytics/assets
GITHUB_ASSETS_REPO = "ultralytics/assets"
GITHUB_ASSETS_NAMES = (
    [f"yolov8{k}{suffix}.pt" for k in "nsmlx" for suffix in ("", "-cls", "-seg", "-pose", "-obb", "-oiv7")]
    + [f"yolo11{k}{suffix}.pt" for k in "nsmlx" for suffix in ("", "-cls", "-seg", "-pose", "-obb")]
    + [f"yolo12{k}{suffix}.pt" for k in "nsmlx" for suffix in ("",)]  # detect models only currently
    + [f"yolov5{k}{resolution}u.pt" for k in "nsmlx" for resolution in ("", "6")]
    + [f"yolov3{k}u.pt" for k in ("", "-spp", "-tiny")]
    + [f"yolov8{k}-world.pt" for k in "smlx"]
    + [f"yolov8{k}-worldv2.pt" for k in "smlx"]
    + [f"yolov9{k}.pt" for k in "tsmce"]
    + [f"yolov10{k}.pt" for k in "nsmblx"]
    + [f"yolo_nas_{k}.pt" for k in "sml"]
    + [f"sam_{k}.pt" for k in "bl"]
    + [f"FastSAM-{k}.pt" for k in "sx"]
    + [f"rtdetr-{k}.pt" for k in "lx"]
    + ["mobile_sam.pt"]
    + ["calibration_image_sample_data_20x128x128x3_float32.npy.zip"]
)
GITHUB_ASSETS_STEMS = [Path(k).stem for k in GITHUB_ASSETS_NAMES]


def is_url(url, check=False):
    """
    Validates if the given string is a URL and optionally checks if the URL exists online.

    Args:
        url (str): The string to be validated as a URL.
        check (bool, optional): If True, performs an additional check to see if the URL exists online.
            Defaults to False.

    Returns:
        (bool): Returns True for a valid URL. If 'check' is True, also returns True if the URL exists online.
            Returns False otherwise.

    Examples:
        >>> valid = is_url("https://www.example.com")
    """
    try:
        url = str(url)
        result = parse.urlparse(url)
        assert all([result.scheme, result.netloc])  # check if is url
        if check:
            with request.urlopen(url) as response:
                return response.getcode() == 200  # check if exists online
        return True
    except Exception:
        return False


def delete_dsstore(path, files_to_delete=(".DS_Store", "__MACOSX")):
    """
    Delete all ".DS_store" files in a specified directory.

    Args:
        path (str, optional): The directory path where the ".DS_store" files should be deleted.
        files_to_delete (tuple): The files to be deleted.

    Examples:
        >>> from ultralytics.utils.downloads import delete_dsstore
        >>> delete_dsstore("path/to/dir")

    Notes:
        ".DS_store" files are created by the Apple operating system and contain metadata about folders and files. They
        are hidden system files and can cause issues when transferring files between different operating systems.
    """
    for file in files_to_delete:
        matches = list(Path(path).rglob(file))
        LOGGER.info(f"Deleting {file} files: {matches}")
        for f in matches:
            f.unlink()


def zip_directory(directory, compress=True, exclude=(".DS_Store", "__MACOSX"), progress=True):
    """
    Zips the contents of a directory, excluding files containing strings in the exclude list. The resulting zip file is
    named after the directory and placed alongside it.

    Args:
        directory (str | Path): The path to the directory to be zipped.
        compress (bool): Whether to compress the files while zipping. Default is True.
        exclude (tuple, optional): A tuple of filename strings to be excluded. Defaults to ('.DS_Store', '__MACOSX').
        progress (bool, optional): Whether to display a progress bar. Defaults to True.

    Returns:
        (Path): The path to the resulting zip file.

    Examples:
        >>> from ultralytics.utils.downloads import zip_directory
        >>> file = zip_directory("path/to/dir")
    """
    from zipfile import ZIP_DEFLATED, ZIP_STORED, ZipFile

    delete_dsstore(directory)
    directory = Path(directory)
    if not directory.is_dir():
        raise FileNotFoundError(f"Directory '{directory}' does not exist.")

    # Unzip with progress bar
    files_to_zip = [f for f in directory.rglob("*") if f.is_file() and all(x not in f.name for x in exclude)]
    zip_file = directory.with_suffix(".zip")
    compression = ZIP_DEFLATED if compress else ZIP_STORED
    with ZipFile(zip_file, "w", compression) as f:
        for file in TQDM(files_to_zip, desc=f"Zipping {directory} to {zip_file}...", unit="file", disable=not progress):
            f.write(file, file.relative_to(directory))

    return zip_file  # return path to zip file


def unzip_file(file, path=None, exclude=(".DS_Store", "__MACOSX"), exist_ok=False, progress=True):
    """
    Unzips a *.zip file to the specified path, excluding files containing strings in the exclude list.

    If the zipfile does not contain a single top-level directory, the function will create a new
    directory with the same name as the zipfile (without the extension) to extract its contents.
    If a path is not provided, the function will use the parent directory of the zipfile as the default path.

    Args:
        file (str | Path): The path to the zipfile to be extracted.
        path (str | Path, optional): The path to extract the zipfile to. Defaults to None.
        exclude (tuple, optional): A tuple of filename strings to be excluded. Defaults to ('.DS_Store', '__MACOSX').
        exist_ok (bool, optional): Whether to overwrite existing contents if they exist. Defaults to False.
        progress (bool, optional): Whether to display a progress bar. Defaults to True.

    Raises:
        BadZipFile: If the provided file does not exist or is not a valid zipfile.

    Returns:
        (Path): The path to the directory where the zipfile was extracted.

    Examples:
        >>> from ultralytics.utils.downloads import unzip_file
        >>> directory = unzip_file("path/to/file.zip")
    """
    from zipfile import BadZipFile, ZipFile, is_zipfile

    if not (Path(file).exists() and is_zipfile(file)):
        raise BadZipFile(f"File '{file}' does not exist or is a bad zip file.")
    if path is None:
        path = Path(file).parent  # default path

    # Unzip the file contents
    with ZipFile(file) as zipObj:
        files = [f for f in zipObj.namelist() if all(x not in f for x in exclude)]
        top_level_dirs = {Path(f).parts[0] for f in files}

        # Decide to unzip directly or unzip into a directory
        unzip_as_dir = len(top_level_dirs) == 1  # (len(files) > 1 and not files[0].endswith("/"))
        if unzip_as_dir:
            # Zip has 1 top-level directory
            extract_path = path  # i.e. ../datasets
            path = Path(path) / list(top_level_dirs)[0]  # i.e. extract coco8/ dir to ../datasets/
        else:
            # Zip has multiple files at top level
            path = extract_path = Path(path) / Path(file).stem  # i.e. extract multiple files to ../datasets/coco8/

        # Check if destination directory already exists and contains files
        if path.exists() and any(path.iterdir()) and not exist_ok:
            # If it exists and is not empty, return the path without unzipping
            LOGGER.warning(f"WARNING ⚠️ Skipping {file} unzip as destination directory {path} is not empty.")
            return path

        for f in TQDM(files, desc=f"Unzipping {file} to {Path(path).resolve()}...", unit="file", disable=not progress):
            # Ensure the file is within the extract_path to avoid path traversal security vulnerability
            if ".." in Path(f).parts:
                LOGGER.warning(f"Potentially insecure file path: {f}, skipping extraction.")
                continue
            zipObj.extract(f, extract_path)

    return path  # return unzip dir


def check_disk_space(url="https://ultralytics.com/assets/coco8.zip", path=Path.cwd(), sf=1.5, hard=True):
    """
    Check if there is sufficient disk space to download and store a file.

    Args:
        url (str, optional): The URL to the file. Defaults to 'https://ultralytics.com/assets/coco8.zip'.
        path (str | Path, optional): The path or drive to check the available free space on.
        sf (float, optional): Safety factor, the multiplier for the required free space. Defaults to 1.5.
        hard (bool, optional): Whether to throw an error or not on insufficient disk space. Defaults to True.

    Returns:
        (bool): True if there is sufficient disk space, False otherwise.
    """
    try:
        r = requests.head(url)  # response
        assert r.status_code < 400, f"URL error for {url}: {r.status_code} {r.reason}"  # check response
    except Exception:
        return True  # requests issue, default to True

    # Check file size
    gib = 1 << 30  # bytes per GiB
    data = int(r.headers.get("Content-Length", 0)) / gib  # file size (GB)
    total, used, free = (x / gib for x in shutil.disk_usage(path))  # bytes

    if data * sf < free:
        return True  # sufficient space

    # Insufficient space
    text = (
        f"WARNING ⚠️ Insufficient free disk space {free:.1f} GB < {data * sf:.3f} GB required, "
        f"Please free {data * sf - free:.1f} GB additional disk space and try again."
    )
    if hard:
        raise MemoryError(text)
    LOGGER.warning(text)
    return False


def get_google_drive_file_info(link):
    """
    Retrieves the direct download link and filename for a shareable Google Drive file link.

    Args:
        link (str): The shareable link of the Google Drive file.

    Returns:
        (str): Direct download URL for the Google Drive file.
        (str): Original filename of the Google Drive file. If filename extraction fails, returns None.

    Examples:
        >>> from ultralytics.utils.downloads import get_google_drive_file_info
        >>> link = "https://drive.google.com/file/d/1cqT-cJgANNrhIHCrEufUYhQ4RqiWG_lJ/view?usp=drive_link"
        >>> url, filename = get_google_drive_file_info(link)
    """
    file_id = link.split("/d/")[1].split("/view")[0]
    drive_url = f"https://drive.google.com/uc?export=download&id={file_id}"
    filename = None

    # Start session
    with requests.Session() as session:
        response = session.get(drive_url, stream=True)
        if "quota exceeded" in str(response.content.lower()):
            raise ConnectionError(
                emojis(
                    f"❌  Google Drive file download quota exceeded. "
                    f"Please try again later or download this file manually at {link}."
                )
            )
        for k, v in response.cookies.items():
            if k.startswith("download_warning"):
                drive_url += f"&confirm={v}"  # v is token
        if cd := response.headers.get("content-disposition"):
            filename = re.findall('filename="(.+)"', cd)[0]
    return drive_url, filename


def safe_download(
    url,
    file=None,
    path=None,
    unzip=True,
    delete=False,
    curl=False,
    retry=3,
    min_bytes=1e0,
    exist_ok=False,
    progress=True,
):
    """
    Downloads files from a URL, with options for retrying, unzipping, and deleting the downloaded file.

    Args:
        url (str): The URL of the file to be downloaded.
        file (str, optional): The filename of the downloaded file.
            If not provided, the file will be saved with the same name as the URL.
<<<<<<< HEAD
        path (str, optional): The directory to save the downloaded file.
=======
        dir (str | Path, optional): The directory to save the downloaded file.
>>>>>>> 7a435f60
            If not provided, the file will be saved in the current working directory.
        unzip (bool, optional): Whether to unzip the downloaded file. Default: True.
        delete (bool, optional): Whether to delete the downloaded file after unzipping. Default: False.
        curl (bool, optional): Whether to use curl command line tool for downloading. Default: False.
        retry (int, optional): The number of times to retry the download in case of failure. Default: 3.
        min_bytes (float, optional): The minimum number of bytes that the downloaded file should have, to be considered
            a successful download. Default: 1E0.
        exist_ok (bool, optional): Whether to overwrite existing contents during unzipping. Defaults to False.
        progress (bool, optional): Whether to display a progress bar during the download. Default: True.

    Returns:
        (Path | str): The path to the downloaded file or extracted directory.

    Examples:
        >>> from ultralytics.utils.downloads import safe_download
        >>> link = "https://ultralytics.com/assets/bus.jpg"
        >>> path = safe_download(link)
    """
    gdrive = url.startswith("https://drive.google.com/")  # check if the URL is a Google Drive link
    if gdrive:
        url, file = get_google_drive_file_info(url)

    f = Path(path or ".") / (file or url2file(url))  # URL converted to filename
    if "://" not in str(url) and Path(url).is_file():  # URL exists ('://' check required in Windows Python<3.10)
        f = Path(url)  # filename
    elif not f.is_file():  # URL and file do not exist
        uri = (url if gdrive else clean_url(url)).replace(  # cleaned and aliased url
            "https://github.com/ultralytics/assets/releases/download/v0.0.0/",
            "https://ultralytics.com/assets/",  # assets alias
        )
        desc = f"Downloading {uri} to '{f}'"
        LOGGER.info(f"{desc}...")
        f.parent.mkdir(parents=True, exist_ok=True)  # make directory if missing
        check_disk_space(url, path=f.parent)
        for i in range(retry + 1):
            try:
                if curl or i > 0:  # curl download with retry, continue
                    s = "sS" * (not progress)  # silent
                    r = subprocess.run(["curl", "-#", f"-{s}L", url, "-o", f, "--retry", "3", "-C", "-"]).returncode
                    assert r == 0, f"Curl return value {r}"
                else:  # urllib download
                    method = "torch"
                    if method == "torch":
                        torch.hub.download_url_to_file(url, f, progress=progress)
                    else:
                        with request.urlopen(url) as response, TQDM(
                            total=int(response.getheader("Content-Length", 0)),
                            desc=desc,
                            disable=not progress,
                            unit="B",
                            unit_scale=True,
                            unit_divisor=1024,
                        ) as pbar:
                            with open(f, "wb") as f_opened:
                                for data in response:
                                    f_opened.write(data)
                                    pbar.update(len(data))

                if f.exists():
                    if f.stat().st_size > min_bytes:
                        break  # success
                    f.unlink()  # remove partial downloads
            except Exception as e:
                if i == 0 and not is_online():
                    raise ConnectionError(emojis(f"❌  Download failure for {uri}. Environment is not online.")) from e
                elif i >= retry:
                    raise ConnectionError(emojis(f"❌  Download failure for {uri}. Retry limit reached.")) from e
                LOGGER.warning(f"⚠️ Download failure, retrying {i + 1}/{retry} {uri}...")

    if unzip and f.exists() and f.suffix in {"", ".zip", ".tar", ".gz"}:
        from zipfile import is_zipfile

        unzip_dir = (path or f.parent).resolve()  # unzip to dir if provided else unzip in place
        if is_zipfile(f):
            unzip_dir = unzip_file(file=f, path=unzip_dir, exist_ok=exist_ok, progress=progress)  # unzip
        elif f.suffix in {".tar", ".gz"}:
            LOGGER.info(f"Unzipping {f} to {unzip_dir}...")
            subprocess.run(["tar", "xf" if f.suffix == ".tar" else "xfz", f, "--directory", unzip_dir], check=True)
        if delete:
            f.unlink()  # remove zip
        return unzip_dir
    return f


def get_github_assets(repo="ultralytics/assets", version="latest", retry=False):
    """
    Retrieve the specified version's tag and assets from a GitHub repository. If the version is not specified, the
    function fetches the latest release assets.

    Args:
        repo (str, optional): The GitHub repository in the format 'owner/repo'. Defaults to 'ultralytics/assets'.
        version (str, optional): The release version to fetch assets from. Defaults to 'latest'.
        retry (bool, optional): Flag to retry the request in case of a failure. Defaults to False.

    Returns:
        (str): The release tag.
        (List[str]): A list of asset names.

    Examples:
        >>> tag, assets = get_github_assets(repo="ultralytics/assets", version="latest")
    """
    if version != "latest":
        version = f"tags/{version}"  # i.e. tags/v6.2
    url = f"https://api.github.com/repos/{repo}/releases/{version}"
    r = requests.get(url)  # github api
    if r.status_code != 200 and r.reason != "rate limit exceeded" and retry:  # failed and not 403 rate limit exceeded
        r = requests.get(url)  # try again
    if r.status_code != 200:
        LOGGER.warning(f"⚠️ GitHub assets check failure for {url}: {r.status_code} {r.reason}")
        return "", []
    data = r.json()
    return data["tag_name"], [x["name"] for x in data["assets"]]  # tag, assets i.e. ['yolo11n.pt', 'yolov8s.pt', ...]


def attempt_download_asset(file, repo="ultralytics/assets", release="v8.3.0", **kwargs):
    """
    Attempt to download a file from GitHub release assets if it is not found locally.

    Args:
        file (str | Path): The filename or file path to be downloaded.
        repo (str, optional): The GitHub repository in the format 'owner/repo'. Defaults to 'ultralytics/assets'.
        release (str, optional): The specific release version to be downloaded. Defaults to 'v8.3.0'.
        **kwargs (Any): Additional keyword arguments for the download process.

    Returns:
        (str): The path to the downloaded file.

    Examples:
        >>> file_path = attempt_download_asset("yolo11n.pt", repo="ultralytics/assets", release="latest")
    """
    from ultralytics.utils import SETTINGS  # scoped for circular import

    # YOLOv3/5u updates
    file = str(file)
    file = checks.check_yolov5u_filename(file)
    file = Path(file.strip().replace("'", ""))
    if file.exists():
        return str(file)
    elif (SETTINGS["weights_dir"] / file).exists():
        return str(SETTINGS["weights_dir"] / file)
    else:
        # URL specified
        name = Path(parse.unquote(str(file))).name  # decode '%2F' to '/' etc.
        download_url = f"https://github.com/{repo}/releases/download"
        if str(file).startswith(("http:/", "https:/")):  # download
            url = str(file).replace(":/", "://")  # Pathlib turns :// -> :/
            file = url2file(name)  # parse authentication https://url.com/file.txt?auth...
            if Path(file).is_file():
                LOGGER.info(f"Found {clean_url(url)} locally at {file}")  # file already exists
            else:
                safe_download(url=url, file=file, min_bytes=1e5, **kwargs)

        elif repo == GITHUB_ASSETS_REPO and name in GITHUB_ASSETS_NAMES:
            safe_download(url=f"{download_url}/{release}/{name}", file=file, min_bytes=1e5, **kwargs)

        else:
            tag, assets = get_github_assets(repo, release)
            if not assets:
                tag, assets = get_github_assets(repo)  # latest release
            if name in assets:
                safe_download(url=f"{download_url}/{tag}/{name}", file=file, min_bytes=1e5, **kwargs)

        return str(file)


def download(url, dir=Path.cwd(), unzip=True, delete=False, curl=False, threads=1, retry=3, exist_ok=False):
    """
    Downloads files from specified URLs to a given directory. Supports concurrent downloads if multiple threads are
    specified.

    Args:
        url (str | List[str]): The URL or list of URLs of the files to be downloaded.
        dir (Path, optional): The directory where the files will be saved. Defaults to the current working directory.
        unzip (bool, optional): Flag to unzip the files after downloading. Defaults to True.
        delete (bool, optional): Flag to delete the zip files after extraction. Defaults to False.
        curl (bool, optional): Flag to use curl for downloading. Defaults to False.
        threads (int, optional): Number of threads to use for concurrent downloads. Defaults to 1.
        retry (int, optional): Number of retries in case of download failure. Defaults to 3.
        exist_ok (bool, optional): Whether to overwrite existing contents during unzipping. Defaults to False.

    Examples:
        >>> download("https://ultralytics.com/assets/example.zip", dir="path/to/dir", unzip=True)
    """
    dir = Path(dir)
    dir.mkdir(parents=True, exist_ok=True)  # make directory
    if threads > 1:
        with ThreadPool(threads) as pool:
            pool.map(
                lambda x: safe_download(
                    url=x[0],
                    path=x[1],
                    unzip=unzip,
                    delete=delete,
                    curl=curl,
                    retry=retry,
                    exist_ok=exist_ok,
                    progress=threads <= 1,
                ),
                zip(url, repeat(dir)),
            )
            pool.close()
            pool.join()
    else:
        for u in [url] if isinstance(url, (str, Path)) else url:
            safe_download(url=u, path=dir, unzip=unzip, delete=delete, curl=curl, retry=retry, exist_ok=exist_ok)<|MERGE_RESOLUTION|>--- conflicted
+++ resolved
@@ -280,11 +280,7 @@
         url (str): The URL of the file to be downloaded.
         file (str, optional): The filename of the downloaded file.
             If not provided, the file will be saved with the same name as the URL.
-<<<<<<< HEAD
         path (str, optional): The directory to save the downloaded file.
-=======
-        dir (str | Path, optional): The directory to save the downloaded file.
->>>>>>> 7a435f60
             If not provided, the file will be saved in the current working directory.
         unzip (bool, optional): Whether to unzip the downloaded file. Default: True.
         delete (bool, optional): Whether to delete the downloaded file after unzipping. Default: False.
