--- conflicted
+++ resolved
@@ -127,12 +127,8 @@
 - **Free Access to TPUs**: Speed up training with powerful TPUs without extra costs.
 - **Comprehensive History**: Track changes over time with a detailed history of notebook commits.
 - **Resource Availability**: Significant resources are provided for each notebook session, including 12 hours of execution time for CPU and GPU sessions.
-<<<<<<< HEAD
-  For a comparison with Google Colab, refer to our [Google Colab guide](./google-colab.md).
-=======
 
 For a comparison with Google Colab, refer to our [Google Colab guide](./google-colab.md).
->>>>>>> 00aefd79
 
 ### How can I revert to a previous version of my Kaggle notebook?
 
