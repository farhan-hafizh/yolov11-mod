--- conflicted
+++ resolved
@@ -48,13 +48,8 @@
         self.plot_masks = []
 
         if self.args.save_json:
-<<<<<<< HEAD
-            check_requirements("pycocotools>=2.0.6")
-
-=======
             if not check_requirements("faster-coco-eval>=1.6.3", install=False):
                 check_requirements("pycocotools>=2.0.6")
->>>>>>> e0f4ca36
         # more accurate vs faster
         self.process = ops.process_mask_native if self.args.save_json or self.args.save_txt else ops.process_mask
         self.stats = dict(tp_m=[], tp=[], conf=[], pred_cls=[], target_cls=[], target_img=[])
@@ -261,15 +256,9 @@
              >>> result = {"image_id": 42, "category_id": 18, "bbox": [258.15, 41.29, 348.26, 243.78], "score": 0.236}
         """
         if check_requirements("faster-coco-eval>=1.6.3", install=False):
-<<<<<<< HEAD
-            from faster_coco_eval.core.mask import encode
-        elif check_requirements("pycocotools>=2.0.6"):
-            from pycocotools.mask import encode
-=======
             from faster_coco_eval.core.mask import encode   # noqa
         elif check_requirements("pycocotools>=2.0.6"):
             from pycocotools.mask import encode   # noqa
->>>>>>> e0f4ca36
 
         def single_encode(x):
             """Encode predicted masks as RLE and append results to jdict."""
