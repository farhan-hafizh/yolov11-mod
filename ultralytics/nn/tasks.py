--- conflicted
+++ resolved
@@ -236,12 +236,7 @@
             weights (dict | torch.nn.Module): The pre-trained weights to be loaded.
             verbose (bool, optional): Whether to log the transfer progress. Defaults to True.
         """
-<<<<<<< HEAD
-        LOGGER.info("Loading weights...")
-        model = weights['model'] if isinstance(weights, dict) else weights  # torchvision models are not dicts
-=======
         model = weights["model"] if isinstance(weights, dict) else weights  # torchvision models are not dicts
->>>>>>> c26e497e
         csd = model.float().state_dict()  # checkpoint state_dict as FP32
         csd = intersect_dicts(csd, self.state_dict())  # intersect
         self.load_state_dict(csd, strict=False)  # load
@@ -270,11 +265,7 @@
 class DetectionModel(BaseModel):
     """YOLOv8 detection model."""
 
-<<<<<<< HEAD
-    def __init__(self, cfg='yolov8n.yaml', ch=3, nc=None, verbose=True, colorConvOutputSize = 0, backbonePath = None):  # model, input channels, number of classes, verbose, output channels from the 1x1 conv layer
-=======
-    def __init__(self, cfg="yolov8n.yaml", ch=3, nc=None, verbose=True):  # model, input channels, number of classes
->>>>>>> c26e497e
+    def __init__(self, cfg="yolov8n.yaml", ch=3, nc=None, verbose=True, colorConvOutputSize = 0, backbonePath = None):  # model, input channels, number of classes, verbose, output channels from the 1x1 conv layer
         """Initialize the YOLOv8 detection model with the given config and parameters."""
         super().__init__()
         self.yaml = cfg if isinstance(cfg, dict) else yaml_model_load(cfg)  # cfg dict
@@ -283,17 +274,10 @@
         ch = self.yaml["ch"] = self.yaml.get("ch", ch)  # input channels
         if nc and nc != self.yaml["nc"]:
             LOGGER.info(f"Overriding model.yaml nc={self.yaml['nc']} with nc={nc}")
-<<<<<<< HEAD
-            self.yaml['nc'] = nc  # override YAML value
+            self.yaml["nc"] = nc  # override YAML value
         self.model, self.save = parse_model(deepcopy(self.yaml), ch=ch, verbose=verbose, colorConvOutputSize=colorConvOutputSize)  # model, savelist
-        self.names = {i: f'{i}' for i in range(self.yaml['nc'])}  # default names dict
-        self.inplace = self.yaml.get('inplace', True)
-=======
-            self.yaml["nc"] = nc  # override YAML value
-        self.model, self.save = parse_model(deepcopy(self.yaml), ch=ch, verbose=verbose)  # model, savelist
         self.names = {i: f"{i}" for i in range(self.yaml["nc"])}  # default names dict
         self.inplace = self.yaml.get("inplace", True)
->>>>>>> c26e497e
 
         # Build strides
         m = self.model[-1]  # Detect()
@@ -311,7 +295,6 @@
         initialize_weights(self)
         if verbose:
             self.info()
-<<<<<<< HEAD
             LOGGER.info('')
         
         if backbonePath != None and backbonePath != '':
@@ -331,9 +314,6 @@
         for key in backbone:
             new_state_dict[key] = backbone[key]
         self.load_state_dict(new_state_dict)
-=======
-            LOGGER.info("")
->>>>>>> c26e497e
 
     def _predict_augment(self, x):
         """Perform augmentations on input image x and return augmented inference and train outputs."""
@@ -420,11 +400,7 @@
 class ClassificationModel(BaseModel):
     """YOLOv8 classification model."""
 
-<<<<<<< HEAD
-    def __init__(self, cfg='yolov8n-cls.yaml', ch=3, nc=None, verbose=True, colorConvOutputSize=0):
-=======
-    def __init__(self, cfg="yolov8n-cls.yaml", ch=3, nc=None, verbose=True):
->>>>>>> c26e497e
+    def __init__(self, cfg="yolov8n-cls.yaml", ch=3, nc=None, verbose=True, colorConvOutputSize=0):
         """Init ClassificationModel with YAML, channels, number of classes, verbose flag."""
         super().__init__()
         self._from_yaml(cfg, ch, nc, verbose, colorConvOutputSize)
@@ -437,17 +413,10 @@
         ch = self.yaml["ch"] = self.yaml.get("ch", ch)  # input channels
         if nc and nc != self.yaml["nc"]:
             LOGGER.info(f"Overriding model.yaml nc={self.yaml['nc']} with nc={nc}")
-<<<<<<< HEAD
-            self.yaml['nc'] = nc  # override YAML value
-        elif not nc and not self.yaml.get('nc', None):
-            raise ValueError('nc not specified. Must specify nc in model.yaml or function arguments.')
-        self.model, self.save = parse_model(deepcopy(self.yaml), ch=ch, verbose=verbose, colorConvOutputSize=colorConvOutputSize)  # model, savelist
-=======
             self.yaml["nc"] = nc  # override YAML value
         elif not nc and not self.yaml.get("nc", None):
             raise ValueError("nc not specified. Must specify nc in model.yaml or function arguments.")
-        self.model, self.save = parse_model(deepcopy(self.yaml), ch=ch, verbose=verbose)  # model, savelist
->>>>>>> c26e497e
+        self.model, self.save = parse_model(deepcopy(self.yaml), ch=ch, verbose=verbose, colorConvOutputSize=colorConvOutputSize)  # model, savelist
         self.stride = torch.Tensor([1])  # no stride constraints
         self.names = {i: f"{i}" for i in range(self.yaml["nc"])}  # default names dict
         self.info()
@@ -804,7 +773,6 @@
         LOGGER.info(f"\n{'':>3}{'from':>20}{'n':>3}{'params':>10}  {'module':<45}{'arguments':<30}")
     ch = [ch]
     layers, save, c2 = [], [], ch[-1]  # layers, savelist, ch out
-<<<<<<< HEAD
     if colorConvOutputSize != 0:
         args = [ch[-1], colorConvOutputSize, 1, 1]
         m_ = Conv(ch[-1], colorConvOutputSize, 1, 1)
@@ -815,13 +783,9 @@
         ch.append(colorConvOutputSize)
         if verbose:
             LOGGER.info(f'{0:>3}{-1:>20}{1:>3}{m_.np:10.0f}  {t:<45}{str(args):<30}')  # print
-    for i, (f, n, m, args) in enumerate(d['backbone'] + d['head']):  # from, number, module, args
+    for i, (f, n, m, args) in enumerate(d["backbone"] + d["head"]):  # from, number, module, args
         actualI = i + 1 if colorConvOutputSize != 0 else i
-        m = getattr(torch.nn, m[3:]) if 'nn.' in m else globals()[m]  # get module
-=======
-    for i, (f, n, m, args) in enumerate(d["backbone"] + d["head"]):  # from, number, module, args
         m = getattr(torch.nn, m[3:]) if "nn." in m else globals()[m]  # get module
->>>>>>> c26e497e
         for j, a in enumerate(args):
             if isinstance(a, str):
                 with contextlib.suppress(ValueError):
@@ -887,13 +851,8 @@
         m.np = sum(x.numel() for x in m_.parameters())  # number params
         m_.i, m_.f, m_.type = actualI, f, t  # attach index, 'from' index, type
         if verbose:
-<<<<<<< HEAD
             LOGGER.info(f'{actualI:>3}{str(f):>20}{n_:>3}{m.np:10.0f}  {t:<45}{str(args):<30}')  # print
         save.extend(x % actualI for x in ([f] if isinstance(f, int) else f) if x != -1)  # append to savelist
-=======
-            LOGGER.info(f"{i:>3}{str(f):>20}{n_:>3}{m.np:10.0f}  {t:<45}{str(args):<30}")  # print
-        save.extend(x % i for x in ([f] if isinstance(f, int) else f) if x != -1)  # append to savelist
->>>>>>> c26e497e
         layers.append(m_)
         if actualI == 0:
             ch = []
