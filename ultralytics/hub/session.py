--- conflicted
+++ resolved
@@ -162,10 +162,6 @@
         Raises:
             HUBModelError: If the identifier format is not recognized.
         """
-<<<<<<< HEAD
-        # Initialize variables
-=======
->>>>>>> 1cfe60e1
         api_key, model_id, filename = None, None, None
         if Path(identifier).suffix in {".pt", ".yaml"}:
             filename = identifier
