--- conflicted
+++ resolved
@@ -583,12 +583,6 @@
     """A simple test for yolov10 for now."""
     model = YOLO("yolov10n.yaml")
     # train/val/predict
-<<<<<<< HEAD
-    model.train(data="coco8.yaml", epochs=1, imgsz=32, close_mosaic=1, cache="disk", end2end=True)
-    model.val(data="coco8.yaml", imgsz=32, end2end=True)
-    model(SOURCE, end2end=True)
-=======
     model.train(data="coco8.yaml", epochs=1, imgsz=32, close_mosaic=1, cache="disk")
     model.val(data="coco8.yaml", imgsz=32)
-    model(SOURCE)
->>>>>>> 3bb0c5af
+    model(SOURCE)