--- conflicted
+++ resolved
@@ -1210,13 +1210,8 @@
     import torchvision.transforms as T  # scope for faster 'import ultralytics'
 
     if isinstance(size, (tuple, list)):
-<<<<<<< HEAD
-        assert len(size) == 2
+        assert len(size) == 2, f"'size' tuples must be length 2, not length {len(size)}"
         scale_size = tuple(math.floor(x * crop_fraction) for x in size)
-=======
-        assert len(size) == 2, f"'size' tuples must be length 2, not length {len(size)}"
-        scale_size = tuple(math.floor(x / crop_fraction) for x in size)
->>>>>>> 755dcd6c
     else:
         scale_size = math.floor(size * crop_fraction)
         scale_size = (scale_size, scale_size)
