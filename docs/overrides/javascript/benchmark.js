--- conflicted
+++ resolved
@@ -211,21 +211,10 @@
   updateChart(activeModels);
 };
 
-<<<<<<< HEAD
-document$.subscribe(function () {
-  (function initializeApp() {
-    if (typeof Chart !== "undefined") {
-      // Get active models from page config or use default
-      // e.g. <canvas id="modelComparisonChart" width="1024" height="400" active-models='["YOLOv5", "YOLOv8"]'></canvas>
-      const pageConfig = document
-        .getElementById("modelComparisonChart")
-        .getAttribute("active-models");
-      const activeModels = pageConfig ? JSON.parse(pageConfig) : [];
-      initChart(activeModels);
-    } else {
-      setTimeout(initializeApp, 50); // Retry every 50 ms
-    }
-  })();
+document$.subscribe(() => {
+  const init = () =>
+    typeof Chart !== "undefined" ? initChart() : setTimeout(init, 50);
+  init();
 });
 
 // When "Download PNG" button is clicked
@@ -398,10 +387,4 @@
     initChart(activeModels);
     document.getElementById("btn-toggle-chart").textContent = "📊";
   }
-=======
-document$.subscribe(() => {
-  const init = () =>
-    typeof Chart !== "undefined" ? initChart() : setTimeout(init, 50);
-  init();
->>>>>>> 5702a7d4
 });