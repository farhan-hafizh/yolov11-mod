--- conflicted
+++ resolved
@@ -447,7 +447,7 @@
     #         ap /= 11
     if no_scale:
         ap = ap[0]
-    return ap, mpre, mrec                
+    return ap, mpre, mrec
 
 
 
@@ -584,7 +584,7 @@
             unique_classes (np.ndarray): An array of unique classes that have data.
 
     """
-    
+
     # filter by a threshold, 0.2 by default
     thr = 0.2
     ind = np.where(conf > thr)[0]
@@ -835,11 +835,8 @@
         self.names = names
         self.box = Metric()
         self.speed = {'preprocess': 0.0, 'inference': 0.0, 'loss': 0.0, 'postprocess': 0.0}
-<<<<<<< HEAD
         self.metrics = 'voc'
-=======
         self.task = 'detect'
->>>>>>> e4702cb1
 
     def process(self, tp, conf, pred_cls, target_cls):
         """Process predicted results for object detection and update metrics."""
