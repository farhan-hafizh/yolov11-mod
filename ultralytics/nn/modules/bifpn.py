import torch
import torch.nn as nn
import torch.nn.functional as F

<<<<<<< HEAD
# Pastikan Conv diimpor atau didefinisikan di sini
# Jika Conv tidak ada di file bifpn.py, Anda perlu mengimpornya dari ultralytics.nn.modules.conv
# Contoh: from ultralytics.nn.modules.conv import Conv, DWConv
# Atau definisikan ulang Conv dan DWConv jika Anda tidak ingin impor eksternal di dalam modul ini.
# Untuk kesederhanaan, saya akan asumsikan Conv dan DWConv bisa diimpor.
from ultralytics.nn.modules.conv import Conv, DWConv     # <--- PENTING: Tambahkan baris ini

=======
>>>>>>> b46bda03

class ConvNormAct(nn.Module):
    """Convolutional layer with optional Normalization and Activation."""

    def __init__(self, c1, c2, k=1, s=1, p=None, g=1, act=True, norm=True):
        super().__init__()
<<<<<<< HEAD
        # Gunakan autopad jika tersedia, atau hitung padding manual
        if p is None:
            p = k // 2 # Hitung padding secara otomatis untuk k=3, p=1
        self.conv = nn.Conv2d(c1, c2, k, s, p, groups=g, bias=False) # Bias False karena ada BatchNorm
=======
        self.conv = nn.Conv2d(
            c1, c2, k, s, nn.Sequential(nn.Identity(), nn.ReLU(inplace=True)) if act else nn.Identity()
        )
>>>>>>> b46bda03
        self.norm = nn.BatchNorm2d(c2) if norm else nn.Identity()
        self.act = nn.SiLU() if act is True else (act if isinstance(act, nn.Module) else nn.Identity())

    def forward(self, x):
        return self.act(self.norm(self.conv(x)))


class BiFPN_Add(nn.Module):
    """
    BiFPN weighted addition module.
<<<<<<< HEAD
    Performs weighted feature fusion for 2 inputs.
=======

    Performs weighted feature fusion.
>>>>>>> b46bda03
    """

    def __init__(self, channels):
        super().__init__()
        self.w = nn.Parameter(torch.ones(2, dtype=torch.float32), requires_grad=True)
<<<<<<< HEAD
        self.epsilon = 0.0001 # Small value to avoid division by zero
        self.conv = ConvNormAct(channels, channels, k=3, s=1, p=1) # Conv setelah fusi
=======
        self.epsilon = 0.0001  # Small value to avoid division by zero
        self.conv = ConvNormAct(channels, channels, k=3, s=1, p=1)  # Example conv after fusion
>>>>>>> b46bda03

    def forward(self, x_top, x_bottom):
        # Resize x_top to match x_bottom's spatial dimensions if needed
        # Ini terjadi pada jalur top-down (upsample)
        if x_top.shape[-2:] != x_bottom.shape[-2:]:
            x_top = F.interpolate(x_top, size=x_bottom.shape[-2:], mode="bilinear", align_corners=False)

        w = F.relu(self.w)
<<<<<<< HEAD
        w = w / (torch.sum(w) + self.epsilon) # Normalisasi bobot
        
=======
        w = w / (torch.sum(w) + self.epsilon)  # Normalize weights

>>>>>>> b46bda03
        fused_features = w[0] * x_top + w[1] * x_bottom
        return self.conv(fused_features)


class BiFPN_Add3(nn.Module):
    """
    BiFPN weighted addition module for 3 inputs.

    Performs weighted feature fusion for 3 inputs.
    """

    def __init__(self, channels):
        super().__init__()
        self.w = nn.Parameter(torch.ones(3, dtype=torch.float32), requires_grad=True)
        self.epsilon = 0.0001
<<<<<<< HEAD
        self.conv = ConvNormAct(channels, channels, k=3, s=1, p=1) # Conv setelah fusi
=======
        self.conv = ConvNormAct(channels, channels, k=3, s=1, p=1)  # Example conv after fusion
>>>>>>> b46bda03

    def forward(self, x_top, x_mid, x_bottom):
        # Resize inputs to match x_mid's spatial dimensions (assuming x_mid is target size)
        # Ini terjadi pada jalur bottom-up (upsample/downsample)
        if x_top.shape[-2:] != x_mid.shape[-2:]:
            x_top = F.interpolate(x_top, size=x_mid.shape[-2:], mode="bilinear", align_corners=False)
        if x_bottom.shape[-2:] != x_mid.shape[-2:]:
            x_bottom = F.interpolate(x_bottom, size=x_mid.shape[-2:], mode="bilinear", align_corners=False)

        w = F.relu(self.w)
<<<<<<< HEAD
        w = w / (torch.sum(w) + self.epsilon) # Normalisasi bobot
=======
        w = w / (torch.sum(w) + self.epsilon)  # Normalize weights
>>>>>>> b46bda03

        fused_features = w[0] * x_top + w[1] * x_mid + w[2] * x_bottom
        return self.conv(fused_features)


class BiFPN_Concat(nn.Module):
    """BiFPN concatenation module (similar to PAN/FPN but with possible adjustments or additional processing after
    concatenation).
    """
<<<<<<< HEAD
    BiFPN concatenation module (bukan operasi fusi berbobot utama BiFPN, lebih ke preprocessing).
    Biasanya BiFPN fokus pada weighted addition.
    """
=======

>>>>>>> b46bda03
    def __init__(self, in_channels_list, out_channels):
        super().__init__()
        total_in_channels = sum(in_channels_list)
<<<<<<< HEAD
        self.conv = ConvNormAct(total_in_channels, out_channels, k=1, s=1) # Conv 1x1 untuk mengurangi channel

    def forward(self, *inputs):
        # inputs seharusnya tuple dari feature maps
        # Pastikan semua input sudah di-upsample/downsample ke resolusi umum sebelum concat
        # Ini tergantung topologi BiFPN spesifik Anda.
        
=======
        self.conv = ConvNormAct(total_in_channels, out_channels, k=1, s=1)  # Conv 1x1 to reduce channels

    def forward(self, *inputs):
        # inputs should be a tuple of feature maps
        # Ensure all inputs are upsampled/downsampled to a common resolution before concat
        # This part depends heavily on your BiFPN topology

>>>>>>> b46bda03
        # Contoh: Jika Anda menggabungkan 2 fitur, dan yang satu perlu di-upsample
        # if inputs[0].shape[-2:] != inputs[1].shape[-2:]:
        #    inputs[0] = F.interpolate(inputs[0], size=inputs[1].shape[-2:], mode='bilinear', align_corners=False)

<<<<<<< HEAD
        concatenated_features = torch.cat(inputs, 1) # Konkat sepanjang dimensi channel
        return self.conv(concatenated_features)


# --- Kelas BiFPNBlock yang diperlukan oleh BiFPN ---
class BiFPNBlock(nn.Module):
    """Single block of Bi-directional Feature Pyramid Network."""
    def __init__(self, c_out, epsilon=0.0001): # c_out adalah channel output untuk semua level
        super().__init__()
        self.epsilon = epsilon
        
        # Konvolusi untuk setiap jalur
        # p_td: top-down path convs
        self.p6_td = BiFPN_Add(c_out)
        self.p5_td = BiFPN_Add(c_out)
        self.p4_td = BiFPN_Add(c_out)
        self.p3_td = BiFPN_Add(c_out) # Konvolusi di P3

        # p_out: bottom-up path convs
        self.p4_out = BiFPN_Add3(c_out) # Untuk P4, menerima 3 input (P4_backbone, P4_td, P3_out upsampled)
        self.p5_out = BiFPN_Add3(c_out) # Untuk P5, menerima 3 input
        self.p6_out = BiFPN_Add3(c_out) # Untuk P6, menerima 3 input
        self.p7_out = BiFPN_Add3(c_out) # Untuk P7, menerima 3 input


    def forward(self, inputs):
        # inputs: [p3_x, p4_x, p5_x, p6_x, p7_x]
        # p3_x, p4_x, p5_x, p6_x, p7_x adalah fitur yang sudah memiliki channel yang sama (c_out)

        p3_x, p4_x, p5_x, p6_x, p7_x = inputs

        # --- Top-Down Pathway ---
        # P7_td adalah P7_x (fitur paling dalam)
        p7_td = p7_x
        
        # P6_td: fusi P6_x dan upsample P7_td
        p6_td = self.p6_td(p6_x, F.interpolate(p7_td, scale_factor=2, mode='nearest'))
        
        # P5_td: fusi P5_x dan upsample P6_td
        p5_td = self.p5_td(p5_x, F.interpolate(p6_td, scale_factor=2, mode='nearest'))
        
        # P4_td: fusi P4_x dan upsample P5_td
        p4_td = self.p4_td(p4_x, F.interpolate(p5_td, scale_factor=2, mode='nearest'))
        
        # P3_td: fusi P3_x dan upsample P4_td
        p3_td = self.p3_td(p3_x, F.interpolate(p4_td, scale_factor=2, mode='nearest'))

        # --- Bottom-Up Pathway ---
        # P3_out adalah P3_td
        p3_out = p3_td
        
        # P4_out: fusi P4_x (original), P4_td (top-down), dan downsample P3_out
        p4_out = self.p4_out(p4_x, p4_td, F.interpolate(p3_out, scale_factor=0.5, mode='nearest'))
        
        # P5_out: fusi P5_x (original), P5_td (top-down), dan downsample P4_out
        p5_out = self.p5_out(p5_x, p5_td, F.interpolate(p4_out, scale_factor=0.5, mode='nearest'))
        
        # P6_out: fusi P6_x (original), P6_td (top-down), dan downsample P5_out
        p6_out = self.p6_out(p6_x, p6_td, F.interpolate(p5_out, scale_factor=0.5, mode='nearest'))
        
        # P7_out: fusi P7_x (original), P7_td (top-down), dan downsample P6_out
        p7_out = self.p7_out(p7_x, p7_td, F.interpolate(p6_out, scale_factor=0.5, mode='nearest'))

        return [p3_out, p4_out, p5_out, p6_out, p7_out] # Mengembalikan list 5 fitur


# --- Kelas BiFPN (Wrapper utama) ---
class BiFPN(nn.Module):
    """Bi-directional Feature Pyramid Network wrapper."""
    def __init__(self, c1, c2, n=1, epsilon=0.0001): # c1 bisa int atau list [c3_in, c4_in, c5_in]
        super().__init__()
        
        if isinstance(c1, (list, tuple)):
            # c1 adalah list dari channel input P3, P4, P5 dari backbone
            c3_in, c4_in, c5_in = c1
        else:
            # Jika c1 hanya satu int, asumsikan semua input channel sama
            c3_in = c4_in = c5_in = c1

        # Konvolusi 1x1 untuk menyesuaikan channel dari input backbone ke channel BiFPN (c2)
        self.p3_conv = Conv(c3_in, c2, 1)
        self.p4_conv = Conv(c4_in, c2, 1)
        self.p5_conv = Conv(c5_in, c2, 1)

        # p6_in didapatkan dari downsampling P5_in
        self.p6_in_conv = Conv(c5_in, c2, 3, 2)

        # p7_in didapatkan dari downsampling P6_in
        self.p7_in_conv = Conv(c2, c2, 3, 2)


        bifpns = []
        for _ in range(n): # n adalah jumlah pengulangan BiFPNBlock
            bifpns.append(BiFPNBlock(c2, epsilon))
        self.bifpn_blocks = nn.Sequential(*bifpns) # Ganti nama variabel agar tidak ambigu

    def forward(self, x):
        # Input x diharapkan berupa list/tuple dari 3 fitur: [P3_backbone, P4_backbone, P5_backbone]
        if not isinstance(x, (list, tuple)):
            raise ValueError("BiFPN expects a list or tuple of 3 input feature maps (P3, P4, P5).")
        if len(x) != 3:
            raise ValueError(f"BiFPN expects exactly 3 inputs (P3, P4, P5), got {len(x)}")
            
        c3_feat, c4_feat, c5_feat = x

        # Sesuaikan channel input dari backbone ke channel BiFPN (c2)
        p3_in = self.p3_conv(c3_feat)
        p4_in = self.p4_conv(c4_feat)
        p5_in = self.p5_conv(c5_feat)

        # Hitung P6_in dan P7_in dari P5_in dan P6_in
        p6_in = self.p6_in_conv(c5_feat) # P6 dari P5 backbone
        p7_in = self.p7_in_conv(p6_in) # P7 dari P6 yang baru dihitung


        # Kumpulkan semua fitur untuk BiFPNBlock
        features_for_bifpn_block = [p3_in, p4_in, p5_in, p6_in, p7_in]
        
        # Jalankan BiFPN blocks
        # Output dari self.bifpn_blocks akan berupa list dari 5 tensor: [p3_out, p4_out, p5_out, p6_out, p7_out]
        fused_features = self.bifpn_blocks(features_for_bifpn_block)
        
        # Mengembalikan hanya P3_out, P4_out, P5_out sebagai tuple untuk Detect head
        return fused_features[0], fused_features[1], fused_features[2] # P3_out, P4_out, P5_out
=======
        concatenated_features = torch.cat(inputs, 1)  # Concatenate along channel dimension
        return self.conv(concatenated_features)
>>>>>>> b46bda03
<|MERGE_RESOLUTION|>--- conflicted
+++ resolved
@@ -2,32 +2,22 @@
 import torch.nn as nn
 import torch.nn.functional as F
 
-<<<<<<< HEAD
 # Pastikan Conv diimpor atau didefinisikan di sini
 # Jika Conv tidak ada di file bifpn.py, Anda perlu mengimpornya dari ultralytics.nn.modules.conv
 # Contoh: from ultralytics.nn.modules.conv import Conv, DWConv
 # Atau definisikan ulang Conv dan DWConv jika Anda tidak ingin impor eksternal di dalam modul ini.
 # Untuk kesederhanaan, saya akan asumsikan Conv dan DWConv bisa diimpor.
-from ultralytics.nn.modules.conv import Conv, DWConv     # <--- PENTING: Tambahkan baris ini
-
-=======
->>>>>>> b46bda03
+from ultralytics.nn.modules.conv import Conv, DWConv # <--- PENTING: Tambahkan baris ini
+
 
 class ConvNormAct(nn.Module):
     """Convolutional layer with optional Normalization and Activation."""
-
     def __init__(self, c1, c2, k=1, s=1, p=None, g=1, act=True, norm=True):
         super().__init__()
-<<<<<<< HEAD
         # Gunakan autopad jika tersedia, atau hitung padding manual
         if p is None:
             p = k // 2 # Hitung padding secara otomatis untuk k=3, p=1
         self.conv = nn.Conv2d(c1, c2, k, s, p, groups=g, bias=False) # Bias False karena ada BatchNorm
-=======
-        self.conv = nn.Conv2d(
-            c1, c2, k, s, nn.Sequential(nn.Identity(), nn.ReLU(inplace=True)) if act else nn.Identity()
-        )
->>>>>>> b46bda03
         self.norm = nn.BatchNorm2d(c2) if norm else nn.Identity()
         self.act = nn.SiLU() if act is True else (act if isinstance(act, nn.Module) else nn.Identity())
 
@@ -38,94 +28,60 @@
 class BiFPN_Add(nn.Module):
     """
     BiFPN weighted addition module.
-<<<<<<< HEAD
     Performs weighted feature fusion for 2 inputs.
-=======
-
-    Performs weighted feature fusion.
->>>>>>> b46bda03
-    """
-
+    """
     def __init__(self, channels):
         super().__init__()
         self.w = nn.Parameter(torch.ones(2, dtype=torch.float32), requires_grad=True)
-<<<<<<< HEAD
         self.epsilon = 0.0001 # Small value to avoid division by zero
         self.conv = ConvNormAct(channels, channels, k=3, s=1, p=1) # Conv setelah fusi
-=======
-        self.epsilon = 0.0001  # Small value to avoid division by zero
-        self.conv = ConvNormAct(channels, channels, k=3, s=1, p=1)  # Example conv after fusion
->>>>>>> b46bda03
 
     def forward(self, x_top, x_bottom):
         # Resize x_top to match x_bottom's spatial dimensions if needed
         # Ini terjadi pada jalur top-down (upsample)
         if x_top.shape[-2:] != x_bottom.shape[-2:]:
-            x_top = F.interpolate(x_top, size=x_bottom.shape[-2:], mode="bilinear", align_corners=False)
+            x_top = F.interpolate(x_top, size=x_bottom.shape[-2:], mode='bilinear', align_corners=False)
 
         w = F.relu(self.w)
-<<<<<<< HEAD
         w = w / (torch.sum(w) + self.epsilon) # Normalisasi bobot
         
-=======
-        w = w / (torch.sum(w) + self.epsilon)  # Normalize weights
-
->>>>>>> b46bda03
         fused_features = w[0] * x_top + w[1] * x_bottom
         return self.conv(fused_features)
 
-
 class BiFPN_Add3(nn.Module):
     """
     BiFPN weighted addition module for 3 inputs.
-
     Performs weighted feature fusion for 3 inputs.
     """
-
     def __init__(self, channels):
         super().__init__()
         self.w = nn.Parameter(torch.ones(3, dtype=torch.float32), requires_grad=True)
         self.epsilon = 0.0001
-<<<<<<< HEAD
         self.conv = ConvNormAct(channels, channels, k=3, s=1, p=1) # Conv setelah fusi
-=======
-        self.conv = ConvNormAct(channels, channels, k=3, s=1, p=1)  # Example conv after fusion
->>>>>>> b46bda03
 
     def forward(self, x_top, x_mid, x_bottom):
         # Resize inputs to match x_mid's spatial dimensions (assuming x_mid is target size)
         # Ini terjadi pada jalur bottom-up (upsample/downsample)
         if x_top.shape[-2:] != x_mid.shape[-2:]:
-            x_top = F.interpolate(x_top, size=x_mid.shape[-2:], mode="bilinear", align_corners=False)
+            x_top = F.interpolate(x_top, size=x_mid.shape[-2:], mode='bilinear', align_corners=False)
         if x_bottom.shape[-2:] != x_mid.shape[-2:]:
-            x_bottom = F.interpolate(x_bottom, size=x_mid.shape[-2:], mode="bilinear", align_corners=False)
+            x_bottom = F.interpolate(x_bottom, size=x_mid.shape[-2:], mode='bilinear', align_corners=False)
 
         w = F.relu(self.w)
-<<<<<<< HEAD
         w = w / (torch.sum(w) + self.epsilon) # Normalisasi bobot
-=======
-        w = w / (torch.sum(w) + self.epsilon)  # Normalize weights
->>>>>>> b46bda03
 
         fused_features = w[0] * x_top + w[1] * x_mid + w[2] * x_bottom
         return self.conv(fused_features)
 
 
 class BiFPN_Concat(nn.Module):
-    """BiFPN concatenation module (similar to PAN/FPN but with possible adjustments or additional processing after
-    concatenation).
-    """
-<<<<<<< HEAD
+    """
     BiFPN concatenation module (bukan operasi fusi berbobot utama BiFPN, lebih ke preprocessing).
     Biasanya BiFPN fokus pada weighted addition.
     """
-=======
-
->>>>>>> b46bda03
     def __init__(self, in_channels_list, out_channels):
         super().__init__()
         total_in_channels = sum(in_channels_list)
-<<<<<<< HEAD
         self.conv = ConvNormAct(total_in_channels, out_channels, k=1, s=1) # Conv 1x1 untuk mengurangi channel
 
     def forward(self, *inputs):
@@ -133,20 +89,10 @@
         # Pastikan semua input sudah di-upsample/downsample ke resolusi umum sebelum concat
         # Ini tergantung topologi BiFPN spesifik Anda.
         
-=======
-        self.conv = ConvNormAct(total_in_channels, out_channels, k=1, s=1)  # Conv 1x1 to reduce channels
-
-    def forward(self, *inputs):
-        # inputs should be a tuple of feature maps
-        # Ensure all inputs are upsampled/downsampled to a common resolution before concat
-        # This part depends heavily on your BiFPN topology
-
->>>>>>> b46bda03
         # Contoh: Jika Anda menggabungkan 2 fitur, dan yang satu perlu di-upsample
         # if inputs[0].shape[-2:] != inputs[1].shape[-2:]:
         #    inputs[0] = F.interpolate(inputs[0], size=inputs[1].shape[-2:], mode='bilinear', align_corners=False)
 
-<<<<<<< HEAD
         concatenated_features = torch.cat(inputs, 1) # Konkat sepanjang dimensi channel
         return self.conv(concatenated_features)
 
@@ -270,8 +216,4 @@
         fused_features = self.bifpn_blocks(features_for_bifpn_block)
         
         # Mengembalikan hanya P3_out, P4_out, P5_out sebagai tuple untuk Detect head
-        return fused_features[0], fused_features[1], fused_features[2] # P3_out, P4_out, P5_out
-=======
-        concatenated_features = torch.cat(inputs, 1)  # Concatenate along channel dimension
-        return self.conv(concatenated_features)
->>>>>>> b46bda03
+        return fused_features[0], fused_features[1], fused_features[2] # P3_out, P4_out, P5_out