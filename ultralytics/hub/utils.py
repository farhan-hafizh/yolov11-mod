# Ultralytics YOLO 🚀, GPL-3.0 license

import os
import platform
import shutil
import sys
import threading
import time
from pathlib import Path
from random import random

import requests

from ultralytics.yolo.utils import (DEFAULT_CFG_DICT, LOGGER, RANK, SETTINGS, TryExcept, colorstr, emojis,
                                    get_git_origin_url, is_colab, is_docker, is_git_dir, is_github_actions_ci,
                                    is_jupyter, is_kaggle, is_pip_package, is_pytest_running)

PREFIX = colorstr('Ultralytics: ')
HELP_MSG = 'If this issue persists please visit https://github.com/ultralytics/hub/issues for assistance.'
HUB_API_ROOT = os.environ.get("ULTRALYTICS_HUB_API", "https://api.ultralytics.com")


def check_dataset_disk_space(url='https://ultralytics.com/assets/coco128.zip', sf=2.0):
    # Check that url fits on disk with safety factor sf, i.e. require 2GB free if url size is 1GB with sf=2.0
    gib = 1 << 30  # bytes per GiB
    data = int(requests.head(url).headers['Content-Length']) / gib  # dataset size (GB)
    total, used, free = (x / gib for x in shutil.disk_usage("/"))  # bytes
    LOGGER.info(f'{PREFIX}{data:.3f} GB dataset, {free:.1f}/{total:.1f} GB free disk space')
    if data * sf < free:
        return True  # sufficient space
    LOGGER.warning(f'{PREFIX}WARNING: Insufficient free disk space {free:.1f} GB < {data * sf:.3f} GB required, '
                   f'training cancelled ❌. Please free {data * sf - free:.1f} GB additional disk space and try again.')
    return False  # insufficient space


def request_with_credentials(url: str) -> any:
    """ Make an ajax request with cookies attached """
    from google.colab import output  # noqa
    from IPython import display  # noqa
    display.display(
        display.Javascript("""
            window._hub_tmp = new Promise((resolve, reject) => {
                const timeout = setTimeout(() => reject("Failed authenticating existing browser session"), 5000)
                fetch("%s", {
                    method: 'POST',
                    credentials: 'include'
                })
                    .then((response) => resolve(response.json()))
                    .then((json) => {
                    clearTimeout(timeout);
                    }).catch((err) => {
                    clearTimeout(timeout);
                    reject(err);
                });
            });
            """ % url))
    return output.eval_js("_hub_tmp")


# Deprecated TODO: eliminate this function?
def split_key(key=''):
    """
    Verify and split a 'api_key[sep]model_id' string, sep is one of '.' or '_'

    Args:
        key (str): The model key to split. If not provided, the user will be prompted to enter it.

    Returns:
        Tuple[str, str]: A tuple containing the API key and model ID.
    """

    import getpass

    error_string = emojis(f'{PREFIX}Invalid API key ⚠️\n')  # error string
    if not key:
        key = getpass.getpass('Enter model key: ')
    sep = '_' if '_' in key else '.' if '.' in key else None  # separator
    assert sep, error_string
    api_key, model_id = key.split(sep)
    assert len(api_key) and len(model_id), error_string
    return api_key, model_id


def smart_request(*args, retry=3, timeout=30, thread=True, code=-1, method="post", verbose=True, **kwargs):
    """
    Makes an HTTP request using the 'requests' library, with exponential backoff retries up to a specified timeout.

    Args:
        *args: Positional arguments to be passed to the requests function specified in method.
        retry (int, optional): Number of retries to attempt before giving up. Default is 3.
        timeout (int, optional): Timeout in seconds after which the function will give up retrying. Default is 30.
        thread (bool, optional): Whether to execute the request in a separate daemon thread. Default is True.
        code (int, optional): An identifier for the request, used for logging purposes. Default is -1.
        method (str, optional): The HTTP method to use for the request. Choices are 'post' and 'get'. Default is 'post'.
        verbose (bool, optional): A flag to determine whether to print out to console or not. Default is True.
        **kwargs: Keyword arguments to be passed to the requests function specified in method.

    Returns:
        requests.Response: The HTTP response object. If the request is executed in a separate thread, returns None.
    """
    retry_codes = (408, 500)  # retry only these codes

    def func(*func_args, **func_kwargs):
        r = None  # response
        t0 = time.time()  # initial time for timer
        for i in range(retry + 1):
            if (time.time() - t0) > timeout:
                break
            if method == 'post':
                r = requests.post(*func_args, **func_kwargs)  # i.e. post(url, data, json, files)
            elif method == 'get':
                r = requests.get(*func_args, **func_kwargs)  # i.e. get(url, data, json, files)
            if r.status_code == 200:
                break
            try:
                m = r.json().get('message', 'No JSON message.')
            except AttributeError:
                m = 'Unable to read JSON.'
            if i == 0:
                if r.status_code in retry_codes:
                    m += f' Retrying {retry}x for {timeout}s.' if retry else ''
                elif r.status_code == 429:  # rate limit
                    h = r.headers  # response headers
                    m = f"Rate limit reached ({h['X-RateLimit-Remaining']}/{h['X-RateLimit-Limit']}). " \
                        f"Please retry after {h['Retry-After']}s."
                if verbose:
                    LOGGER.warning(f"{PREFIX}{m} {HELP_MSG} ({r.status_code} #{code})")
                if r.status_code not in retry_codes:
                    return r
            time.sleep(2 ** i)  # exponential standoff
        return r

    if thread:
        threading.Thread(target=func, args=args, kwargs=kwargs, daemon=True).start()
    else:
        return func(*args, **kwargs)


<<<<<<< HEAD
class Traces():

    def __init__(self):
        """
        Initialize Traces for error tracking and reporting if tests are not currently running.
        """
        import ultralytics
        env = 'Colab' if is_colab() else 'Kaggle' if is_kaggle() else 'Jupyter' if is_jupyter() else \
            'Docker' if is_docker() else platform.system()
        self.metadata = {
            "sys_argv_name": Path(sys.argv[0]).name,
            "install": 'git' if is_git_dir() else 'pip' if is_pip_package() else 'other',
            "python": platform.python_version(),
            "release": ultralytics.__version__,
            "uuid": SETTINGS['uuid'],
            "environment": env}
        self.enabled = SETTINGS['sync'] and \
                       RANK in {-1, 0} and \
                       not is_pytest_running() and \
                       not is_github_actions_ci() and \
                       (is_pip_package() or get_git_origin_url() == "https://github.com/ultralytics/ultralytics.git")

    @TryExcept(verbose=False)
    def __call__(self, cfg, all_keys=False, traces_sample_rate=1.0):
        """
       Sync traces data if enabled in the global settings

        Args:
            cfg (IterableSimpleNamespace): Configuration for the task and mode.
            all_keys (bool): Sync all items, not just non-default values.
            traces_sample_rate (float): Fraction of traces captured from 0.0 to 1.0
        """
        if self.enabled and random() < traces_sample_rate:
            cfg = vars(cfg)  # convert type from IterableSimpleNamespace to dict
            if not all_keys:  # filter cfg
                include_keys = {'task', 'mode'}  # always include
                cfg = {k: v for k, v in cfg.items() if v != DEFAULT_CFG_DICT.get(k, None) or k in include_keys}
                cfg.pop('save_dir')

            # Send a request to the HUB API to sync analytics
            smart_request(f'{HUB_API_ROOT}/v1/usage/anonymous', json=cfg, headers=None, code=3, retry=0, verbose=False)


# Run below code on hub/utils init -------------------------------------------------------------------------------------
traces = Traces()
=======
@TryExcept(verbose=False)
def traces(cfg, all_keys=False, traces_sample_rate=0.0):
    """
   Sync traces data if enabled in the global settings

    Args:
        cfg (IterableSimpleNamespace): Configuration for the task and mode.
        all_keys (bool): Sync all items, not just non-default values.
        traces_sample_rate (float): Fraction of traces captured from 0.0 to 1.0
    """
    if SETTINGS['sync'] and RANK in {-1, 0} and (random() < traces_sample_rate):
        cfg = vars(cfg)  # convert type from IterableSimpleNamespace to dict
        if not all_keys:
            cfg = {k: v for k, v in cfg.items() if v != DEFAULT_CFG_DICT.get(k, None)}  # retain non-default values
        cfg['uuid'] = SETTINGS['uuid']  # add the device UUID to the configuration data

        # Send a request to the HUB API to sync analytics
        smart_request(f'{HUB_API_ROOT}/v1/usage/anonymous', json=cfg, headers=None, code=3, retry=0, verbose=False)
>>>>>>> c500f2fb
<|MERGE_RESOLUTION|>--- conflicted
+++ resolved
@@ -136,7 +136,6 @@
         return func(*args, **kwargs)
 
 
-<<<<<<< HEAD
 class Traces():
 
     def __init__(self):
@@ -178,27 +177,4 @@
 
             # Send a request to the HUB API to sync analytics
             smart_request(f'{HUB_API_ROOT}/v1/usage/anonymous', json=cfg, headers=None, code=3, retry=0, verbose=False)
-
-
-# Run below code on hub/utils init -------------------------------------------------------------------------------------
-traces = Traces()
-=======
-@TryExcept(verbose=False)
-def traces(cfg, all_keys=False, traces_sample_rate=0.0):
-    """
-   Sync traces data if enabled in the global settings
-
-    Args:
-        cfg (IterableSimpleNamespace): Configuration for the task and mode.
-        all_keys (bool): Sync all items, not just non-default values.
-        traces_sample_rate (float): Fraction of traces captured from 0.0 to 1.0
-    """
-    if SETTINGS['sync'] and RANK in {-1, 0} and (random() < traces_sample_rate):
-        cfg = vars(cfg)  # convert type from IterableSimpleNamespace to dict
-        if not all_keys:
-            cfg = {k: v for k, v in cfg.items() if v != DEFAULT_CFG_DICT.get(k, None)}  # retain non-default values
-        cfg['uuid'] = SETTINGS['uuid']  # add the device UUID to the configuration data
-
-        # Send a request to the HUB API to sync analytics
-        smart_request(f'{HUB_API_ROOT}/v1/usage/anonymous', json=cfg, headers=None, code=3, retry=0, verbose=False)
->>>>>>> c500f2fb
+  