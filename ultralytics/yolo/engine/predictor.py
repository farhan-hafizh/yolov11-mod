--- conflicted
+++ resolved
@@ -104,11 +104,7 @@
         self.data_path = None
         self.source_type = None
         self.batch = None
-<<<<<<< HEAD
-        self.callbacks = defaultdict(list, _callbacks) if _callbacks else defaultdict(list, callbacks.default_callbacks)
-=======
         self.callbacks = _callbacks if _callbacks else callbacks.get_default_callbacks()
->>>>>>> c2cd3fd2
         callbacks.add_integration_callbacks(self)
 
     def preprocess(self, img):
