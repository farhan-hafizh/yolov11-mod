---
comments: true
description: Discover YOLO12, featuring groundbreaking attention-centric architecture for state-of-the-art object detection with unmatched accuracy and efficiency.
keywords: YOLO12, attention-centric object detection, YOLO series, Ultralytics, computer vision, AI, machine learning, deep learning
---

# YOLO12: Attention-Centric Real-Time Object Detector

## Overview

YOLO12 introduces an attention-centric architecture that departs from the traditional CNN-based approaches used in previous YOLO models, yet retains the real-time inference speed essential for many applications. This model achieves state-of-the-art object detection accuracy through novel methodological innovations in attention mechanisms and overall network architecture, while maintaining real-time performance.

## Key Features

- **Area Attention Mechanism**: A new self-attention approach that processes large receptive fields efficiently. It divides feature maps into _l_ equal-sized regions (defaulting to 4), either horizontally or vertically, avoiding complex operations and maintaining a large effective receptive field. This significantly reduces computational cost compared to standard self-attention.
- **Residual Efficient Layer Aggregation Networks (R-ELAN)**: An improved feature aggregation module based on ELAN [57], designed to address optimization challenges, especially in larger-scale attention-centric models. R-ELAN introduces:
    - Block-level residual connections with scaling (similar to layer scaling [52]).
    - A redesigned feature aggregation method creating a bottleneck-like structure.
- **Optimized Attention Architecture**: YOLO12 streamlines the standard attention mechanism for greater efficiency and compatibility with the YOLO framework. This includes:
    - Using FlashAttention [13, 14] to minimize memory access overhead.
    - Removing positional encoding for a cleaner and faster model.
    - Adjusting the MLP ratio (from the typical 4 to 1.2 or 2) to better balance computation between attention and feed-forward layers.
    - Reducing the depth of stacked blocks for improved optimization.
    - Leveraging convolution operations (where appropriate) for their computational efficiency.
    - Adding a 7x7 separable convolution (the "position perceiver") to the attention mechanism to implicitly encode positional information.
- **Comprehensive Task Support**: YOLO12 supports a range of core computer vision tasks: object detection, instance segmentation, image classification, pose estimation, and oriented object detection (OBB).
- **Enhanced Efficiency**: Achieves higher accuracy with fewer parameters compared to many prior models, demonstrating an improved balance between speed and accuracy.
- **Flexible Deployment**: Designed for deployment across diverse platforms, from edge devices to cloud infrastructure.

## Supported Tasks and Modes

YOLO12 supports a variety of computer vision tasks. The table below shows task support and the operational modes (Inference, Validation, Training, and Export) enabled for each:

| Model Type  | Task           | Inference | Validation | Training | Export |
| ----------- | -------------- | --------- | ---------- | -------- | ------ |
| YOLO12      | Detection      | ✅        | ✅         | ✅       | ✅     |
| YOLO12-seg  | Segmentation   | ✅        | ✅         | ✅       | ✅     |
| YOLO12-pose | Pose           | ✅        | ✅         | ✅       | ✅     |
| YOLO12-cls  | Classification | ✅        | ✅         | ✅       | ✅     |
| YOLO12-obb  | OBB            | ✅        | ✅         | ✅       | ✅     |

## Performance Metrics

<<<<<<< HEAD
<script async src="https://cdn.jsdelivr.net/npm/chart.js@3.9.1/dist/chart.min.js"></script>
<script defer src="../../javascript/benchmark.js"></script>

<canvas id="modelComparisonChart" width="1024" height="400" active-models='["YOLO11"]'></canvas>

YOLO12 demonstrates significant accuracy improvements across all model scales, with some trade-offs in speed compared to the *fastest* prior YOLO models. Below are quantitative results for object detection on the COCO validation dataset:
=======
YOLO12 demonstrates significant accuracy improvements across all model scales, with some trade-offs in speed compared to the _fastest_ prior YOLO models. Below are quantitative results for object detection on the COCO validation dataset:
>>>>>>> 65737ddc

### Detection Performance (COCO val2017)

| Model   | size<br><sup>(pixels) | mAP<sup>val</sup><br>50-95 | Speed (ms)<sup>1</sup> | params<br><sup>(M) | FLOPs<br><sup>(B) | Comparison (mAP / Speed)<sup>2</sup> |
| ------- | --------------------- | -------------------------- | ---------------------- | ------------------ | ----------------- | ------------------------------------ |
| YOLO12n | 640                   | 40.6                       | 1.64                   | 2.6                | 6.5               | +2.1% / -9% (vs. YOLOv10n)           |
|         |                       |                            |                        |                    |                   | +1.2% / +4% (vs. YOLOv11n)           |
| YOLO12s | 640                   | 48.0                       | 2.61                   | 9.3                | 21.4              | +1.7% / -5% (vs. YOLOv10s)           |
|         |                       |                            |                        |                    |                   | +1.1% / -4% (vs. YOLOv11s)           |
|         |                       |                            |                        | 9.3                | 21.4              | +1.5% / +42% (vs. RT-DETR-R18)       |
|         |                       |                            |                        | 9.3                | 21.4              | +0.1% / +42% (vs. RT-DETRv2-R18)     |
| YOLO12m | 640                   | 52.5                       | 4.86                   | 20.2               | 67.5              | +1.4% / +2% (vs. YOLOv10m)           |
|         |                       |                            |                        |                    |                   | +1.0% / +3% (vs. YOLOv11m)           |
| YOLO12l | 640                   | 53.7                       | 6.77                   | 26.4               | 88.9              | +0.5% / +7% (vs. YOLOv10l)           |
|         |                       |                            |                        |                    |                   | +0.4% / -8% (vs. YOLOv11l)           |
| YOLO12x | 640                   | 55.2                       | 11.79                  | 59.1               | 199.0             | +0.8% / -9% (vs. YOLOv10x)           |
|         |                       |                            |                        |                    |                   | +0.6% / -4% (vs. YOLOv11x)           |

<sup>1</sup> Inference speed measured on an NVIDIA T4 GPU with TensorRT FP16 precision.
<sup>2</sup> Comparisons show the relative improvement in mAP and the percentage change in speed (positive indicates faster; negative indicates slower). Comparisons are made against published results for YOLOv10, YOLOv11, and RT-DETR where available.

## Usage Examples

This section provides examples for training and inference with YOLO12. For more comprehensive documentation on these and other modes (including [Validation](../modes/val.md) and [Export](../modes/export.md)), consult the dedicated [Predict](../modes/predict.md) and [Train](../modes/train.md) pages.

The examples below focus on YOLO12 [Detect](../tasks/detect.md) models (for object detection). For other supported tasks (segmentation, classification, oriented object detection, and pose estimation), refer to the respective task-specific documentation: [Segment](../tasks/segment.md), [Classify](../tasks/classify.md), [OBB](../tasks/obb.md), and [Pose](../tasks/pose.md).

!!! example

    === "Python"

        Pretrained `*.pt` models (using [PyTorch](https://pytorch.org/)) and configuration `*.yaml` files can be passed to the `YOLO()` class to create a model instance in Python:

        ```python
        from ultralytics import YOLO

        # Load a COCO-pretrained YOLO12n model
        model = YOLO("yolo12n.pt")

        # Train the model on the COCO8 example dataset for 100 epochs
        results = model.train(data="coco8.yaml", epochs=100, imgsz=640)

        # Run inference with the YOLO12n model on the 'bus.jpg' image
        results = model("path/to/bus.jpg")
        ```

    === "CLI"

        Command Line Interface (CLI) commands are also available:

        ```bash
        # Load a COCO-pretrained YOLO12n model and train on the COCO8 example dataset for 100 epochs
        yolo train model=yolo12n.pt data=coco8.yaml epochs=100 imgsz=640

        # Load a COCO-pretrained YOLO12n model and run inference on the 'bus.jpg' image
        yolo predict model=yolo12n.pt source=path/to/bus.jpg
        ```

## Key Improvements

1. **Enhanced Feature Extraction**:

    - **Area Attention**: Efficiently handles large receptive fields, reducing computational cost.
    - **Optimized Balance**: Improved balance between attention and feed-forward network computations.
    - **R-ELAN**: Enhances feature aggregation using the R-ELAN architecture.

2. **Optimization Innovations**:

    - **Residual Connections**: Introduces residual connections with scaling to stabilize training, especially in larger models.
    - **Refined Feature Integration**: Implements an improved method for feature integration within R-ELAN.
    - **FlashAttention**: Incorporates FlashAttention to reduce memory access overhead.

3. **Architectural Efficiency**:

    - **Reduced Parameters**: Achieves a lower parameter count while maintaining or improving accuracy compared to many previous models.
    - **Streamlined Attention**: Uses a simplified attention implementation, avoiding positional encoding.
    - **Optimized MLP Ratios**: Adjusts MLP ratios to more effectively allocate computational resources.

## Requirements

The Ultralytics YOLO12 implementation, by default, _does not require_ FlashAttention. However, FlashAttention can be optionally compiled and used with YOLO12. To compile FlashAttention, one of the following NVIDIA GPUs is needed:

- Turing GPUs (e.g., T4, Quadro RTX series)
- Ampere GPUs (e.g., RTX30 series, A30/40/100)
- Ada Lovelace GPUs (e.g., RTX40 series)
- Hopper GPUs (e.g., H100/H200)

## Citations and Acknowledgements

If you use YOLO12 in your research, please cite the original paper and software citations included as reference implementations.

!!! quote ""

    === "BibTeX"

        ```bibtex
        @article{tian2025yolov12,
          title={YOLOv12: Attention-Centric Real-Time Object Detectors},
          author={Tian, Yunjie and Ye, Qixiang and Doermann, David},
          journal={arXiv preprint arXiv:2502.12524},
          year={2025}
        }

        @software{yolo12,
          author = {Tian, Yunjie and Ye, Qixiang and Doermann, David},
          title = {YOLOv12: Attention-Centric Real-Time Object Detectors},
          year = {2025},
          url = {https://github.com/sunsmarterjie/yolov12},
          license = {AGPL-3.0}
        }
        ```<|MERGE_RESOLUTION|>--- conflicted
+++ resolved
@@ -41,16 +41,7 @@
 
 ## Performance Metrics
 
-<<<<<<< HEAD
-<script async src="https://cdn.jsdelivr.net/npm/chart.js@3.9.1/dist/chart.min.js"></script>
-<script defer src="../../javascript/benchmark.js"></script>
-
-<canvas id="modelComparisonChart" width="1024" height="400" active-models='["YOLO11"]'></canvas>
-
-YOLO12 demonstrates significant accuracy improvements across all model scales, with some trade-offs in speed compared to the *fastest* prior YOLO models. Below are quantitative results for object detection on the COCO validation dataset:
-=======
 YOLO12 demonstrates significant accuracy improvements across all model scales, with some trade-offs in speed compared to the _fastest_ prior YOLO models. Below are quantitative results for object detection on the COCO validation dataset:
->>>>>>> 65737ddc
 
 ### Detection Performance (COCO val2017)
 
