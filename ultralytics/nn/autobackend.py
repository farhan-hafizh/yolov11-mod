--- conflicted
+++ resolved
@@ -569,13 +569,8 @@
                     self.names = {i: f"class{i}" for i in range(nc)}
             else:  # Lite or Edge TPU
                 details = self.input_details[0]
-<<<<<<< HEAD
-                integer = details["dtype"] in (np.int8, np.uint8, np.int16)  # is TFLite quantized int8, unit8 or int16 model
-                if integer:
-=======
-                is_int = details["dtype"] in {np.int8, np.int16}  # is TFLite quantized int8 or int16 model
+                is_int = details["dtype"] in {np.int8, np.uint8, np.int16}  # is TFLite quantized int8 or int16 model
                 if is_int:
->>>>>>> 22327932
                     scale, zero_point = details["quantization"]
                     im = (im / scale + zero_point).astype(details["dtype"])  # de-scale
                 self.interpreter.set_tensor(details["index"], im)
