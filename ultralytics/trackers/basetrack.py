--- conflicted
+++ resolved
@@ -88,29 +88,19 @@
         return self.frame_id
 
     @staticmethod
-<<<<<<< HEAD
-    def next_id():
-        """Increment and return the next unique global track ID for confirmed tracks."""
-        BaseTrack._count += 1
-        return BaseTrack._count
-
-    @staticmethod
-    def next_tentative_id():
-        """Increment and return the next unique ID used for unconfirmed tracks."""
-        BaseTrack._internal_count += 1
-        return BaseTrack._internal_count
-
-    def activate(self, *args):
-        """Activates the track with provided arguments, initializing necessary attributes for tracking."""
-=======
     def next_id() -> int:
         """Increment and return the next unique global track ID for object tracking."""
         BaseTrack._count += 1
         return BaseTrack._count
 
+    @staticmethod
+    def next_tentative_id() -> int:
+        """Increment and return the next unique ID used for unconfirmed tracks."""
+        BaseTrack._internal_count += 1
+        return BaseTrack._internal_count
+
     def activate(self, *args: Any) -> None:
-        """Activate the track with provided arguments, initializing necessary attributes for tracking."""
->>>>>>> c393e14e
+        """Activates the track with provided arguments, initializing necessary attributes for tracking."""
         raise NotImplementedError
 
     def predict(self) -> None:
