# Ultralytics YOLO 🚀, AGPL-3.0 license

import inspect
import sys
from pathlib import Path
from typing import Union

from ultralytics_hub_sdk.config import HUB_WEB_ROOT

from ultralytics.cfg import TASK2DATA, get_cfg, get_save_dir
from ultralytics.nn.tasks import attempt_load_one_weight, guess_model_task, nn, yaml_model_load
<<<<<<< HEAD
from ultralytics.utils import (ASSETS, DEFAULT_CFG_DICT, DEFAULT_CFG_KEYS, LOGGER, RANK, SETTINGS, callbacks, emojis,
                               yaml_load)
from ultralytics.utils.checks import check_file, check_imgsz, check_pip_update_available, check_yaml
from ultralytics.utils.downloads import GITHUB_ASSETS_STEMS
from ultralytics.utils.torch_utils import smart_inference_mode
=======
from ultralytics.utils import ASSETS, DEFAULT_CFG_DICT, LOGGER, RANK, callbacks, checks, emojis, yaml_load
>>>>>>> 70c400ee


class Model(nn.Module):
    """
    A base class to unify APIs for all models.

    Args:
        model (str, Path): Path to the model file to load or create.
        task (Any, optional): Task type for the YOLO model. Defaults to None.

    Attributes:
        predictor (Any): The predictor object.
        model (Any): The model object.
        trainer (Any): The trainer object.
        task (str): The type of model task.
        ckpt (Any): The checkpoint object if the model loaded from *.pt file.
        cfg (str): The model configuration if loaded from *.yaml file.
        ckpt_path (str): The checkpoint file path.
        overrides (dict): Overrides for the trainer object.
        metrics (Any): The data for metrics.

    Methods:
        __call__(source=None, stream=False, **kwargs):
            Alias for the predict method.
        _new(cfg:str, verbose:bool=True) -> None:
            Initializes a new model and infers the task type from the model definitions.
        _load(weights:str, task:str='') -> None:
            Initializes a new model and infers the task type from the model head.
        _check_is_pytorch_model() -> None:
            Raises TypeError if the model is not a PyTorch model.
        reset() -> None:
            Resets the model modules.
        info(verbose:bool=False) -> None:
            Logs the model info.
        fuse() -> None:
            Fuses the model for faster inference.
        predict(source=None, stream=False, **kwargs) -> List[ultralytics.engine.results.Results]:
            Performs prediction using the YOLO model.

    Returns:
        list(ultralytics.engine.results.Results): The prediction results.
    """

    def __init__(self, model: Union[str, Path] = 'yolov8n.pt', task=None) -> None:
        """
        Initializes the YOLO model.

        Args:
            model (Union[str, Path], optional): Path or name of the model to load or create. Defaults to 'yolov8n.pt'.
            task (Any, optional): Task type for the YOLO model. Defaults to None.
        """
        super().__init__()
        self.callbacks = callbacks.get_default_callbacks()
        self.predictor = None  # reuse predictor
        self.model = None  # model object
        self.trainer = None  # trainer object
        self.ckpt = None  # if loaded from *.pt
        self.cfg = None  # if loaded from *.yaml
        self.ckpt_path = None
        self.overrides = {}  # overrides for trainer object
        self.metrics = None  # validation/training metrics
        self.session = None  # HUB session
        self.task = task  # task type
        model = str(model).strip()  # strip spaces

        # Check if Ultralytics HUB model from https://hub.ultralytics.com
        if self.is_hub_model(model):
            # Fetch model from HUB
            from ultralytics.hub.session import HUBTrainingSession

            self.session = HUBTrainingSession(model)
            model = self.session.model_file
        elif SETTINGS['hub'] is True:
            # Create a model in HUB
            from ultralytics.hub.session import HUBTrainingSession

            self.session = HUBTrainingSession(model)

        # Check if Triton Server model
        elif self.is_triton_model(model):
            self.model = model
            self.task = task
            return

        # Load or create new YOLO model
        model = checks.check_model_file_from_stem(model)  # add suffix, i.e. yolov8n -> yolov8n.pt
        if Path(model).suffix in ('.yaml', '.yml'):
            self._new(model, task)
        else:
            self._load(model, task)

    def __call__(self, source=None, stream=False, **kwargs):
        """Calls the 'predict' function with given arguments to perform object detection."""
        return self.predict(source, stream, **kwargs)

    @staticmethod
    def is_triton_model(model):
        """Is model a Triton Server URL string, i.e. <scheme>://<netloc>/<endpoint>/<task_name>"""
        from urllib.parse import urlsplit
        url = urlsplit(model)
        return url.netloc and url.path and url.scheme in {'http', 'grfc'}

    @staticmethod
    def is_hub_model(model):
        """Check if the provided model is a HUB model."""
        return any((
            model.startswith(f'{HUB_WEB_ROOT}/models/'),  # i.e. https://hub.ultralytics.com/models/MODEL_ID
            [len(x) for x in model.split('_')] == [42, 20],  # APIKEY_MODELID
            len(model) == 20 and not Path(model).exists() and all(x not in model for x in './\\')))  # MODELID

    def _new(self, cfg: str, task=None, model=None, verbose=True):
        """
        Initializes a new model and infers the task type from the model definitions.

        Args:
            cfg (str): model configuration file
            task (str | None): model task
            model (BaseModel): Customized model.
            verbose (bool): display model info on load
        """
        cfg_dict = yaml_model_load(cfg)
        self.cfg = cfg
        self.task = task or guess_model_task(cfg_dict)
        self.model = (model or self._smart_load('model'))(cfg_dict, verbose=verbose and RANK == -1)  # build model
        self.overrides['model'] = self.cfg
        self.overrides['task'] = self.task

        # Below added to allow export from YAMLs
        self.model.args = {**DEFAULT_CFG_DICT, **self.overrides}  # combine default and model args (prefer model args)
        self.model.task = self.task

    def _load(self, weights: str, task=None):
        """
        Initializes a new model and infers the task type from the model head.

        Args:
            weights (str): model checkpoint to be loaded
            task (str | None): model task
        """
        suffix = Path(weights).suffix
        if suffix == '.pt':
            self.model, self.ckpt = attempt_load_one_weight(weights)
            self.task = self.model.args['task']
            self.overrides = self.model.args = self._reset_ckpt_args(self.model.args)
            self.ckpt_path = self.model.pt_path
        else:
            weights = checks.check_file(weights)
            self.model, self.ckpt = weights, None
            self.task = task or guess_model_task(weights)
            self.ckpt_path = weights
        self.overrides['model'] = weights
        self.overrides['task'] = self.task

    def _check_is_pytorch_model(self):
        """Raises TypeError is model is not a PyTorch model."""
        pt_str = isinstance(self.model, (str, Path)) and Path(self.model).suffix == '.pt'
        pt_module = isinstance(self.model, nn.Module)
        if not (pt_module or pt_str):
            raise TypeError(
                f"model='{self.model}' should be a *.pt PyTorch model to run this method, but is a different format. "
                f"PyTorch models can train, val, predict and export, i.e. 'model.train(data=...)', but exported "
                f"formats like ONNX, TensorRT etc. only support 'predict' and 'val' modes, "
                f"i.e. 'yolo predict model=yolov8n.onnx'.\nTo run CUDA or MPS inference please pass the device "
                f"argument directly in your inference command, i.e. 'model.predict(source=..., device=0)'")

    def reset_weights(self):
        """Resets the model modules parameters to randomly initialized values, losing all training information."""
        self._check_is_pytorch_model()
        for m in self.model.modules():
            if hasattr(m, 'reset_parameters'):
                m.reset_parameters()
        for p in self.model.parameters():
            p.requires_grad = True
        return self

    def load(self, weights='yolov8n.pt'):
        """Transfers parameters with matching names and shapes from 'weights' to model."""
        self._check_is_pytorch_model()
        if isinstance(weights, (str, Path)):
            weights, self.ckpt = attempt_load_one_weight(weights)
        self.model.load(weights)
        return self

    def info(self, detailed=False, verbose=True):
        """
        Logs model info.

        Args:
            detailed (bool): Show detailed information about model.
            verbose (bool): Controls verbosity.
        """
        self._check_is_pytorch_model()
        return self.model.info(detailed=detailed, verbose=verbose)

    def fuse(self):
        """Fuse PyTorch Conv2d and BatchNorm2d layers."""
        self._check_is_pytorch_model()
        self.model.fuse()

    def predict(self, source=None, stream=False, predictor=None, **kwargs):
        """
        Perform prediction using the YOLO model.

        Args:
            source (str | int | PIL | np.ndarray): The source of the image to make predictions on.
                Accepts all source types accepted by the YOLO model.
            stream (bool): Whether to stream the predictions or not. Defaults to False.
            predictor (BasePredictor): Customized predictor.
            **kwargs : Additional keyword arguments passed to the predictor.
                Check the 'configuration' section in the documentation for all available options.

        Returns:
            (List[ultralytics.engine.results.Results]): The prediction results.
        """
        if source is None:
            source = ASSETS
            LOGGER.warning(f"WARNING ⚠️ 'source' is missing. Using 'source={source}'.")

        is_cli = (sys.argv[0].endswith('yolo') or sys.argv[0].endswith('ultralytics')) and any(
            x in sys.argv for x in ('predict', 'track', 'mode=predict', 'mode=track'))

        custom = {'conf': 0.25, 'save': is_cli}  # method defaults
        args = {**self.overrides, **custom, **kwargs, 'mode': 'predict'}  # highest priority args on the right
        prompts = args.pop('prompts', None)  # for SAM-type models

        if not self.predictor:
            self.predictor = (predictor or self._smart_load('predictor'))(overrides=args, _callbacks=self.callbacks)
            self.predictor.setup_model(model=self.model, verbose=is_cli)
        else:  # only update args if predictor is already setup
            self.predictor.args = get_cfg(self.predictor.args, args)
            if 'project' in args or 'name' in args:
                self.predictor.save_dir = get_save_dir(self.predictor.args)
        if prompts and hasattr(self.predictor, 'set_prompts'):  # for SAM-type models
            self.predictor.set_prompts(prompts)
        return self.predictor.predict_cli(source=source) if is_cli else self.predictor(source=source, stream=stream)

    def track(self, source=None, stream=False, persist=False, **kwargs):
        """
        Perform object tracking on the input source using the registered trackers.

        Args:
            source (str, optional): The input source for object tracking. Can be a file path or a video stream.
            stream (bool, optional): Whether the input source is a video stream. Defaults to False.
            persist (bool, optional): Whether to persist the trackers if they already exist. Defaults to False.
            **kwargs (optional): Additional keyword arguments for the tracking process.

        Returns:
            (List[ultralytics.engine.results.Results]): The tracking results.
        """
        if not hasattr(self.predictor, 'trackers'):
            from ultralytics.trackers import register_tracker
            register_tracker(self, persist)
        kwargs['conf'] = kwargs.get('conf') or 0.1  # ByteTrack-based method needs low confidence predictions as input
        kwargs['mode'] = 'track'
        return self.predict(source=source, stream=stream, **kwargs)

    def val(self, validator=None, **kwargs):
        """
        Validate a model on a given dataset.

        Args:
            validator (BaseValidator): Customized validator.
            **kwargs : Any other args accepted by the validators. To see all args check 'configuration' section in docs
        """
        custom = {'rect': True}  # method defaults
        args = {**self.overrides, **custom, **kwargs, 'mode': 'val'}  # highest priority args on the right

        validator = (validator or self._smart_load('validator'))(args=args, _callbacks=self.callbacks)
        validator(model=self.model)
        self.metrics = validator.metrics
        return validator.metrics

    def benchmark(self, **kwargs):
        """
        Benchmark a model on all export formats.

        Args:
            **kwargs : Any other args accepted by the validators. To see all args check 'configuration' section in docs
        """
        self._check_is_pytorch_model()
        from ultralytics.utils.benchmarks import benchmark

        custom = {'verbose': False}  # method defaults
        args = {**DEFAULT_CFG_DICT, **self.model.args, **custom, **kwargs, 'mode': 'benchmark'}
        return benchmark(
            model=self,
            data=kwargs.get('data'),  # if no 'data' argument passed set data=None for default datasets
            imgsz=args['imgsz'],
            half=args['half'],
            int8=args['int8'],
            device=args['device'],
            verbose=kwargs.get('verbose'))

    def export(self, **kwargs):
        """
        Export model.

        Args:
            **kwargs : Any other args accepted by the Exporter. To see all args check 'configuration' section in docs.
        """
        self._check_is_pytorch_model()
        from .exporter import Exporter

        custom = {'imgsz': self.model.args['imgsz'], 'batch': 1, 'data': None, 'verbose': False}  # method defaults
        args = {**self.overrides, **custom, **kwargs, 'mode': 'export'}  # highest priority args on the right
        return Exporter(overrides=args, _callbacks=self.callbacks)(model=self.model)

    def train(self, trainer=None, **kwargs):
        """
        Trains the model on a given dataset.

        Args:
            trainer (BaseTrainer, optional): Customized trainer.
            **kwargs (Any): Any number of arguments representing the training configuration.
        """
        self._check_is_pytorch_model()
        if hasattr(self.session, 'model') and self.session.model.id:  # Ultralytics HUB session with loaded model
            kwargs = self.session.train_args  # Overwrite kwargs
            if any(kwargs):
                LOGGER.warning('WARNING ⚠️ using HUB training arguments, ignoring local training arguments.')
<<<<<<< HEAD

        check_pip_update_available()
=======
            kwargs = self.session.train_args
        checks.check_pip_update_available()
>>>>>>> 70c400ee

        overrides = yaml_load(checks.check_yaml(kwargs['cfg'])) if kwargs.get('cfg') else self.overrides
        custom = {'data': TASK2DATA[self.task]}  # method defaults
        args = {**overrides, **custom, **kwargs, 'mode': 'train'}  # highest priority args on the right
        if args.get('resume'):
            args['resume'] = self.ckpt_path

        self.trainer = (trainer or self._smart_load('trainer'))(overrides=args, _callbacks=self.callbacks)
        if not args.get('resume'):  # manually set model only if not resuming
            self.trainer.model = self.trainer.get_model(weights=self.model if self.ckpt else None, cfg=self.model.yaml)
            self.model = self.trainer.model

            # Create HUB model
            if self.session and not self.session.model.id:
                self.session.create_model(args)

        self.trainer.hub_session = self.session  # attach optional HUB session
        self.trainer.train()
        # Update model and cfg after training
        if RANK in (-1, 0):
            ckpt = self.trainer.best if self.trainer.best.exists() else self.trainer.last
            self.model, _ = attempt_load_one_weight(ckpt)
            self.overrides = self.model.args
            self.metrics = getattr(self.trainer.validator, 'metrics', None)  # TODO: no metrics returned by DDP
        return self.metrics

    def tune(self, use_ray=False, iterations=10, *args, **kwargs):
        """
        Runs hyperparameter tuning, optionally using Ray Tune. See ultralytics.utils.tuner.run_ray_tune for Args.

        Returns:
            (dict): A dictionary containing the results of the hyperparameter search.
        """
        self._check_is_pytorch_model()
        if use_ray:
            from ultralytics.utils.tuner import run_ray_tune
            return run_ray_tune(self, max_samples=iterations, *args, **kwargs)
        else:
            from .tuner import Tuner

            custom = {}  # method defaults
            args = {**self.overrides, **custom, **kwargs, 'mode': 'train'}  # highest priority args on the right
            return Tuner(args=args, _callbacks=self.callbacks)(model=self, iterations=iterations)

    def _apply(self, fn):
        """Apply to(), cpu(), cuda(), half(), float() to model tensors that are not parameters or registered buffers."""
        self._check_is_pytorch_model()
        self = super()._apply(fn)  # noqa
        self.predictor = None  # reset predictor as device may have changed
        self.overrides['device'] = self.device  # was str(self.device) i.e. device(type='cuda', index=0) -> 'cuda:0'
        return self

    @property
    def names(self):
        """Returns class names of the loaded model."""
        return self.model.names if hasattr(self.model, 'names') else None

    @property
    def device(self):
        """Returns device if PyTorch model."""
        return next(self.model.parameters()).device if isinstance(self.model, nn.Module) else None

    @property
    def transforms(self):
        """Returns transform of the loaded model."""
        return self.model.transforms if hasattr(self.model, 'transforms') else None

    def add_callback(self, event: str, func):
        """Add a callback."""
        self.callbacks[event].append(func)

    def clear_callback(self, event: str):
        """Clear all event callbacks."""
        self.callbacks[event] = []

    def reset_callbacks(self):
        """Reset all registered callbacks."""
        for event in callbacks.default_callbacks.keys():
            self.callbacks[event] = [callbacks.default_callbacks[event][0]]

    @staticmethod
    def _reset_ckpt_args(args):
        """Reset arguments when loading a PyTorch model."""
        include = {'imgsz', 'data', 'task', 'single_cls'}  # only remember these arguments when loading a PyTorch model
        return {k: v for k, v in args.items() if k in include}

    # def __getattr__(self, attr):
    #    """Raises error if object has no requested attribute."""
    #    name = self.__class__.__name__
    #    raise AttributeError(f"'{name}' object has no attribute '{attr}'. See valid attributes below.\n{self.__doc__}")

    def _smart_load(self, key):
        """Load model/trainer/validator/predictor."""
        try:
            return self.task_map[self.task][key]
        except Exception as e:
            name = self.__class__.__name__
            mode = inspect.stack()[1][3]  # get the function name.
            raise NotImplementedError(
                emojis(f"WARNING ⚠️ '{name}' model does not support '{mode}' mode for '{self.task}' task yet.")) from e

    @property
    def task_map(self):
        """
        Map head to model, trainer, validator, and predictor classes.

        Returns:
            task_map (dict): The map of model task to mode classes.
        """
        raise NotImplementedError('Please provide task map for your model!')<|MERGE_RESOLUTION|>--- conflicted
+++ resolved
@@ -9,15 +9,7 @@
 
 from ultralytics.cfg import TASK2DATA, get_cfg, get_save_dir
 from ultralytics.nn.tasks import attempt_load_one_weight, guess_model_task, nn, yaml_model_load
-<<<<<<< HEAD
-from ultralytics.utils import (ASSETS, DEFAULT_CFG_DICT, DEFAULT_CFG_KEYS, LOGGER, RANK, SETTINGS, callbacks, emojis,
-                               yaml_load)
-from ultralytics.utils.checks import check_file, check_imgsz, check_pip_update_available, check_yaml
-from ultralytics.utils.downloads import GITHUB_ASSETS_STEMS
-from ultralytics.utils.torch_utils import smart_inference_mode
-=======
-from ultralytics.utils import ASSETS, DEFAULT_CFG_DICT, LOGGER, RANK, callbacks, checks, emojis, yaml_load
->>>>>>> 70c400ee
+from ultralytics.utils import ASSETS, DEFAULT_CFG_DICT, LOGGER, RANK, SETTINGS, callbacks, checks, emojis, yaml_load
 
 
 class Model(nn.Module):
@@ -102,6 +94,12 @@
             self.task = task
             return
 
+        # Check if Triton Server model
+        elif self.is_triton_model(model):
+            self.model = model
+            self.task = task
+            return
+
         # Load or create new YOLO model
         model = checks.check_model_file_from_stem(model)  # add suffix, i.e. yolov8n -> yolov8n.pt
         if Path(model).suffix in ('.yaml', '.yml'):
@@ -338,13 +336,8 @@
             kwargs = self.session.train_args  # Overwrite kwargs
             if any(kwargs):
                 LOGGER.warning('WARNING ⚠️ using HUB training arguments, ignoring local training arguments.')
-<<<<<<< HEAD
-
-        check_pip_update_available()
-=======
             kwargs = self.session.train_args
         checks.check_pip_update_available()
->>>>>>> 70c400ee
 
         overrides = yaml_load(checks.check_yaml(kwargs['cfg'])) if kwargs.get('cfg') else self.overrides
         custom = {'data': TASK2DATA[self.task]}  # method defaults
