# Ultralytics YOLO 🚀, AGPL-3.0 license

import cv2
import numpy as np

from ultralytics.solutions.object_counter import ObjectCounter
from ultralytics.utils.plotting import Annotator


class Heatmap(ObjectCounter):
    """
    A class to draw heatmaps in real-time video streams based on object tracks.

    This class extends the ObjectCounter class to generate and visualize heatmaps of object movements in video
    streams. It uses tracked object positions to create a cumulative heatmap effect over time.

    Attributes:
        initialized (bool): Flag indicating whether the heatmap has been initialized.
        colormap (int): OpenCV colormap used for heatmap visualization.
        heatmap (np.ndarray): Array storing the cumulative heatmap data.
        annotator (Annotator): Object for drawing annotations on the image.

<<<<<<< HEAD
    def __init__(
        self,
        classes_names,
        imw=0,
        imh=0,
        colormap=cv2.COLORMAP_JET,
        heatmap_alpha=0.5,
        view_img=False,
        view_in_counts=True,
        view_out_counts=True,
        count_reg_pts=None,
        count_txt_color=(0, 0, 0),
        count_bg_color=(255, 255, 255),
        count_reg_color=(255, 0, 255),
        region_thickness=5,
        line_dist_thresh=15,
        line_thickness=2,
        decay_factor=0.99,
        shape="circle",
    ):
        """Initializes the heatmap class with default values for Visual, Image, track, count and heatmap parameters."""
        # Visual information
        self.annotator = None
        self.view_img = view_img
        self.shape = shape
=======
    Methods:
        heatmap_effect: Calculates and updates the heatmap effect for a given bounding box.
        generate_heatmap: Generates and applies the heatmap effect to each frame.

    Examples:
        >>> from ultralytics.solutions import Heatmap
        >>> heatmap = Heatmap(model="yolov8n.pt", colormap=cv2.COLORMAP_JET)
        >>> frame = cv2.imread("frame.jpg")
        >>> processed_frame = heatmap.generate_heatmap(frame)
    """
>>>>>>> 1cfe60e1

    def __init__(self, **kwargs):
        """Initializes the Heatmap class for real-time video stream heatmap generation based on object tracks."""
        super().__init__(**kwargs)

        self.initialized = False  # bool variable for heatmap initialization
        if self.region is not None:  # check if user provided the region coordinates
            self.initialize_region()

        # store colormap
        self.colormap = cv2.COLORMAP_PARULA if self.CFG["colormap"] is None else self.CFG["colormap"]

    def heatmap_effect(self, box):
        """
        Efficiently calculates heatmap area and effect location for applying colormap.

        Args:
            box (List[float]): Bounding box coordinates [x0, y0, x1, y1].

        Examples:
            >>> heatmap = Heatmap()
            >>> box = [100, 100, 200, 200]
            >>> heatmap.heatmap_effect(box)
        """
        x0, y0, x1, y1 = map(int, box)
        radius_squared = (min(x1 - x0, y1 - y0) // 2) ** 2

        # Create a meshgrid with region of interest (ROI) for vectorized distance calculations
        xv, yv = np.meshgrid(np.arange(x0, x1), np.arange(y0, y1))

        # Calculate squared distances from the center
        dist_squared = (xv - ((x0 + x1) // 2)) ** 2 + (yv - ((y0 + y1) // 2)) ** 2

        # Create a mask of points within the radius
        within_radius = dist_squared <= radius_squared

        # Update only the values within the bounding box in a single vectorized operation
        self.heatmap[y0:y1, x0:x1][within_radius] += 2

    def generate_heatmap(self, im0):
        """
        Generate heatmap for each frame using Ultralytics.

        Args:
            im0 (np.ndarray): Input image array for processing.

        Returns:
            (np.ndarray): Processed image with heatmap overlay and object counts (if region is specified).

        Examples:
            >>> heatmap = Heatmap()
            >>> im0 = cv2.imread("image.jpg")
            >>> result = heatmap.generate_heatmap(im0)
        """
        if not self.initialized:
            self.heatmap = np.zeros_like(im0, dtype=np.float32) * 0.99
        self.initialized = True  # Initialize heatmap only once

        self.annotator = Annotator(im0, line_width=self.line_width)  # Initialize annotator
        self.extract_tracks(im0)  # Extract tracks

        # Iterate over bounding boxes, track ids and classes index
        for box, track_id, cls in zip(self.boxes, self.track_ids, self.clss):
            # Draw bounding box and counting region
            self.heatmap_effect(box)

            if self.region is not None:
                self.annotator.draw_region(reg_pts=self.region, color=(104, 0, 123), thickness=self.line_width * 2)
                self.store_tracking_history(track_id, box)  # Store track history
                self.store_classwise_counts(cls)  # store classwise counts in dict
                current_centroid = ((box[0] + box[2]) / 2, (box[1] + box[3]) / 2)
                # Store tracking previous position and perform object counting
                prev_position = None
                if len(self.track_history[track_id]) > 1:
                    prev_position = self.track_history[track_id][-2]
                self.count_objects(current_centroid, track_id, prev_position, cls)  # Perform object counting

        if self.region is not None:
            self.display_counts(im0)  # Display the counts on the frame

        # Normalize, apply colormap to heatmap and combine with original image
        if self.track_data.id is not None:
            im0 = cv2.addWeighted(
                im0,
                0.5,
                cv2.applyColorMap(
                    cv2.normalize(self.heatmap, None, 0, 255, cv2.NORM_MINMAX).astype(np.uint8), self.colormap
                ),
                0.5,
                0,
            )

        self.display_output(im0)  # display output with base class function
        return im0  # return output image for more usage<|MERGE_RESOLUTION|>--- conflicted
+++ resolved
@@ -20,33 +20,6 @@
         heatmap (np.ndarray): Array storing the cumulative heatmap data.
         annotator (Annotator): Object for drawing annotations on the image.
 
-<<<<<<< HEAD
-    def __init__(
-        self,
-        classes_names,
-        imw=0,
-        imh=0,
-        colormap=cv2.COLORMAP_JET,
-        heatmap_alpha=0.5,
-        view_img=False,
-        view_in_counts=True,
-        view_out_counts=True,
-        count_reg_pts=None,
-        count_txt_color=(0, 0, 0),
-        count_bg_color=(255, 255, 255),
-        count_reg_color=(255, 0, 255),
-        region_thickness=5,
-        line_dist_thresh=15,
-        line_thickness=2,
-        decay_factor=0.99,
-        shape="circle",
-    ):
-        """Initializes the heatmap class with default values for Visual, Image, track, count and heatmap parameters."""
-        # Visual information
-        self.annotator = None
-        self.view_img = view_img
-        self.shape = shape
-=======
     Methods:
         heatmap_effect: Calculates and updates the heatmap effect for a given bounding box.
         generate_heatmap: Generates and applies the heatmap effect to each frame.
@@ -57,7 +30,6 @@
         >>> frame = cv2.imread("frame.jpg")
         >>> processed_frame = heatmap.generate_heatmap(frame)
     """
->>>>>>> 1cfe60e1
 
     def __init__(self, **kwargs):
         """Initializes the Heatmap class for real-time video stream heatmap generation based on object tracks."""
