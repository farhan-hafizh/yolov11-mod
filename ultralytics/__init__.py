# Ultralytics YOLO 🚀, AGPL-3.0 license

<<<<<<< HEAD
__version__ = "8.2.35"
=======
__version__ = "8.2.42"
>>>>>>> 3bb0c5af

import os

# Set ENV Variables (place before imports)
os.environ["OMP_NUM_THREADS"] = "1"  # reduce CPU utilization during training

from ultralytics.data.explorer.explorer import Explorer
from ultralytics.models import NAS, RTDETR, SAM, YOLO, FastSAM, YOLOWorld
from ultralytics.utils import ASSETS, SETTINGS
from ultralytics.utils.checks import check_yolo as checks
from ultralytics.utils.downloads import download

settings = SETTINGS
__all__ = (
    "__version__",
    "ASSETS",
    "YOLO",
    "YOLOWorld",
    "NAS",
    "SAM",
    "FastSAM",
    "RTDETR",
    "checks",
    "download",
    "settings",
    "Explorer",
)<|MERGE_RESOLUTION|>--- conflicted
+++ resolved
@@ -1,10 +1,6 @@
 # Ultralytics YOLO 🚀, AGPL-3.0 license
 
-<<<<<<< HEAD
-__version__ = "8.2.35"
-=======
 __version__ = "8.2.42"
->>>>>>> 3bb0c5af
 
 import os
 
