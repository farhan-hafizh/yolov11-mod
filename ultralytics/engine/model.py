# Ultralytics YOLO 🚀, AGPL-3.0 license

import inspect
from pathlib import Path
from typing import List, Union

import numpy as np
import torch

from ultralytics.cfg import TASK2DATA, get_cfg, get_save_dir
from ultralytics.engine.results import Results
from ultralytics.hub import HUB_WEB_ROOT, HUBTrainingSession
from ultralytics.nn.tasks import attempt_load_one_weight, guess_model_task, nn, yaml_model_load
from ultralytics.utils import (
    ARGV,
    ASSETS,
    DEFAULT_CFG_DICT,
    LOGGER,
    RANK,
    SETTINGS,
    callbacks,
    checks,
    emojis,
    yaml_load,
)


class Model(nn.Module):
    """
    A base class for implementing YOLO models, unifying APIs across different model types.

    This class provides a common interface for various operations related to YOLO models, such as training,
    validation, prediction, exporting, and benchmarking. It handles different types of models, including those
    loaded from local files, Ultralytics HUB, or Triton Server.

    Attributes:
        callbacks (Dict): A dictionary of callback functions for various events during model operations.
        predictor (BasePredictor): The predictor object used for making predictions.
        model (nn.Module): The underlying PyTorch model.
        trainer (BaseTrainer): The trainer object used for training the model.
        ckpt (Dict): The checkpoint data if the model is loaded from a *.pt file.
        cfg (str): The configuration of the model if loaded from a *.yaml file.
        ckpt_path (str): The path to the checkpoint file.
        overrides (Dict): A dictionary of overrides for model configuration.
        metrics (Dict): The latest training/validation metrics.
        session (HUBTrainingSession): The Ultralytics HUB session, if applicable.
        task (str): The type of task the model is intended for.
        model_name (str): The name of the model.

    Methods:
        __call__: Alias for the predict method, enabling the model instance to be callable.
        _new: Initializes a new model based on a configuration file.
        _load: Loads a model from a checkpoint file.
        _check_is_pytorch_model: Ensures that the model is a PyTorch model.
        reset_weights: Resets the model's weights to their initial state.
        load: Loads model weights from a specified file.
        save: Saves the current state of the model to a file.
        info: Logs or returns information about the model.
        fuse: Fuses Conv2d and BatchNorm2d layers for optimized inference.
        predict: Performs object detection predictions.
        track: Performs object tracking.
        val: Validates the model on a dataset.
        benchmark: Benchmarks the model on various export formats.
        export: Exports the model to different formats.
        train: Trains the model on a dataset.
        tune: Performs hyperparameter tuning.
        _apply: Applies a function to the model's tensors.
        add_callback: Adds a callback function for an event.
        clear_callback: Clears all callbacks for an event.
        reset_callbacks: Resets all callbacks to their default functions.

    Examples:
        >>> from ultralytics import YOLO
        >>> model = YOLO('yolov8n.pt')
        >>> results = model.predict('image.jpg')
        >>> model.train(data='coco128.yaml', epochs=3)
        >>> metrics = model.val()
        >>> model.export(format='onnx')
    """

    def __init__(
        self,
        model: Union[str, Path] = "yolov8n.pt",
        task: str = None,
        verbose: bool = False,
        input_Ch=3,
    ) -> None:
        """
        Initializes a new instance of the YOLO model class.

        This constructor sets up the model based on the provided model path or name. It handles various types of
        model sources, including local files, Ultralytics HUB models, and Triton Server models. The method
        initializes several important attributes of the model and prepares it for operations like training,
        prediction, or export.

        Args:
            model (Union[str, Path]): Path or name of the model to load or create. Can be a local file path, a
                model name from Ultralytics HUB, or a Triton Server model.
            task (str | None): The task type associated with the YOLO model, specifying its application domain.
            verbose (bool): If True, enables verbose output during the model's initialization and subsequent
                operations.

        Raises:
            FileNotFoundError: If the specified model file does not exist or is inaccessible.
            ValueError: If the model file or configuration is invalid or unsupported.
            ImportError: If required dependencies for specific model types (like HUB SDK) are not installed.

        Examples:
            >>> model = Model("yolov8n.pt")
            >>> model = Model("path/to/model.yaml", task="detect")
            >>> model = Model("hub_model", verbose=True)
        """
        super().__init__()
        self.callbacks = callbacks.get_default_callbacks()
        self.predictor = None  # reuse predictor
        self.model = None  # model object
        self.trainer = None  # trainer object
        self.ckpt = None  # if loaded from *.pt
        self.cfg = None  # if loaded from *.yaml
        self.ckpt_path = None
        self.overrides = {}  # overrides for trainer object
        self.metrics = None  # validation/training metrics
        self.session = None  # HUB session
        self.task = task  # task type
        self.input_Ch = input_Ch
        model = str(model).strip()

        # Check if Ultralytics HUB model from https://hub.ultralytics.com
        if self.is_hub_model(model):
            # Fetch model from HUB
            checks.check_requirements("hub-sdk>=0.0.8")
            self.session = HUBTrainingSession.create_session(model)
            model = self.session.model_file

        # Check if Triton Server model
        elif self.is_triton_model(model):
            self.model_name = self.model = model
            return

        # Load or create new YOLO model
        if Path(model).suffix in {".yaml", ".yml"}:
            self._new(model, task=task, verbose=verbose)
        else:
            self._load(model, task=task)

    def __call__(
        self,
        source: Union[str, Path, int, list, tuple, np.ndarray, torch.Tensor] = None,
        stream: bool = False,
        **kwargs,
    ) -> list:
        """
        Alias for the predict method, enabling the model instance to be callable for predictions.

        This method simplifies the process of making predictions by allowing the model instance to be called
        directly with the required arguments.

        Args:
            source (str | Path | int | PIL.Image | np.ndarray | torch.Tensor | List | Tuple): The source of
                the image(s) to make predictions on. Can be a file path, URL, PIL image, numpy array, PyTorch
                tensor, or a list/tuple of these.
            stream (bool): If True, treat the input source as a continuous stream for predictions.
            **kwargs (Any): Additional keyword arguments to configure the prediction process.

        Returns:
            (List[ultralytics.engine.results.Results]): A list of prediction results, each encapsulated in a
                Results object.

        Examples:
            >>> model = YOLO('yolov8n.pt')
            >>> results = model('https://ultralytics.com/images/bus.jpg')
            >>> for r in results:
            ...     print(f"Detected {len(r)} objects in image")
        """
        return self.predict(source, stream, **kwargs)

    @staticmethod
    def is_triton_model(model: str) -> bool:
        """
        Checks if the given model string is a Triton Server URL.

        This static method determines whether the provided model string represents a valid Triton Server URL by
        parsing its components using urllib.parse.urlsplit().

        Args:
            model (str): The model string to be checked.

        Returns:
            (bool): True if the model string is a valid Triton Server URL, False otherwise.

        Examples:
            >>> Model.is_triton_model('http://localhost:8000/v2/models/yolov8n')
            True
            >>> Model.is_triton_model('yolov8n.pt')
            False
        """
        from urllib.parse import urlsplit

        url = urlsplit(model)
        return url.netloc and url.path and url.scheme in {"http", "grpc"}

    @staticmethod
    def is_hub_model(model: str) -> bool:
        """
        Check if the provided model is an Ultralytics HUB model.

        This static method determines whether the given model string represents a valid Ultralytics HUB model
        identifier. It checks for three possible formats: a full HUB URL, an API key and model ID combination,
        or a standalone model ID.

        Args:
            model (str): The model identifier to check. This can be a URL, an API key and model ID
                combination, or a standalone model ID.

        Returns:
            (bool): True if the model is a valid Ultralytics HUB model, False otherwise.

        Examples:
            >>> Model.is_hub_model("https://hub.ultralytics.com/models/example_model")
            True
            >>> Model.is_hub_model("api_key_example_model_id")
            True
            >>> Model.is_hub_model("example_model_id")
            True
            >>> Model.is_hub_model("not_a_hub_model.pt")
            False
        """
        return any(
            (
                model.startswith(f"{HUB_WEB_ROOT}/models/"),  # i.e. https://hub.ultralytics.com/models/MODEL_ID
                [len(x) for x in model.split("_")] == [42, 20],  # APIKEY_MODEL
                len(model) == 20 and not Path(model).exists() and all(x not in model for x in "./\\"),  # MODEL
            )
        )

    def _new(self, cfg: str, task=None, model=None, verbose=False) -> None:
        """
        Initializes a new model and infers the task type from the model definitions.

        This method creates a new model instance based on the provided configuration file. It loads the model
        configuration, infers the task type if not specified, and initializes the model using the appropriate
        class from the task map.

        Args:
            cfg (str): Path to the model configuration file in YAML format.
            task (str | None): The specific task for the model. If None, it will be inferred from the config.
            model (torch.nn.Module | None): A custom model instance. If provided, it will be used instead of creating
                a new one.
            verbose (bool): If True, displays model information during loading.

        Raises:
            ValueError: If the configuration file is invalid or the task cannot be inferred.
            ImportError: If the required dependencies for the specified task are not installed.

        Examples:
            >>> model = Model()
            >>> model._new('yolov8n.yaml', task='detect', verbose=True)
        """
        cfg_dict = yaml_model_load(cfg)
        self.cfg = cfg
        self.task = task or guess_model_task(cfg_dict)
        self.model = (model or self._smart_load("model"))(cfg_dict, verbose=verbose and RANK == -1)  # build model
        self.overrides["model"] = self.cfg
        self.overrides["task"] = self.task

        # Below added to allow export from YAMLs
        self.model.args = {**DEFAULT_CFG_DICT, **self.overrides}  # combine default and model args (prefer model args)
        self.model.task = self.task
        self.model_name = cfg

    def _load(self, weights: str, task=None) -> None:
        """
        Loads a model from a checkpoint file or initializes it from a weights file.

        This method handles loading models from either .pt checkpoint files or other weight file formats. It sets
        up the model, task, and related attributes based on the loaded weights.

        Args:
            weights (str): Path to the model weights file to be loaded.
            task (str | None): The task associated with the model. If None, it will be inferred from the model.

        Raises:
            FileNotFoundError: If the specified weights file does not exist or is inaccessible.
            ValueError: If the weights file format is unsupported or invalid.

        Examples:
            >>> model = Model()
            >>> model._load('yolov8n.pt')
            >>> model._load('path/to/weights.pth', task='detect')
        """
        if weights.lower().startswith(("https://", "http://", "rtsp://", "rtmp://", "tcp://")):
            weights = checks.check_file(weights, download_dir=SETTINGS["weights_dir"])  # download and return local file
        weights = checks.check_model_file_from_stem(weights)  # add suffix, i.e. yolov8n -> yolov8n.pt

        if Path(weights).suffix == ".pt":
            self.model, self.ckpt = attempt_load_one_weight(weights)
            self.task = self.model.args["task"]
            self.overrides = self.model.args = self._reset_ckpt_args(self.model.args)
            self.ckpt_path = self.model.pt_path
        else:
            weights = checks.check_file(weights)  # runs in all cases, not redundant with above call
            self.model, self.ckpt = weights, None
            self.task = task or guess_model_task(weights)
            self.ckpt_path = weights
        self.overrides["model"] = weights
        self.overrides["task"] = self.task
        self.model_name = weights

    def _check_is_pytorch_model(self) -> None:
        """
        Checks if the model is a PyTorch model and raises a TypeError if it's not.

        This method verifies that the model is either a PyTorch module or a .pt file. It's used to ensure that
        certain operations that require a PyTorch model are only performed on compatible model types.

        Raises:
            TypeError: If the model is not a PyTorch module or a .pt file. The error message provides detailed
                information about supported model formats and operations.

        Examples:
            >>> model = Model("yolov8n.pt")
            >>> model._check_is_pytorch_model()  # No error raised
            >>> model = Model("yolov8n.onnx")
            >>> model._check_is_pytorch_model()  # Raises TypeError
        """
        pt_str = isinstance(self.model, (str, Path)) and Path(self.model).suffix == ".pt"
        pt_module = isinstance(self.model, nn.Module)
        if not (pt_module or pt_str):
            raise TypeError(
                f"model='{self.model}' should be a *.pt PyTorch model to run this method, but is a different format. "
                f"PyTorch models can train, val, predict and export, i.e. 'model.train(data=...)', but exported "
                f"formats like ONNX, TensorRT etc. only support 'predict' and 'val' modes, "
                f"i.e. 'yolo predict model=yolov8n.onnx'.\nTo run CUDA or MPS inference please pass the device "
                f"argument directly in your inference command, i.e. 'model.predict(source=..., device=0)'"
            )

    def reset_weights(self) -> "Model":
        """
        Resets the model's weights to their initial state.

        This method iterates through all modules in the model and resets their parameters if they have a
        'reset_parameters' method. It also ensures that all parameters have 'requires_grad' set to True,
        enabling them to be updated during training.

        Returns:
            (Model): The instance of the class with reset weights.

        Raises:
            AssertionError: If the model is not a PyTorch model.

        Examples:
            >>> model = Model('yolov8n.pt')
            >>> model.reset_weights()
        """
        self._check_is_pytorch_model()
        for m in self.model.modules():
            if hasattr(m, "reset_parameters"):
                m.reset_parameters()
        for p in self.model.parameters():
            p.requires_grad = True
        return self

    def load(self, weights: Union[str, Path] = "yolov8n.pt") -> "Model":
        """
        Loads parameters from the specified weights file into the model.

        This method supports loading weights from a file or directly from a weights object. It matches parameters by
        name and shape and transfers them to the model.

        Args:
            weights (Union[str, Path]): Path to the weights file or a weights object.

        Returns:
            (Model): The instance of the class with loaded weights.

        Raises:
            AssertionError: If the model is not a PyTorch model.

        Examples:
            >>> model = Model()
            >>> model.load('yolov8n.pt')
            >>> model.load(Path('path/to/weights.pt'))
        """
        self._check_is_pytorch_model()
        if isinstance(weights, (str, Path)):
            weights, self.ckpt = attempt_load_one_weight(weights)
        self.model.load(weights)
        return self

    def save(self, filename: Union[str, Path] = "saved_model.pt", use_dill=True) -> None:
        """
        Saves the current model state to a file.

        This method exports the model's checkpoint (ckpt) to the specified filename. It includes metadata such as
        the date, Ultralytics version, license information, and a link to the documentation.

        Args:
            filename (Union[str, Path]): The name of the file to save the model to.
            use_dill (bool): Whether to try using dill for serialization if available.

        Raises:
            AssertionError: If the model is not a PyTorch model.

        Examples:
            >>> model = Model('yolov8n.pt')
            >>> model.save('my_model.pt')
        """
        self._check_is_pytorch_model()
        from copy import deepcopy
        from datetime import datetime

        from ultralytics import __version__

        updates = {
            "model": deepcopy(self.model).half() if isinstance(self.model, nn.Module) else self.model,
            "date": datetime.now().isoformat(),
            "version": __version__,
            "license": "AGPL-3.0 License (https://ultralytics.com/license)",
            "docs": "https://docs.ultralytics.com",
        }
        torch.save({**self.ckpt, **updates}, filename, use_dill=use_dill)

    def info(self, detailed: bool = False, verbose: bool = True):
        """
        Logs or returns model information.

        This method provides an overview or detailed information about the model, depending on the arguments
        passed. It can control the verbosity of the output and return the information as a list.

        Args:
            detailed (bool): If True, shows detailed information about the model layers and parameters.
            verbose (bool): If True, prints the information. If False, returns the information as a list.

        Returns:
            (List[str]): A list of strings containing various types of information about the model, including
                model summary, layer details, and parameter counts. Empty if verbose is True.

        Raises:
            TypeError: If the model is not a PyTorch model.

        Examples:
            >>> model = Model('yolov8n.pt')
            >>> model.info()  # Prints model summary
            >>> info_list = model.info(detailed=True, verbose=False)  # Returns detailed info as a list
        """
        self._check_is_pytorch_model()
        return self.model.info(detailed=detailed, verbose=verbose)

    def fuse(self):
        """
        Fuses Conv2d and BatchNorm2d layers in the model for optimized inference.

        This method iterates through the model's modules and fuses consecutive Conv2d and BatchNorm2d layers
        into a single layer. This fusion can significantly improve inference speed by reducing the number of
        operations and memory accesses required during forward passes.

        The fusion process typically involves folding the BatchNorm2d parameters (mean, variance, weight, and
        bias) into the preceding Conv2d layer's weights and biases. This results in a single Conv2d layer that
        performs both convolution and normalization in one step.

        Raises:
            TypeError: If the model is not a PyTorch nn.Module.

        Examples:
            >>> model = Model("yolov8n.pt")
            >>> model.fuse()
            >>> # Model is now fused and ready for optimized inference
        """
        self._check_is_pytorch_model()
        self.model.fuse()

    def embed(
        self,
        source: Union[str, Path, int, list, tuple, np.ndarray, torch.Tensor] = None,
        stream: bool = False,
        **kwargs,
    ) -> list:
        """
        Generates image embeddings based on the provided source.

        This method is a wrapper around the 'predict()' method, focusing on generating embeddings from an image
        source. It allows customization of the embedding process through various keyword arguments.

        Args:
            source (str | Path | int | List | Tuple | np.ndarray | torch.Tensor): The source of the image for
                generating embeddings. Can be a file path, URL, PIL image, numpy array, etc.
            stream (bool): If True, predictions are streamed.
            **kwargs (Any): Additional keyword arguments for configuring the embedding process.

        Returns:
            (List[torch.Tensor]): A list containing the image embeddings.

        Raises:
            AssertionError: If the model is not a PyTorch model.

        Examples:
            >>> model = YOLO('yolov8n.pt')
            >>> image = 'https://ultralytics.com/images/bus.jpg'
            >>> embeddings = model.embed(image)
            >>> print(embeddings[0].shape)
        """
        if not kwargs.get("embed"):
            kwargs["embed"] = [len(self.model.model) - 2]  # embed second-to-last layer if no indices passed
        return self.predict(source, stream, **kwargs)

    def predict(
        self,
        source: Union[str, Path, int, list, tuple, np.ndarray, torch.Tensor] = None,
        stream: bool = False,
        predictor=None,
        **kwargs,
    ) -> List[Results]:
        """
        Performs predictions on the given image source using the YOLO model.

        This method facilitates the prediction process, allowing various configurations through keyword arguments.
        It supports predictions with custom predictors or the default predictor method. The method handles different
        types of image sources and can operate in a streaming mode.

        Args:
            source (str | Path | int | List[str] | List[Path] | List[int] | np.ndarray | torch.Tensor): The source
                of the image(s) to make predictions on. Accepts various types including file paths, URLs, PIL
                images, numpy arrays, and torch tensors.
            stream (bool): If True, treats the input source as a continuous stream for predictions.
            predictor (BasePredictor | None): An instance of a custom predictor class for making predictions.
                If None, the method uses a default predictor.
            **kwargs (Any): Additional keyword arguments for configuring the prediction process.

        Returns:
            (List[ultralytics.engine.results.Results]): A list of prediction results, each encapsulated in a
                Results object.

        Examples:
            >>> model = YOLO('yolov8n.pt')
            >>> results = model.predict(source='path/to/image.jpg', conf=0.25)
            >>> for r in results:
            ...     print(r.boxes.data)  # print detection bounding boxes

        Notes:
            - If 'source' is not provided, it defaults to the ASSETS constant with a warning.
            - The method sets up a new predictor if not already present and updates its arguments with each call.
            - For SAM-type models, 'prompts' can be passed as a keyword argument.
        """
        if source is None:
            source = ASSETS
            LOGGER.warning(f"WARNING ⚠️ 'source' is missing. Using 'source={source}'.")

        is_cli = (ARGV[0].endswith("yolo") or ARGV[0].endswith("ultralytics")) and any(
            x in ARGV for x in ("predict", "track", "mode=predict", "mode=track")
        )

        custom = {"conf": 0.25, "batch": 1, "save": is_cli, "mode": "predict"}  # method defaults
        args = {**self.overrides, **custom, **kwargs}  # highest priority args on the right
        prompts = args.pop("prompts", None)  # for SAM-type models

        if not self.predictor:
            self.predictor = predictor or self._smart_load("predictor")(overrides=args, _callbacks=self.callbacks)
            self.predictor.setup_model(model=self.model, verbose=is_cli)
        else:  # only update args if predictor is already setup
            self.predictor.args = get_cfg(self.predictor.args, args)
            if "project" in args or "name" in args:
                self.predictor.save_dir = get_save_dir(self.predictor.args)
        if prompts and hasattr(self.predictor, "set_prompts"):  # for SAM-type models
            self.predictor.set_prompts(prompts)
        return self.predictor.predict_cli(source=source) if is_cli else self.predictor(source=source, stream=stream)

    def track(
        self,
        source: Union[str, Path, int, list, tuple, np.ndarray, torch.Tensor] = None,
        stream: bool = False,
        persist: bool = False,
        **kwargs,
    ) -> List[Results]:
        """
        Conducts object tracking on the specified input source using the registered trackers.

        This method performs object tracking using the model's predictors and optionally registered trackers. It handles
        various input sources such as file paths or video streams, and supports customization through keyword arguments.
        The method registers trackers if not already present and can persist them between calls.

        Args:
            source (Union[str, Path, int, List, Tuple, np.ndarray, torch.Tensor], optional): Input source for object
                tracking. Can be a file path, URL, or video stream.
            stream (bool): If True, treats the input source as a continuous video stream. Defaults to False.
            persist (bool): If True, persists trackers between different calls to this method. Defaults to False.
            **kwargs (Any): Additional keyword arguments for configuring the tracking process.

        Returns:
            (List[ultralytics.engine.results.Results]): A list of tracking results, each a Results object.

        Raises:
            AttributeError: If the predictor does not have registered trackers.

        Examples:
            >>> model = YOLO('yolov8n.pt')
            >>> results = model.track(source='path/to/video.mp4', show=True)
            >>> for r in results:
            ...     print(r.boxes.id)  # print tracking IDs

        Notes:
            - This method sets a default confidence threshold of 0.1 for ByteTrack-based tracking.
            - The tracking mode is explicitly set in the keyword arguments.
            - Batch size is set to 1 for tracking in videos.
        """
        if not hasattr(self.predictor, "trackers"):
            from ultralytics.trackers import register_tracker

            register_tracker(self, persist)
        kwargs["conf"] = kwargs.get("conf") or 0.1  # ByteTrack-based method needs low confidence predictions as input
        kwargs["batch"] = kwargs.get("batch") or 1  # batch-size 1 for tracking in videos
        kwargs["mode"] = "track"
        return self.predict(source=source, stream=stream, **kwargs)

    def val(
        self,
        validator=None,
        **kwargs,
    ):
        """
        Validates the model using a specified dataset and validation configuration.

        This method facilitates the model validation process, allowing for customization through various settings. It
        supports validation with a custom validator or the default validation approach. The method combines default
        configurations, method-specific defaults, and user-provided arguments to configure the validation process.

        Args:
            validator (ultralytics.engine.validator.BaseValidator | None): An instance of a custom validator class for
                validating the model.
            **kwargs (Any): Arbitrary keyword arguments for customizing the validation process.

        Returns:
            (ultralytics.utils.metrics.DetMetrics): Validation metrics obtained from the validation process.

        Raises:
            AssertionError: If the model is not a PyTorch model.

        Examples:
            >>> model = YOLO('yolov8n.pt')
            >>> results = model.val(data='coco128.yaml', imgsz=640)
            >>> print(results.box.map)  # Print mAP50-95
        """
        custom = {"rect": True}  # method defaults
        args = {**self.overrides, **custom, **kwargs, "mode": "val"}  # highest priority args on the right

        validator = (validator or self._smart_load("validator"))(args=args, _callbacks=self.callbacks)
        validator(model=self.model)
        self.metrics = validator.metrics
        return validator.metrics

    def benchmark(
        self,
        **kwargs,
    ):
        """
        Benchmarks the model across various export formats to evaluate performance.

        This method assesses the model's performance in different export formats, such as ONNX, TorchScript, etc.
        It uses the 'benchmark' function from the ultralytics.utils.benchmarks module. The benchmarking is
        configured using a combination of default configuration values, model-specific arguments, method-specific
        defaults, and any additional user-provided keyword arguments.

        Args:
            **kwargs (Any): Arbitrary keyword arguments to customize the benchmarking process. These are combined with
                default configurations, model-specific arguments, and method defaults. Common options include:
                - data (str): Path to the dataset for benchmarking.
                - imgsz (int | List[int]): Image size for benchmarking.
                - half (bool): Whether to use half-precision (FP16) mode.
                - int8 (bool): Whether to use int8 precision mode.
                - device (str): Device to run the benchmark on (e.g., 'cpu', 'cuda').
                - verbose (bool): Whether to print detailed benchmark information.

        Returns:
            (Dict): A dictionary containing the results of the benchmarking process, including metrics for
                different export formats.

        Raises:
            AssertionError: If the model is not a PyTorch model.

        Examples:
            >>> model = YOLO('yolov8n.pt')
            >>> results = model.benchmark(data='coco8.yaml', imgsz=640, half=True)
            >>> print(results)
        """
        self._check_is_pytorch_model()
        from ultralytics.utils.benchmarks import benchmark

        custom = {"verbose": False}  # method defaults
        args = {**DEFAULT_CFG_DICT, **self.model.args, **custom, **kwargs, "mode": "benchmark"}
        return benchmark(
            model=self,
            data=kwargs.get("data"),  # if no 'data' argument passed set data=None for default datasets
            imgsz=args["imgsz"],
            half=args["half"],
            int8=args["int8"],
            device=args["device"],
            verbose=kwargs.get("verbose"),
        )

    def export(
        self,
        **kwargs,
    ) -> str:
        """
        Exports the model to a different format suitable for deployment.

        This method facilitates the export of the model to various formats (e.g., ONNX, TorchScript) for deployment
        purposes. It uses the 'Exporter' class for the export process, combining model-specific overrides, method
        defaults, and any additional arguments provided.

        Args:
            **kwargs (Dict): Arbitrary keyword arguments to customize the export process. These are combined with
                the model's overrides and method defaults. Common arguments include:
                format (str): Export format (e.g., 'onnx', 'engine', 'coreml').
                half (bool): Export model in half-precision.
                int8 (bool): Export model in int8 precision.
                device (str): Device to run the export on.
                workspace (int): Maximum memory workspace size for TensorRT engines.
                nms (bool): Add Non-Maximum Suppression (NMS) module to model.
                simplify (bool): Simplify ONNX model.

        Returns:
            (str): The path to the exported model file.

        Raises:
            AssertionError: If the model is not a PyTorch model.
            ValueError: If an unsupported export format is specified.
            RuntimeError: If the export process fails due to errors.

        Examples:
            >>> model = YOLO('yolov8n.pt')
            >>> model.export(format='onnx', dynamic=True, simplify=True)
            'path/to/exported/model.onnx'
        """
        self._check_is_pytorch_model()
        from .exporter import Exporter

        custom = {
            "imgsz": self.model.args["imgsz"],
            "batch": 1,
            "data": None,
            "device": None,  # reset to avoid multi-GPU errors
            "verbose": False,
        }  # method defaults
        args = {**self.overrides, **custom, **kwargs, "mode": "export"}  # highest priority args on the right
        return Exporter(overrides=args, _callbacks=self.callbacks)(model=self.model)

    def train(
        self,
        trainer=None,
        override_label_transforms=None,
        append_label_transforms=None,
        **kwargs,
    ):
        """
        Trains the model using the specified dataset and training configuration.

        This method facilitates model training with a range of customizable settings. It supports training with a
        custom trainer or the default training approach. The method handles scenarios such as resuming training
        from a checkpoint, integrating with Ultralytics HUB, and updating model and configuration after training.

        When using Ultralytics HUB, if the session has a loaded model, the method prioritizes HUB training
        arguments and warns if local arguments are provided. It checks for pip updates and combines default
        configurations, method-specific defaults, and user-provided arguments to configure the training process.

        Args:
<<<<<<< HEAD
            trainer (BaseTrainer, optional): An instance of a custom trainer class for training the model. If None, the
                method uses a default trainer. Defaults to None.
            override_label_transforms (list, optional): A list of label transforms to override the default transforms. If None, will not override the default transforms.
            append_label_transforms (list, optional): A list of label transforms to append to the default transforms. If None, will not append to the default transforms.
            **kwargs (any): Arbitrary keyword arguments representing the training configuration. These arguments are
                used to customize various aspects of the training process.
=======
            trainer (BaseTrainer | None): Custom trainer instance for model training. If None, uses default.
            **kwargs (Any): Arbitrary keyword arguments for training configuration. Common options include:
                data (str): Path to dataset configuration file.
                epochs (int): Number of training epochs.
                batch_size (int): Batch size for training.
                imgsz (int): Input image size.
                device (str): Device to run training on (e.g., 'cuda', 'cpu').
                workers (int): Number of worker threads for data loading.
                optimizer (str): Optimizer to use for training.
                lr0 (float): Initial learning rate.
                patience (int): Epochs to wait for no observable improvement for early stopping of training.
>>>>>>> 93193ca5

        Returns:
            (Dict | None): Training metrics if available and training is successful; otherwise, None.

        Raises:
            AssertionError: If the model is not a PyTorch model.
            PermissionError: If there is a permission issue with the HUB session.
            ModuleNotFoundError: If the HUB SDK is not installed.

        Examples:
            >>> model = YOLO('yolov8n.pt')
            >>> results = model.train(data='coco128.yaml', epochs=3)
        """
        self._check_is_pytorch_model()
        if hasattr(self.session, "model") and self.session.model.id:  # Ultralytics HUB session with loaded model
            if any(kwargs):
                LOGGER.warning("WARNING ⚠️ using HUB training arguments, ignoring local training arguments.")
            kwargs = self.session.train_args  # overwrite kwargs

        checks.check_pip_update_available()

        overrides = yaml_load(checks.check_yaml(kwargs["cfg"])) if kwargs.get("cfg") else self.overrides
        custom = {
            # NOTE: handle the case when 'cfg' includes 'data'.
            "data": overrides.get("data") or DEFAULT_CFG_DICT["data"] or TASK2DATA[self.task],
            "model": self.overrides["model"],
            "task": self.task,
        }  # method defaults
        args = {**overrides, **custom, **kwargs, "mode": "train"}  # highest priority args on the right
        if args.get("resume"):
            args["resume"] = self.ckpt_path

        self.trainer = (trainer or self._smart_load("trainer"))(
            overrides=args,
            _callbacks=self.callbacks,
            override_label_transforms=override_label_transforms,
            append_label_transforms=append_label_transforms,
        )
        if not args.get("resume"):  # manually set model only if not resuming
            self.trainer.model = self.trainer.get_model(weights=self.model if self.ckpt else None, cfg=self.model.yaml)
            self.model = self.trainer.model

        self.trainer.hub_session = self.session  # attach optional HUB session
        self.trainer.train()
        # Update model and cfg after training
        if RANK in {-1, 0}:
            ckpt = self.trainer.best if self.trainer.best.exists() else self.trainer.last
            self.model, _ = attempt_load_one_weight(ckpt)
            self.overrides = self.model.args
            self.metrics = getattr(self.trainer.validator, "metrics", None)  # TODO: no metrics returned by DDP
        return self.metrics

    def tune(
        self,
        use_ray=False,
        iterations=10,
        *args,
        **kwargs,
    ):
        """
        Conducts hyperparameter tuning for the model, with an option to use Ray Tune.

        This method supports two modes of hyperparameter tuning: using Ray Tune or a custom tuning method.
        When Ray Tune is enabled, it leverages the 'run_ray_tune' function from the ultralytics.utils.tuner module.
        Otherwise, it uses the internal 'Tuner' class for tuning. The method combines default, overridden, and
        custom arguments to configure the tuning process.

        Args:
            use_ray (bool): If True, uses Ray Tune for hyperparameter tuning. Defaults to False.
            iterations (int): The number of tuning iterations to perform. Defaults to 10.
            *args (List): Variable length argument list for additional arguments.
            **kwargs (Dict): Arbitrary keyword arguments. These are combined with the model's overrides and defaults.

        Returns:
            (Dict): A dictionary containing the results of the hyperparameter search.

        Raises:
            AssertionError: If the model is not a PyTorch model.

        Examples:
            >>> model = YOLO('yolov8n.pt')
            >>> results = model.tune(use_ray=True, iterations=20)
            >>> print(results)
        """
        self._check_is_pytorch_model()
        if use_ray:
            from ultralytics.utils.tuner import run_ray_tune

            return run_ray_tune(self, max_samples=iterations, *args, **kwargs)
        else:
            from .tuner import Tuner

            custom = {}  # method defaults
            args = {**self.overrides, **custom, **kwargs, "mode": "train"}  # highest priority args on the right
            return Tuner(args=args, _callbacks=self.callbacks)(model=self, iterations=iterations)

    def _apply(self, fn) -> "Model":
        """
        Applies a function to model tensors that are not parameters or registered buffers.

        This method extends the functionality of the parent class's _apply method by additionally resetting the
        predictor and updating the device in the model's overrides. It's typically used for operations like
        moving the model to a different device or changing its precision.

        Args:
            fn (Callable): A function to be applied to the model's tensors. This is typically a method like
                to(), cpu(), cuda(), half(), or float().

        Returns:
            (Model): The model instance with the function applied and updated attributes.

        Raises:
            AssertionError: If the model is not a PyTorch model.

        Examples:
            >>> model = Model("yolov8n.pt")
            >>> model = model._apply(lambda t: t.cuda())  # Move model to GPU
        """
        self._check_is_pytorch_model()
        self = super()._apply(fn)  # noqa
        self.predictor = None  # reset predictor as device may have changed
        self.overrides["device"] = self.device  # was str(self.device) i.e. device(type='cuda', index=0) -> 'cuda:0'
        return self

    @property
    def names(self) -> list:
        """
        Retrieves the class names associated with the loaded model.

        This property returns the class names if they are defined in the model. It checks the class names for validity
        using the 'check_class_names' function from the ultralytics.nn.autobackend module. If the predictor is not
        initialized, it sets it up before retrieving the names.

        Returns:
            (List[str]): A list of class names associated with the model.

        Raises:
            AttributeError: If the model or predictor does not have a 'names' attribute.

        Examples:
            >>> model = YOLO('yolov8n.pt')
            >>> print(model.names)
            ['person', 'bicycle', 'car', ...]
        """
        from ultralytics.nn.autobackend import check_class_names

        if hasattr(self.model, "names"):
            return check_class_names(self.model.names)
        if not self.predictor:  # export formats will not have predictor defined until predict() is called
            self.predictor = self._smart_load("predictor")(overrides=self.overrides, _callbacks=self.callbacks)
            self.predictor.setup_model(model=self.model, verbose=False)
        return self.predictor.model.names

    @property
    def device(self) -> torch.device:
        """
        Retrieves the device on which the model's parameters are allocated.

        This property determines the device (CPU or GPU) where the model's parameters are currently stored. It is
        applicable only to models that are instances of nn.Module.

        Returns:
            (torch.device): The device (CPU/GPU) of the model.

        Raises:
            AttributeError: If the model is not a PyTorch nn.Module instance.

        Examples:
            >>> model = YOLO("yolov8n.pt")
            >>> print(model.device)
            device(type='cuda', index=0)  # if CUDA is available
            >>> model = model.to("cpu")
            >>> print(model.device)
            device(type='cpu')
        """
        return next(self.model.parameters()).device if isinstance(self.model, nn.Module) else None

    @property
    def transforms(self):
        """
        Retrieves the transformations applied to the input data of the loaded model.

        This property returns the transformations if they are defined in the model. The transforms
        typically include preprocessing steps like resizing, normalization, and data augmentation
        that are applied to input data before it is fed into the model.

        Returns:
            (object | None): The transform object of the model if available, otherwise None.

        Examples:
            >>> model = YOLO('yolov8n.pt')
            >>> transforms = model.transforms
            >>> if transforms:
            ...     print(f"Model transforms: {transforms}")
            ... else:
            ...     print("No transforms defined for this model.")
        """
        return self.model.transforms if hasattr(self.model, "transforms") else None

    def add_callback(self, event: str, func) -> None:
        """
        Adds a callback function for a specified event.

        This method allows registering custom callback functions that are triggered on specific events during
        model operations such as training or inference. Callbacks provide a way to extend and customize the
        behavior of the model at various stages of its lifecycle.

        Args:
            event (str): The name of the event to attach the callback to. Must be a valid event name recognized
                by the Ultralytics framework.
            func (Callable): The callback function to be registered. This function will be called when the
                specified event occurs.

        Raises:
            ValueError: If the event name is not recognized or is invalid.

        Examples:
            >>> def on_train_start(trainer):
            ...     print("Training is starting!")
            >>> model = YOLO('yolov8n.pt')
            >>> model.add_callback("on_train_start", on_train_start)
            >>> model.train(data='coco128.yaml', epochs=1)
        """
        self.callbacks[event].append(func)

    def clear_callback(self, event: str) -> None:
        """
        Clears all callback functions registered for a specified event.

        This method removes all custom and default callback functions associated with the given event.
        It resets the callback list for the specified event to an empty list, effectively removing all
        registered callbacks for that event.

        Args:
            event (str): The name of the event for which to clear the callbacks. This should be a valid event name
                recognized by the Ultralytics callback system.

        Examples:
            >>> model = YOLO('yolov8n.pt')
            >>> model.add_callback('on_train_start', lambda: print('Training started'))
            >>> model.clear_callback('on_train_start')
            >>> # All callbacks for 'on_train_start' are now removed

        Notes:
            - This method affects both custom callbacks added by the user and default callbacks
              provided by the Ultralytics framework.
            - After calling this method, no callbacks will be executed for the specified event
              until new ones are added.
            - Use with caution as it removes all callbacks, including essential ones that might
              be required for proper functioning of certain operations.
        """
        self.callbacks[event] = []

    def reset_callbacks(self) -> None:
        """
        Resets all callbacks to their default functions.

        This method reinstates the default callback functions for all events, removing any custom callbacks that were
        previously added. It iterates through all default callback events and replaces the current callbacks with the
        default ones.

        The default callbacks are defined in the 'callbacks.default_callbacks' dictionary, which contains predefined
        functions for various events in the model's lifecycle, such as on_train_start, on_epoch_end, etc.

        This method is useful when you want to revert to the original set of callbacks after making custom
        modifications, ensuring consistent behavior across different runs or experiments.

        Examples:
            >>> model = YOLO('yolov8n.pt')
            >>> model.add_callback('on_train_start', custom_function)
            >>> model.reset_callbacks()
            # All callbacks are now reset to their default functions
        """
        for event in callbacks.default_callbacks.keys():
            self.callbacks[event] = [callbacks.default_callbacks[event][0]]

    @staticmethod
    def _reset_ckpt_args(args: dict) -> dict:
        """
        Resets specific arguments when loading a PyTorch model checkpoint.

        This static method filters the input arguments dictionary to retain only a specific set of keys that are
        considered important for model loading. It's used to ensure that only relevant arguments are preserved
        when loading a model from a checkpoint, discarding any unnecessary or potentially conflicting settings.

        Args:
            args (dict): A dictionary containing various model arguments and settings.

        Returns:
            (dict): A new dictionary containing only the specified include keys from the input arguments.

        Examples:
            >>> original_args = {'imgsz': 640, 'data': 'coco.yaml', 'task': 'detect', 'batch': 16, 'epochs': 100}
            >>> reset_args = Model._reset_ckpt_args(original_args)
            >>> print(reset_args)
            {'imgsz': 640, 'data': 'coco.yaml', 'task': 'detect'}
        """
        include = {"imgsz", "data", "task", "single_cls"}  # only remember these arguments when loading a PyTorch model
        return {k: v for k, v in args.items() if k in include}

    # def __getattr__(self, attr):
    #    """Raises error if object has no requested attribute."""
    #    name = self.__class__.__name__
    #    raise AttributeError(f"'{name}' object has no attribute '{attr}'. See valid attributes below.\n{self.__doc__}")

    def _smart_load(self, key: str):
        """
        Loads the appropriate module based on the model task.

        This method dynamically selects and returns the correct module (model, trainer, validator, or predictor)
        based on the current task of the model and the provided key. It uses the task_map attribute to determine
        the correct module to load.

        Args:
            key (str): The type of module to load. Must be one of 'model', 'trainer', 'validator', or 'predictor'.

        Returns:
            (object): The loaded module corresponding to the specified key and current task.

        Raises:
            NotImplementedError: If the specified key is not supported for the current task.

        Examples:
            >>> model = Model(task='detect')
            >>> predictor = model._smart_load('predictor')
            >>> trainer = model._smart_load('trainer')

        Notes:
            - This method is typically used internally by other methods of the Model class.
            - The task_map attribute should be properly initialized with the correct mappings for each task.
        """
        try:
            return self.task_map[self.task][key]
        except Exception as e:
            name = self.__class__.__name__
            mode = inspect.stack()[1][3]  # get the function name.
            raise NotImplementedError(
                emojis(f"WARNING ⚠️ '{name}' model does not support '{mode}' mode for '{self.task}' task yet.")
            ) from e

    @property
    def task_map(self) -> dict:
        """
        Provides a mapping from model tasks to corresponding classes for different modes.

        This property method returns a dictionary that maps each supported task (e.g., detect, segment, classify)
        to a nested dictionary. The nested dictionary contains mappings for different operational modes
        (model, trainer, validator, predictor) to their respective class implementations.

        The mapping allows for dynamic loading of appropriate classes based on the model's task and the
        desired operational mode. This facilitates a flexible and extensible architecture for handling
        various tasks and modes within the Ultralytics framework.

        Returns:
            (Dict[str, Dict[str, Any]]): A dictionary where keys are task names (str) and values are
            nested dictionaries. Each nested dictionary has keys 'model', 'trainer', 'validator', and
            'predictor', mapping to their respective class implementations.

        Examples:
            >>> model = Model()
            >>> task_map = model.task_map
            >>> detect_class_map = task_map['detect']
            >>> segment_class_map = task_map['segment']

        Note:
            The actual implementation of this method may vary depending on the specific tasks and
            classes supported by the Ultralytics framework. The docstring provides a general
            description of the expected behavior and structure.
        """
        raise NotImplementedError("Please provide task map for your model!")<|MERGE_RESOLUTION|>--- conflicted
+++ resolved
@@ -763,15 +763,9 @@
         configurations, method-specific defaults, and user-provided arguments to configure the training process.
 
         Args:
-<<<<<<< HEAD
-            trainer (BaseTrainer, optional): An instance of a custom trainer class for training the model. If None, the
-                method uses a default trainer. Defaults to None.
+            trainer (BaseTrainer | None): Custom trainer instance for model training. If None, uses default.
             override_label_transforms (list, optional): A list of label transforms to override the default transforms. If None, will not override the default transforms.
             append_label_transforms (list, optional): A list of label transforms to append to the default transforms. If None, will not append to the default transforms.
-            **kwargs (any): Arbitrary keyword arguments representing the training configuration. These arguments are
-                used to customize various aspects of the training process.
-=======
-            trainer (BaseTrainer | None): Custom trainer instance for model training. If None, uses default.
             **kwargs (Any): Arbitrary keyword arguments for training configuration. Common options include:
                 data (str): Path to dataset configuration file.
                 epochs (int): Number of training epochs.
@@ -782,7 +776,6 @@
                 optimizer (str): Optimizer to use for training.
                 lr0 (float): Initial learning rate.
                 patience (int): Epochs to wait for no observable improvement for early stopping of training.
->>>>>>> 93193ca5
 
         Returns:
             (Dict | None): Training metrics if available and training is successful; otherwise, None.
