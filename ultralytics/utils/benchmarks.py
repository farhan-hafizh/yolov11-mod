# Ultralytics YOLO 🚀, AGPL-3.0 license
"""
Benchmark a YOLO model formats for speed and accuracy.

Usage:
    from ultralytics.utils.benchmarks import ProfileModels, benchmark
    ProfileModels(['yolov8n.yaml', 'yolov8s.yaml']).profile()
    benchmark(model='yolov8n.pt', imgsz=160)

Format                  | `format=argument`         | Model
---                     | ---                       | ---
PyTorch                 | -                         | yolov8n.pt
TorchScript             | `torchscript`             | yolov8n.torchscript
ONNX                    | `onnx`                    | yolov8n.onnx
OpenVINO                | `openvino`                | yolov8n_openvino_model/
TensorRT                | `engine`                  | yolov8n.engine
CoreML                  | `coreml`                  | yolov8n.mlpackage
TensorFlow SavedModel   | `saved_model`             | yolov8n_saved_model/
TensorFlow GraphDef     | `pb`                      | yolov8n.pb
TensorFlow Lite         | `tflite`                  | yolov8n.tflite
TensorFlow Edge TPU     | `edgetpu`                 | yolov8n_edgetpu.tflite
TensorFlow.js           | `tfjs`                    | yolov8n_web_model/
PaddlePaddle            | `paddle`                  | yolov8n_paddle_model/
NCNN                    | `ncnn`                    | yolov8n_ncnn_model/
"""

import glob
import platform
import time
from pathlib import Path

import numpy as np
import torch.cuda

from ultralytics import YOLO, YOLOWorld
from ultralytics.cfg import TASK2DATA, TASK2METRIC
from ultralytics.engine.exporter import export_formats
from ultralytics.utils import ASSETS, LINUX, LOGGER, MACOS, TQDM, WEIGHTS_DIR
from ultralytics.utils.checks import IS_PYTHON_3_12, check_requirements, check_yolo
from ultralytics.utils.files import file_size
from ultralytics.utils.torch_utils import select_device


def benchmark(
    model=WEIGHTS_DIR / "yolov8n.pt", data=None, imgsz=160, half=False, int8=False, device="cpu", verbose=False, separate_outputs=False, export_hw_optimized=False
):
    """
    Benchmark a YOLO model across different formats for speed and accuracy.

    Args:
        model (str | Path | optional): Path to the model file or directory. Default is
            Path(SETTINGS['weights_dir']) / 'yolov8n.pt'.
        data (str, optional): Dataset to evaluate on, inherited from TASK2DATA if not passed. Default is None.
        imgsz (int, optional): Image size for the benchmark. Default is 160.
        half (bool, optional): Use half-precision for the model if True. Default is False.
        int8 (bool, optional): Use int8-precision for the model if True. Default is False.
        device (str, optional): Device to run the benchmark on, either 'cpu' or 'cuda'. Default is 'cpu'.
        verbose (bool | float | optional): If True or a float, assert benchmarks pass with given metric.
            Default is False.

    Returns:
        df (pandas.DataFrame): A pandas DataFrame with benchmark results for each format, including file size,
            metric, and inference time.

    Example:
        ```python
        from ultralytics.utils.benchmarks import benchmark

        benchmark(model='yolov8n.pt', imgsz=640)
        ```
    """

    import pandas as pd

    pd.options.display.max_columns = 10
    pd.options.display.width = 120
    device = select_device(device, verbose=False)
    if isinstance(model, (str, Path)):
        model = YOLO(model)

    y = []
    t0 = time.time()
    for i, (name, format, suffix, cpu, gpu) in export_formats().iterrows():  # index, (name, format, suffix, CPU, GPU)
        emoji, filename = "❌", None  # export defaults
        try:
<<<<<<< HEAD
            assert i != 9 or LINUX, "Edge TPU export only supported on Linux"
            if i in {5, 10}:  # CoreML and TF.js
=======
            # Checks
            if i == 9:  # Edge TPU
                assert LINUX, "Edge TPU export only supported on Linux"
            elif i == 7:  # TF GraphDef
                assert model.task != "obb", "TensorFlow GraphDef not supported for OBB task"
            elif i in {5, 10}:  # CoreML and TF.js
>>>>>>> 03d0ffd9
                assert MACOS or LINUX, "export only supported on macOS and Linux"
            if i in {3, 5}:  # CoreML and OpenVINO
                assert not IS_PYTHON_3_12, "CoreML and OpenVINO not supported on Python 3.12"
            if i in {6, 7, 8, 9, 10}:  # All TF formats
                assert not isinstance(model, YOLOWorld), "YOLOWorldv2 TensorFlow exports not supported by onnx2tf yet"
            if i in {11}:  # Paddle
                assert not isinstance(model, YOLOWorld), "YOLOWorldv2 Paddle exports not supported yet"
            if i in {12}:  # NCNN
                assert not isinstance(model, YOLOWorld), "YOLOWorldv2 NCNN exports not supported yet"
            if "cpu" in device.type:
                assert cpu, "inference not supported on CPU"
            if "cuda" in device.type:
                assert gpu, "inference not supported on GPU"
            if format in ("-", "torchscript", "saved_model", "pb", "ncnn") and separate_outputs:
                continue
            if format in ("coreml", "paddle", "ncnn") and export_hw_optimized:
                continue

            # Export
            if format == "-":
                filename = model.ckpt_path or model.cfg
                exported_model = model  # PyTorch format
            else:
                filename = model.export(imgsz=imgsz, format=format, half=half, int8=int8, device=device, verbose=False, separate_outputs=separate_outputs, export_hw_optimized=export_hw_optimized)
                exported_model = YOLO(filename, task=model.task)
                assert suffix in str(filename), "export failed"
            emoji = "❎"  # indicates export succeeded

            # Predict
            assert model.task != "pose" or i != 7, "GraphDef Pose inference is not supported"
            assert i not in (9, 10), "inference not supported"  # Edge TPU and TF.js are unsupported
            assert i != 5 or platform.system() == "Darwin", "inference only supported on macOS>=10.13"  # CoreML
            exported_model.predict(ASSETS / "bus.jpg", imgsz=imgsz, device=device, half=half, separate_outputs=separate_outputs, export_hw_optimized=export_hw_optimized)

            # Validate
            data = data or TASK2DATA[model.task]  # task to dataset, i.e. coco8.yaml for task=detect
            key = TASK2METRIC[model.task]  # task to metric, i.e. metrics/mAP50-95(B) for task=detect
            results = exported_model.val(
                data=data, batch=1, imgsz=imgsz, plots=False, device=device, half=half, int8=int8, verbose=False, separate_outputs=separate_outputs, export_hw_optimized=export_hw_optimized
            )
            metric, speed = results.results_dict[key], results.speed["inference"]
            y.append([name, "✅", round(file_size(filename), 1), round(metric, 4), round(speed, 2)])
        except Exception as e:
            if verbose:
                assert type(e) is AssertionError, f"Benchmark failure for {name}: {e}"
            LOGGER.warning(f"ERROR ❌️ Benchmark failure for {name}: {e}")
            y.append([name, emoji, round(file_size(filename), 1), None, None])  # mAP, t_inference

    # Print results
    check_yolo(device=device)  # print system info
    df = pd.DataFrame(y, columns=["Format", "Status❔", "Size (MB)", key, "Inference time (ms/im)"])

    name = Path(model.ckpt_path).name
    s = f"\nBenchmarks complete for {name} on {data} at imgsz={imgsz}, separate_outputs={separate_outputs}, export_hw_optimized={export_hw_optimized} ({time.time() - t0:.2f}s)\n{df}\n"
    LOGGER.info(s)
    with open("benchmarks.log", "a", errors="ignore", encoding="utf-8") as f:
        f.write(s)

    if verbose and isinstance(verbose, float):
        metrics = df[key].array  # values to compare to floor
        floor = verbose  # minimum metric floor to pass, i.e. = 0.29 mAP for YOLOv5n
        assert all(x > floor for x in metrics if pd.notna(x)), f"Benchmark failure: metric(s) < floor {floor}"

    return df


class ProfileModels:
    """
    ProfileModels class for profiling different models on ONNX and TensorRT.

    This class profiles the performance of different models, returning results such as model speed and FLOPs.

    Attributes:
        paths (list): Paths of the models to profile.
        num_timed_runs (int): Number of timed runs for the profiling. Default is 100.
        num_warmup_runs (int): Number of warmup runs before profiling. Default is 10.
        min_time (float): Minimum number of seconds to profile for. Default is 60.
        imgsz (int): Image size used in the models. Default is 640.

    Methods:
        profile(): Profiles the models and prints the result.

    Example:
        ```python
        from ultralytics.utils.benchmarks import ProfileModels

        ProfileModels(['yolov8n.yaml', 'yolov8s.yaml'], imgsz=640).profile()
        ```
    """

    def __init__(
        self,
        paths: list,
        num_timed_runs=100,
        num_warmup_runs=10,
        min_time=60,
        imgsz=640,
        half=True,
        trt=True,
        device=None,
    ):
        """
        Initialize the ProfileModels class for profiling models.

        Args:
            paths (list): List of paths of the models to be profiled.
            num_timed_runs (int, optional): Number of timed runs for the profiling. Default is 100.
            num_warmup_runs (int, optional): Number of warmup runs before the actual profiling starts. Default is 10.
            min_time (float, optional): Minimum time in seconds for profiling a model. Default is 60.
            imgsz (int, optional): Size of the image used during profiling. Default is 640.
            half (bool, optional): Flag to indicate whether to use half-precision floating point for profiling.
            trt (bool, optional): Flag to indicate whether to profile using TensorRT. Default is True.
            device (torch.device, optional): Device used for profiling. If None, it is determined automatically.
        """
        self.paths = paths
        self.num_timed_runs = num_timed_runs
        self.num_warmup_runs = num_warmup_runs
        self.min_time = min_time
        self.imgsz = imgsz
        self.half = half
        self.trt = trt  # run TensorRT profiling
        self.device = device or torch.device(0 if torch.cuda.is_available() else "cpu")

    def profile(self):
        """Logs the benchmarking results of a model, checks metrics against floor and returns the results."""
        files = self.get_files()

        if not files:
            print("No matching *.pt or *.onnx files found.")
            return

        table_rows = []
        output = []
        for file in files:
            engine_file = file.with_suffix(".engine")
            if file.suffix in (".pt", ".yaml", ".yml"):
                model = YOLO(str(file))
                model.fuse()  # to report correct params and GFLOPs in model.info()
                model_info = model.info()
                if self.trt and self.device.type != "cpu" and not engine_file.is_file():
                    engine_file = model.export(
                        format="engine", half=self.half, imgsz=self.imgsz, device=self.device, verbose=False
                    )
                onnx_file = model.export(
                    format="onnx", half=self.half, imgsz=self.imgsz, simplify=True, device=self.device, verbose=False
                )
            elif file.suffix == ".onnx":
                model_info = self.get_onnx_model_info(file)
                onnx_file = file
            else:
                continue

            t_engine = self.profile_tensorrt_model(str(engine_file))
            t_onnx = self.profile_onnx_model(str(onnx_file))
            table_rows.append(self.generate_table_row(file.stem, t_onnx, t_engine, model_info))
            output.append(self.generate_results_dict(file.stem, t_onnx, t_engine, model_info))

        self.print_table(table_rows)
        return output

    def get_files(self):
        """Returns a list of paths for all relevant model files given by the user."""
        files = []
        for path in self.paths:
            path = Path(path)
            if path.is_dir():
                extensions = ["*.pt", "*.onnx", "*.yaml"]
                files.extend([file for ext in extensions for file in glob.glob(str(path / ext))])
            elif path.suffix in {".pt", ".yaml", ".yml"}:  # add non-existing
                files.append(str(path))
            else:
                files.extend(glob.glob(str(path)))

        print(f"Profiling: {sorted(files)}")
        return [Path(file) for file in sorted(files)]

    def get_onnx_model_info(self, onnx_file: str):
        """Retrieves the information including number of layers, parameters, gradients and FLOPs for an ONNX model
        file.
        """
        return 0.0, 0.0, 0.0, 0.0  # return (num_layers, num_params, num_gradients, num_flops)

    @staticmethod
    def iterative_sigma_clipping(data, sigma=2, max_iters=3):
        """Applies an iterative sigma clipping algorithm to the given data times number of iterations."""
        data = np.array(data)
        for _ in range(max_iters):
            mean, std = np.mean(data), np.std(data)
            clipped_data = data[(data > mean - sigma * std) & (data < mean + sigma * std)]
            if len(clipped_data) == len(data):
                break
            data = clipped_data
        return data

    def profile_tensorrt_model(self, engine_file: str, eps: float = 1e-3):
        """Profiles the TensorRT model, measuring average run time and standard deviation among runs."""
        if not self.trt or not Path(engine_file).is_file():
            return 0.0, 0.0

        # Model and input
        model = YOLO(engine_file)
        input_data = np.random.rand(self.imgsz, self.imgsz, 3).astype(np.float32)  # must be FP32

        # Warmup runs
        elapsed = 0.0
        for _ in range(3):
            start_time = time.time()
            for _ in range(self.num_warmup_runs):
                model(input_data, imgsz=self.imgsz, verbose=False)
            elapsed = time.time() - start_time

        # Compute number of runs as higher of min_time or num_timed_runs
        num_runs = max(round(self.min_time / (elapsed + eps) * self.num_warmup_runs), self.num_timed_runs * 50)

        # Timed runs
        run_times = []
        for _ in TQDM(range(num_runs), desc=engine_file):
            results = model(input_data, imgsz=self.imgsz, verbose=False)
            run_times.append(results[0].speed["inference"])  # Convert to milliseconds

        run_times = self.iterative_sigma_clipping(np.array(run_times), sigma=2, max_iters=3)  # sigma clipping
        return np.mean(run_times), np.std(run_times)

    def profile_onnx_model(self, onnx_file: str, eps: float = 1e-3):
        """Profiles an ONNX model by executing it multiple times and returns the mean and standard deviation of run
        times.
        """
        check_requirements("onnxruntime")
        import onnxruntime as ort

        # Session with either 'TensorrtExecutionProvider', 'CUDAExecutionProvider', 'CPUExecutionProvider'
        sess_options = ort.SessionOptions()
        sess_options.graph_optimization_level = ort.GraphOptimizationLevel.ORT_ENABLE_ALL
        sess_options.intra_op_num_threads = 8  # Limit the number of threads
        sess = ort.InferenceSession(onnx_file, sess_options, providers=["CPUExecutionProvider"])

        input_tensor = sess.get_inputs()[0]
        input_type = input_tensor.type

        # Mapping ONNX datatype to numpy datatype
        if "float16" in input_type:
            input_dtype = np.float16
        elif "float" in input_type:
            input_dtype = np.float32
        elif "double" in input_type:
            input_dtype = np.float64
        elif "int64" in input_type:
            input_dtype = np.int64
        elif "int32" in input_type:
            input_dtype = np.int32
        else:
            raise ValueError(f"Unsupported ONNX datatype {input_type}")

        input_data = np.random.rand(*input_tensor.shape).astype(input_dtype)
        input_name = input_tensor.name
        output_name = sess.get_outputs()[0].name

        # Warmup runs
        elapsed = 0.0
        for _ in range(3):
            start_time = time.time()
            for _ in range(self.num_warmup_runs):
                sess.run([output_name], {input_name: input_data})
            elapsed = time.time() - start_time

        # Compute number of runs as higher of min_time or num_timed_runs
        num_runs = max(round(self.min_time / (elapsed + eps) * self.num_warmup_runs), self.num_timed_runs)

        # Timed runs
        run_times = []
        for _ in TQDM(range(num_runs), desc=onnx_file):
            start_time = time.time()
            sess.run([output_name], {input_name: input_data})
            run_times.append((time.time() - start_time) * 1000)  # Convert to milliseconds

        run_times = self.iterative_sigma_clipping(np.array(run_times), sigma=2, max_iters=5)  # sigma clipping
        return np.mean(run_times), np.std(run_times)

    def generate_table_row(self, model_name, t_onnx, t_engine, model_info):
        """Generates a formatted string for a table row that includes model performance and metric details."""
        layers, params, gradients, flops = model_info
        return (
            f"| {model_name:18s} | {self.imgsz} | - | {t_onnx[0]:.2f} ± {t_onnx[1]:.2f} ms | {t_engine[0]:.2f} ± "
            f"{t_engine[1]:.2f} ms | {params / 1e6:.1f} | {flops:.1f} |"
        )

    @staticmethod
    def generate_results_dict(model_name, t_onnx, t_engine, model_info):
        """Generates a dictionary of model details including name, parameters, GFLOPS and speed metrics."""
        layers, params, gradients, flops = model_info
        return {
            "model/name": model_name,
            "model/parameters": params,
            "model/GFLOPs": round(flops, 3),
            "model/speed_ONNX(ms)": round(t_onnx[0], 3),
            "model/speed_TensorRT(ms)": round(t_engine[0], 3),
        }

    @staticmethod
    def print_table(table_rows):
        """Formats and prints a comparison table for different models with given statistics and performance data."""
        gpu = torch.cuda.get_device_name(0) if torch.cuda.is_available() else "GPU"
        header = (
            f"| Model | size<br><sup>(pixels) | mAP<sup>val<br>50-95 | Speed<br><sup>CPU ONNX<br>(ms) | "
            f"Speed<br><sup>{gpu} TensorRT<br>(ms) | params<br><sup>(M) | FLOPs<br><sup>(B) |"
        )
        separator = (
            "|-------------|---------------------|--------------------|------------------------------|"
            "-----------------------------------|------------------|-----------------|"
        )

        print(f"\n\n{header}")
        print(separator)
        for row in table_rows:
            print(row)<|MERGE_RESOLUTION|>--- conflicted
+++ resolved
@@ -83,17 +83,12 @@
     for i, (name, format, suffix, cpu, gpu) in export_formats().iterrows():  # index, (name, format, suffix, CPU, GPU)
         emoji, filename = "❌", None  # export defaults
         try:
-<<<<<<< HEAD
-            assert i != 9 or LINUX, "Edge TPU export only supported on Linux"
-            if i in {5, 10}:  # CoreML and TF.js
-=======
             # Checks
             if i == 9:  # Edge TPU
                 assert LINUX, "Edge TPU export only supported on Linux"
             elif i == 7:  # TF GraphDef
                 assert model.task != "obb", "TensorFlow GraphDef not supported for OBB task"
             elif i in {5, 10}:  # CoreML and TF.js
->>>>>>> 03d0ffd9
                 assert MACOS or LINUX, "export only supported on macOS and Linux"
             if i in {3, 5}:  # CoreML and OpenVINO
                 assert not IS_PYTHON_3_12, "CoreML and OpenVINO not supported on Python 3.12"
