<div align="center">
  <p>
<<<<<<< HEAD
    <a href="https://www.ultralytics.com/events/yolovision#registration-form" target="_blank">
=======
    <a href="https://www.ultralytics.com/events/yolovision" target="_blank">
>>>>>>> edf1bd62
      <img width="100%" src="https://raw.githubusercontent.com/ultralytics/assets/main/yolov8/banner-yolov8.png" alt="YOLO Vision banner"></a>
  </p>

[中文](https://docs.ultralytics.com/zh/) | [한국어](https://docs.ultralytics.com/ko/) | [日本語](https://docs.ultralytics.com/ja/) | [Русский](https://docs.ultralytics.com/ru/) | [Deutsch](https://docs.ultralytics.com/de/) | [Français](https://docs.ultralytics.com/fr/) | [Español](https://docs.ultralytics.com/es/) | [Português](https://docs.ultralytics.com/pt/) | [Türkçe](https://docs.ultralytics.com/tr/) | [Tiếng Việt](https://docs.ultralytics.com/vi/) | [हिन्दी](https://docs.ultralytics.com/hi/) | [العربية](https://docs.ultralytics.com/ar/) <br>

<div>
    <a href="https://github.com/ultralytics/ultralytics/actions/workflows/ci.yaml"><img src="https://github.com/ultralytics/ultralytics/actions/workflows/ci.yaml/badge.svg" alt="Ultralytics CI"></a>
    <a href="https://zenodo.org/badge/latestdoi/264818686"><img src="https://zenodo.org/badge/264818686.svg" alt="Ultralytics YOLOv8 Citation"></a>
    <a href="https://hub.docker.com/r/ultralytics/ultralytics"><img src="https://img.shields.io/docker/pulls/ultralytics/ultralytics?logo=docker" alt="Ultralytics Docker Pulls"></a>
    <a href="https://ultralytics.com/discord"><img alt="Ultralytics Discord" src="https://img.shields.io/discord/1089800235347353640?logo=discord&logoColor=white&label=Discord&color=blue"></a>
    <a href="https://community.ultralytics.com"><img alt="Ultralytics Forums" src="https://img.shields.io/discourse/users?server=https%3A%2F%2Fcommunity.ultralytics.com&logo=discourse&label=Forums&color=blue"></a>
    <br>
    <a href="https://console.paperspace.com/github/ultralytics/ultralytics"><img src="https://assets.paperspace.io/img/gradient-badge.svg" alt="Run Ultralytics on Gradient"></a>
    <a href="https://colab.research.google.com/github/ultralytics/ultralytics/blob/main/examples/tutorial.ipynb"><img src="https://colab.research.google.com/assets/colab-badge.svg" alt="Open Ultralytics In Colab"></a>
    <a href="https://www.kaggle.com/ultralytics/yolov8"><img src="https://kaggle.com/static/images/open-in-kaggle.svg" alt="Open Ultralytics In Kaggle"></a>
</div>
<br>

[Ultralytics](https://ultralytics.com) [YOLOv8](https://github.com/ultralytics/ultralytics) is a cutting-edge, state-of-the-art (SOTA) model that builds upon the success of previous YOLO versions and introduces new features and improvements to further boost performance and flexibility. YOLOv8 is designed to be fast, accurate, and easy to use, making it an excellent choice for a wide range of object detection and tracking, instance segmentation, image classification and pose estimation tasks.

We hope that the resources here will help you get the most out of YOLOv8. Please browse the YOLOv8 <a href="https://docs.ultralytics.com/">Docs</a> for details, raise an issue on <a href="https://github.com/ultralytics/ultralytics/issues/new/choose">GitHub</a> for support, and join our <a href="https://ultralytics.com/discord">Discord</a> community for questions and discussions!

To request an Enterprise License please complete the form at [Ultralytics Licensing](https://ultralytics.com/license).

<img width="100%" src="https://raw.githubusercontent.com/ultralytics/assets/main/yolov8/yolo-comparison-plots.png" alt="YOLOv8 performance plots"></a>

<div align="center">
  <a href="https://github.com/ultralytics"><img src="https://github.com/ultralytics/assets/raw/main/social/logo-social-github.png" width="2%" alt="Ultralytics GitHub"></a>
  <img src="https://github.com/ultralytics/assets/raw/main/social/logo-transparent.png" width="2%" alt="space">
  <a href="https://www.linkedin.com/company/ultralytics/"><img src="https://github.com/ultralytics/assets/raw/main/social/logo-social-linkedin.png" width="2%" alt="Ultralytics LinkedIn"></a>
  <img src="https://github.com/ultralytics/assets/raw/main/social/logo-transparent.png" width="2%" alt="space">
  <a href="https://twitter.com/ultralytics"><img src="https://github.com/ultralytics/assets/raw/main/social/logo-social-twitter.png" width="2%" alt="Ultralytics Twitter"></a>
  <img src="https://github.com/ultralytics/assets/raw/main/social/logo-transparent.png" width="2%" alt="space">
  <a href="https://youtube.com/ultralytics?sub_confirmation=1"><img src="https://github.com/ultralytics/assets/raw/main/social/logo-social-youtube.png" width="2%" alt="Ultralytics YouTube"></a>
  <img src="https://github.com/ultralytics/assets/raw/main/social/logo-transparent.png" width="2%" alt="space">
  <a href="https://www.tiktok.com/@ultralytics"><img src="https://github.com/ultralytics/assets/raw/main/social/logo-social-tiktok.png" width="2%" alt="Ultralytics TikTok"></a>
  <img src="https://github.com/ultralytics/assets/raw/main/social/logo-transparent.png" width="2%" alt="space">
  <a href="https://ultralytics.com/bilibili"><img src="https://github.com/ultralytics/assets/raw/main/social/logo-social-bilibili.png" width="2%" alt="Ultralytics BiliBili"></a>
  <img src="https://github.com/ultralytics/assets/raw/main/social/logo-transparent.png" width="2%" alt="space">
  <a href="https://ultralytics.com/discord"><img src="https://github.com/ultralytics/assets/raw/main/social/logo-social-discord.png" width="2%" alt="Ultralytics Discord"></a>
</div>
</div>

## <div align="center">Documentation</div>

See below for a quickstart installation and usage example, and see the [YOLOv8 Docs](https://docs.ultralytics.com) for full documentation on training, validation, prediction and deployment.

<details open>
<summary>Install</summary>

Pip install the ultralytics package including all [requirements](https://github.com/ultralytics/ultralytics/blob/main/pyproject.toml) in a [**Python>=3.8**](https://www.python.org/) environment with [**PyTorch>=1.8**](https://pytorch.org/get-started/locally/).

[![PyPI - Version](https://img.shields.io/pypi/v/ultralytics?logo=pypi&logoColor=white)](https://pypi.org/project/ultralytics/) [![Downloads](https://static.pepy.tech/badge/ultralytics)](https://pepy.tech/project/ultralytics) [![PyPI - Python Version](https://img.shields.io/pypi/pyversions/ultralytics?logo=python&logoColor=gold)](https://pypi.org/project/ultralytics/)

```bash
pip install ultralytics
```

For alternative installation methods including [Conda](https://anaconda.org/conda-forge/ultralytics), [Docker](https://hub.docker.com/r/ultralytics/ultralytics), and Git, please refer to the [Quickstart Guide](https://docs.ultralytics.com/quickstart).

[![Conda Version](https://img.shields.io/conda/vn/conda-forge/ultralytics?logo=condaforge)](https://anaconda.org/conda-forge/ultralytics) [![Docker Image Version](https://img.shields.io/docker/v/ultralytics/ultralytics?sort=semver&logo=docker)](https://hub.docker.com/r/ultralytics/ultralytics)

</details>

<details open>
<summary>Usage</summary>

### CLI

YOLOv8 may be used directly in the Command Line Interface (CLI) with a `yolo` command:

```bash
yolo predict model=yolov8n.pt source='https://ultralytics.com/images/bus.jpg'
```

`yolo` can be used for a variety of tasks and modes and accepts additional arguments, i.e. `imgsz=640`. See the YOLOv8 [CLI Docs](https://docs.ultralytics.com/usage/cli) for examples.

### Python

YOLOv8 may also be used directly in a Python environment, and accepts the same [arguments](https://docs.ultralytics.com/usage/cfg/) as in the CLI example above:

```python
from ultralytics import YOLO

# Load a model
model = YOLO("yolov8n.yaml")  # build a new model from scratch
model = YOLO("yolov8n.pt")  # load a pretrained model (recommended for training)

# Use the model
model.train(data="coco8.yaml", epochs=3)  # train the model
metrics = model.val()  # evaluate model performance on the validation set
results = model("https://ultralytics.com/images/bus.jpg")  # predict on an image
path = model.export(format="onnx")  # export the model to ONNX format
```

See YOLOv8 [Python Docs](https://docs.ultralytics.com/usage/python) for more examples.

</details>

### Notebooks

Ultralytics provides interactive notebooks for YOLOv8, covering training, validation, tracking, and more. Each notebook is paired with a [YouTube](https://youtube.com/ultralytics?sub_confirmation=1) tutorial, making it easy to learn and implement advanced YOLOv8 features.

| Docs                                                                                                                               | Notebook                                                                                                                                                                                                                   |                                                                                                     YouTube                                                                                                     |
| ---------------------------------------------------------------------------------------------------------------------------------- | -------------------------------------------------------------------------------------------------------------------------------------------------------------------------------------------------------------------------- | :-------------------------------------------------------------------------------------------------------------------------------------------------------------------------------------------------------------: |
| <a href="https://docs.ultralytics.com/modes/">YOLOv8 Train, Val, Predict and Export Modes</a>                                      | <a href="https://colab.research.google.com/github/ultralytics/ultralytics/blob/main/examples/tutorial.ipynb"><img src="https://colab.research.google.com/assets/colab-badge.svg" alt="Open In Colab"></a>                  | <a href="https://youtu.be/j8uQc0qB91s"><center><img width=30% src="https://raw.githubusercontent.com/ultralytics/assets/main/social/logo-social-youtube-rect.png" alt="Ultralytics Youtube Video"></center></a> |
| <a href="https://docs.ultralytics.com/hub/quickstart/">Ultralytics HUB QuickStart</a>                                              | <a href="https://colab.research.google.com/github/ultralytics/ultralytics/blob/main/examples/hub.ipynb"><img src="https://colab.research.google.com/assets/colab-badge.svg" alt="Open In Colab"></a>                       | <a href="https://youtu.be/lveF9iCMIzc"><center><img width=30% src="https://raw.githubusercontent.com/ultralytics/assets/main/social/logo-social-youtube-rect.png" alt="Ultralytics Youtube Video"></center></a> |
| <a href="https://docs.ultralytics.com/modes/track/">YOLOv8 Multi-Object Tracking in Videos</a>                                     | <a href="https://colab.research.google.com/github/ultralytics/ultralytics/blob/main/examples/object_tracking.ipynb"><img src="https://colab.research.google.com/assets/colab-badge.svg" alt="Open In Colab"></a>           | <a href="https://youtu.be/hHyHmOtmEgs"><center><img width=30% src="https://raw.githubusercontent.com/ultralytics/assets/main/social/logo-social-youtube-rect.png" alt="Ultralytics Youtube Video"></center></a> |
| <a href="https://docs.ultralytics.com/guides/object-counting/">YOLOv8 Object Counting in Videos</a>                                | <a href="https://colab.research.google.com/github/ultralytics/ultralytics/blob/main/examples/object_counting.ipynb"><img src="https://colab.research.google.com/assets/colab-badge.svg" alt="Open In Colab"></a>           | <a href="https://youtu.be/Ag2e-5_NpS0"><center><img width=30% src="https://raw.githubusercontent.com/ultralytics/assets/main/social/logo-social-youtube-rect.png" alt="Ultralytics Youtube Video"></center></a> |
| <a href="https://docs.ultralytics.com/guides/heatmaps/">YOLOv8 Heatmaps in Videos</a>                                              | <a href="https://colab.research.google.com/github/ultralytics/ultralytics/blob/main/examples/heatmaps.ipynb"><img src="https://colab.research.google.com/assets/colab-badge.svg" alt="Open In Colab"></a>                  | <a href="https://youtu.be/4ezde5-nZZw"><center><img width=30% src="https://raw.githubusercontent.com/ultralytics/assets/main/social/logo-social-youtube-rect.png" alt="Ultralytics Youtube Video"></center></a> |
| <a href="https://docs.ultralytics.com/datasets/explorer/">Ultralytics Datasets Explorer with SQL and OpenAI Integration 🚀 New</a> | <a href="https://colab.research.google.com/github/ultralytics/ultralytics/blob/main/docs/en/datasets/explorer/explorer.ipynb"><img src="https://colab.research.google.com/assets/colab-badge.svg" alt="Open In Colab"></a> | <a href="https://youtu.be/3VryynorQeo"><center><img width=30% src="https://raw.githubusercontent.com/ultralytics/assets/main/social/logo-social-youtube-rect.png" alt="Ultralytics Youtube Video"></center></a> |

## <div align="center">Models</div>

YOLOv8 [Detect](https://docs.ultralytics.com/tasks/detect), [Segment](https://docs.ultralytics.com/tasks/segment) and [Pose](https://docs.ultralytics.com/tasks/pose) models pretrained on the [COCO](https://docs.ultralytics.com/datasets/detect/coco) dataset are available here, as well as YOLOv8 [Classify](https://docs.ultralytics.com/tasks/classify) models pretrained on the [ImageNet](https://docs.ultralytics.com/datasets/classify/imagenet) dataset. [Track](https://docs.ultralytics.com/modes/track) mode is available for all Detect, Segment and Pose models.

<img width="1024" src="https://raw.githubusercontent.com/ultralytics/assets/main/im/banner-tasks.png" alt="Ultralytics YOLO supported tasks">

All [Models](https://github.com/ultralytics/ultralytics/tree/main/ultralytics/cfg/models) download automatically from the latest Ultralytics [release](https://github.com/ultralytics/assets/releases) on first use.

<details open><summary>Detection (COCO)</summary>

See [Detection Docs](https://docs.ultralytics.com/tasks/detect/) for usage examples with these models trained on [COCO](https://docs.ultralytics.com/datasets/detect/coco/), which include 80 pre-trained classes.

| Model                                                                                | size<br><sup>(pixels) | mAP<sup>val<br>50-95 | Speed<br><sup>CPU ONNX<br>(ms) | Speed<br><sup>A100 TensorRT<br>(ms) | params<br><sup>(M) | FLOPs<br><sup>(B) |
| ------------------------------------------------------------------------------------ | --------------------- | -------------------- | ------------------------------ | ----------------------------------- | ------------------ | ----------------- |
| [YOLOv8n](https://github.com/ultralytics/assets/releases/download/v8.2.0/yolov8n.pt) | 640                   | 37.3                 | 80.4                           | 0.99                                | 3.2                | 8.7               |
| [YOLOv8s](https://github.com/ultralytics/assets/releases/download/v8.2.0/yolov8s.pt) | 640                   | 44.9                 | 128.4                          | 1.20                                | 11.2               | 28.6              |
| [YOLOv8m](https://github.com/ultralytics/assets/releases/download/v8.2.0/yolov8m.pt) | 640                   | 50.2                 | 234.7                          | 1.83                                | 25.9               | 78.9              |
| [YOLOv8l](https://github.com/ultralytics/assets/releases/download/v8.2.0/yolov8l.pt) | 640                   | 52.9                 | 375.2                          | 2.39                                | 43.7               | 165.2             |
| [YOLOv8x](https://github.com/ultralytics/assets/releases/download/v8.2.0/yolov8x.pt) | 640                   | 53.9                 | 479.1                          | 3.53                                | 68.2               | 257.8             |

- **mAP<sup>val</sup>** values are for single-model single-scale on [COCO val2017](https://cocodataset.org) dataset. <br>Reproduce by `yolo val detect data=coco.yaml device=0`
- **Speed** averaged over COCO val images using an [Amazon EC2 P4d](https://aws.amazon.com/ec2/instance-types/p4/) instance. <br>Reproduce by `yolo val detect data=coco.yaml batch=1 device=0|cpu`

</details>

<details><summary>Detection (Open Image V7)</summary>

See [Detection Docs](https://docs.ultralytics.com/tasks/detect/) for usage examples with these models trained on [Open Image V7](https://docs.ultralytics.com/datasets/detect/open-images-v7/), which include 600 pre-trained classes.

| Model                                                                                     | size<br><sup>(pixels) | mAP<sup>val<br>50-95 | Speed<br><sup>CPU ONNX<br>(ms) | Speed<br><sup>A100 TensorRT<br>(ms) | params<br><sup>(M) | FLOPs<br><sup>(B) |
| ----------------------------------------------------------------------------------------- | --------------------- | -------------------- | ------------------------------ | ----------------------------------- | ------------------ | ----------------- |
| [YOLOv8n](https://github.com/ultralytics/assets/releases/download/v8.2.0/yolov8n-oiv7.pt) | 640                   | 18.4                 | 142.4                          | 1.21                                | 3.5                | 10.5              |
| [YOLOv8s](https://github.com/ultralytics/assets/releases/download/v8.2.0/yolov8s-oiv7.pt) | 640                   | 27.7                 | 183.1                          | 1.40                                | 11.4               | 29.7              |
| [YOLOv8m](https://github.com/ultralytics/assets/releases/download/v8.2.0/yolov8m-oiv7.pt) | 640                   | 33.6                 | 408.5                          | 2.26                                | 26.2               | 80.6              |
| [YOLOv8l](https://github.com/ultralytics/assets/releases/download/v8.2.0/yolov8l-oiv7.pt) | 640                   | 34.9                 | 596.9                          | 2.43                                | 44.1               | 167.4             |
| [YOLOv8x](https://github.com/ultralytics/assets/releases/download/v8.2.0/yolov8x-oiv7.pt) | 640                   | 36.3                 | 860.6                          | 3.56                                | 68.7               | 260.6             |

- **mAP<sup>val</sup>** values are for single-model single-scale on [Open Image V7](https://docs.ultralytics.com/datasets/detect/open-images-v7/) dataset. <br>Reproduce by `yolo val detect data=open-images-v7.yaml device=0`
- **Speed** averaged over Open Image V7 val images using an [Amazon EC2 P4d](https://aws.amazon.com/ec2/instance-types/p4/) instance. <br>Reproduce by `yolo val detect data=open-images-v7.yaml batch=1 device=0|cpu`

</details>

<details><summary>Segmentation (COCO)</summary>

See [Segmentation Docs](https://docs.ultralytics.com/tasks/segment/) for usage examples with these models trained on [COCO-Seg](https://docs.ultralytics.com/datasets/segment/coco/), which include 80 pre-trained classes.

| Model                                                                                        | size<br><sup>(pixels) | mAP<sup>box<br>50-95 | mAP<sup>mask<br>50-95 | Speed<br><sup>CPU ONNX<br>(ms) | Speed<br><sup>A100 TensorRT<br>(ms) | params<br><sup>(M) | FLOPs<br><sup>(B) |
| -------------------------------------------------------------------------------------------- | --------------------- | -------------------- | --------------------- | ------------------------------ | ----------------------------------- | ------------------ | ----------------- |
| [YOLOv8n-seg](https://github.com/ultralytics/assets/releases/download/v8.2.0/yolov8n-seg.pt) | 640                   | 36.7                 | 30.5                  | 96.1                           | 1.21                                | 3.4                | 12.6              |
| [YOLOv8s-seg](https://github.com/ultralytics/assets/releases/download/v8.2.0/yolov8s-seg.pt) | 640                   | 44.6                 | 36.8                  | 155.7                          | 1.47                                | 11.8               | 42.6              |
| [YOLOv8m-seg](https://github.com/ultralytics/assets/releases/download/v8.2.0/yolov8m-seg.pt) | 640                   | 49.9                 | 40.8                  | 317.0                          | 2.18                                | 27.3               | 110.2             |
| [YOLOv8l-seg](https://github.com/ultralytics/assets/releases/download/v8.2.0/yolov8l-seg.pt) | 640                   | 52.3                 | 42.6                  | 572.4                          | 2.79                                | 46.0               | 220.5             |
| [YOLOv8x-seg](https://github.com/ultralytics/assets/releases/download/v8.2.0/yolov8x-seg.pt) | 640                   | 53.4                 | 43.4                  | 712.1                          | 4.02                                | 71.8               | 344.1             |

- **mAP<sup>val</sup>** values are for single-model single-scale on [COCO val2017](https://cocodataset.org) dataset. <br>Reproduce by `yolo val segment data=coco-seg.yaml device=0`
- **Speed** averaged over COCO val images using an [Amazon EC2 P4d](https://aws.amazon.com/ec2/instance-types/p4/) instance. <br>Reproduce by `yolo val segment data=coco-seg.yaml batch=1 device=0|cpu`

</details>

<details><summary>Pose (COCO)</summary>

See [Pose Docs](https://docs.ultralytics.com/tasks/pose/) for usage examples with these models trained on [COCO-Pose](https://docs.ultralytics.com/datasets/pose/coco/), which include 1 pre-trained class, person.

| Model                                                                                                | size<br><sup>(pixels) | mAP<sup>pose<br>50-95 | mAP<sup>pose<br>50 | Speed<br><sup>CPU ONNX<br>(ms) | Speed<br><sup>A100 TensorRT<br>(ms) | params<br><sup>(M) | FLOPs<br><sup>(B) |
| ---------------------------------------------------------------------------------------------------- | --------------------- | --------------------- | ------------------ | ------------------------------ | ----------------------------------- | ------------------ | ----------------- |
| [YOLOv8n-pose](https://github.com/ultralytics/assets/releases/download/v8.2.0/yolov8n-pose.pt)       | 640                   | 50.4                  | 80.1               | 131.8                          | 1.18                                | 3.3                | 9.2               |
| [YOLOv8s-pose](https://github.com/ultralytics/assets/releases/download/v8.2.0/yolov8s-pose.pt)       | 640                   | 60.0                  | 86.2               | 233.2                          | 1.42                                | 11.6               | 30.2              |
| [YOLOv8m-pose](https://github.com/ultralytics/assets/releases/download/v8.2.0/yolov8m-pose.pt)       | 640                   | 65.0                  | 88.8               | 456.3                          | 2.00                                | 26.4               | 81.0              |
| [YOLOv8l-pose](https://github.com/ultralytics/assets/releases/download/v8.2.0/yolov8l-pose.pt)       | 640                   | 67.6                  | 90.0               | 784.5                          | 2.59                                | 44.4               | 168.6             |
| [YOLOv8x-pose](https://github.com/ultralytics/assets/releases/download/v8.2.0/yolov8x-pose.pt)       | 640                   | 69.2                  | 90.2               | 1607.1                         | 3.73                                | 69.4               | 263.2             |
| [YOLOv8x-pose-p6](https://github.com/ultralytics/assets/releases/download/v8.2.0/yolov8x-pose-p6.pt) | 1280                  | 71.6                  | 91.2               | 4088.7                         | 10.04                               | 99.1               | 1066.4            |

- **mAP<sup>val</sup>** values are for single-model single-scale on [COCO Keypoints val2017](https://cocodataset.org) dataset. <br>Reproduce by `yolo val pose data=coco-pose.yaml device=0`
- **Speed** averaged over COCO val images using an [Amazon EC2 P4d](https://aws.amazon.com/ec2/instance-types/p4/) instance. <br>Reproduce by `yolo val pose data=coco-pose.yaml batch=1 device=0|cpu`

</details>

<details><summary>OBB (DOTAv1)</summary>

See [OBB Docs](https://docs.ultralytics.com/tasks/obb/) for usage examples with these models trained on [DOTAv1](https://docs.ultralytics.com/datasets/obb/dota-v2/#dota-v10/), which include 15 pre-trained classes.

| Model                                                                                        | size<br><sup>(pixels) | mAP<sup>test<br>50 | Speed<br><sup>CPU ONNX<br>(ms) | Speed<br><sup>A100 TensorRT<br>(ms) | params<br><sup>(M) | FLOPs<br><sup>(B) |
| -------------------------------------------------------------------------------------------- | --------------------- | ------------------ | ------------------------------ | ----------------------------------- | ------------------ | ----------------- |
| [YOLOv8n-obb](https://github.com/ultralytics/assets/releases/download/v8.2.0/yolov8n-obb.pt) | 1024                  | 78.0               | 204.77                         | 3.57                                | 3.1                | 23.3              |
| [YOLOv8s-obb](https://github.com/ultralytics/assets/releases/download/v8.2.0/yolov8s-obb.pt) | 1024                  | 79.5               | 424.88                         | 4.07                                | 11.4               | 76.3              |
| [YOLOv8m-obb](https://github.com/ultralytics/assets/releases/download/v8.2.0/yolov8m-obb.pt) | 1024                  | 80.5               | 763.48                         | 7.61                                | 26.4               | 208.6             |
| [YOLOv8l-obb](https://github.com/ultralytics/assets/releases/download/v8.2.0/yolov8l-obb.pt) | 1024                  | 80.7               | 1278.42                        | 11.83                               | 44.5               | 433.8             |
| [YOLOv8x-obb](https://github.com/ultralytics/assets/releases/download/v8.2.0/yolov8x-obb.pt) | 1024                  | 81.36              | 1759.10                        | 13.23                               | 69.5               | 676.7             |

- **mAP<sup>test</sup>** values are for single-model multiscale on [DOTAv1](https://captain-whu.github.io/DOTA/index.html) dataset. <br>Reproduce by `yolo val obb data=DOTAv1.yaml device=0 split=test` and submit merged results to [DOTA evaluation](https://captain-whu.github.io/DOTA/evaluation.html).
- **Speed** averaged over DOTAv1 val images using an [Amazon EC2 P4d](https://aws.amazon.com/ec2/instance-types/p4/) instance. <br>Reproduce by `yolo val obb data=DOTAv1.yaml batch=1 device=0|cpu`

</details>

<details><summary>Classification (ImageNet)</summary>

See [Classification Docs](https://docs.ultralytics.com/tasks/classify/) for usage examples with these models trained on [ImageNet](https://docs.ultralytics.com/datasets/classify/imagenet/), which include 1000 pretrained classes.

| Model                                                                                        | size<br><sup>(pixels) | acc<br><sup>top1 | acc<br><sup>top5 | Speed<br><sup>CPU ONNX<br>(ms) | Speed<br><sup>A100 TensorRT<br>(ms) | params<br><sup>(M) | FLOPs<br><sup>(B) at 640 |
| -------------------------------------------------------------------------------------------- | --------------------- | ---------------- | ---------------- | ------------------------------ | ----------------------------------- | ------------------ | ------------------------ |
| [YOLOv8n-cls](https://github.com/ultralytics/assets/releases/download/v8.2.0/yolov8n-cls.pt) | 224                   | 69.0             | 88.3             | 12.9                           | 0.31                                | 2.7                | 4.3                      |
| [YOLOv8s-cls](https://github.com/ultralytics/assets/releases/download/v8.2.0/yolov8s-cls.pt) | 224                   | 73.8             | 91.7             | 23.4                           | 0.35                                | 6.4                | 13.5                     |
| [YOLOv8m-cls](https://github.com/ultralytics/assets/releases/download/v8.2.0/yolov8m-cls.pt) | 224                   | 76.8             | 93.5             | 85.4                           | 0.62                                | 17.0               | 42.7                     |
| [YOLOv8l-cls](https://github.com/ultralytics/assets/releases/download/v8.2.0/yolov8l-cls.pt) | 224                   | 78.3             | 94.2             | 163.0                          | 0.87                                | 37.5               | 99.7                     |
| [YOLOv8x-cls](https://github.com/ultralytics/assets/releases/download/v8.2.0/yolov8x-cls.pt) | 224                   | 79.0             | 94.6             | 232.0                          | 1.01                                | 57.4               | 154.8                    |

- **acc** values are model accuracies on the [ImageNet](https://www.image-net.org/) dataset validation set. <br>Reproduce by `yolo val classify data=path/to/ImageNet device=0`
- **Speed** averaged over ImageNet val images using an [Amazon EC2 P4d](https://aws.amazon.com/ec2/instance-types/p4/) instance. <br>Reproduce by `yolo val classify data=path/to/ImageNet batch=1 device=0|cpu`

</details>

## <div align="center">Integrations</div>

Our key integrations with leading AI platforms extend the functionality of Ultralytics' offerings, enhancing tasks like dataset labeling, training, visualization, and model management. Discover how Ultralytics, in collaboration with [Roboflow](https://roboflow.com/?ref=ultralytics), ClearML, [Comet](https://bit.ly/yolov8-readme-comet), Neural Magic and [OpenVINO](https://docs.ultralytics.com/integrations/openvino), can optimize your AI workflow.

<br>
<a href="https://ultralytics.com/hub" target="_blank">
<img width="100%" src="https://github.com/ultralytics/assets/raw/main/yolov8/banner-integrations.png" alt="Ultralytics active learning integrations"></a>
<br>
<br>

<div align="center">
  <a href="https://roboflow.com/?ref=ultralytics">
    <img src="https://github.com/ultralytics/assets/raw/main/partners/logo-roboflow.png" width="10%" alt="Roboflow logo"></a>
  <img src="https://github.com/ultralytics/assets/raw/main/social/logo-transparent.png" width="15%" height="0" alt="space">
  <a href="https://clear.ml/">
    <img src="https://github.com/ultralytics/assets/raw/main/partners/logo-clearml.png" width="10%" alt="ClearML logo"></a>
  <img src="https://github.com/ultralytics/assets/raw/main/social/logo-transparent.png" width="15%" height="0" alt="space">
  <a href="https://bit.ly/yolov8-readme-comet">
    <img src="https://github.com/ultralytics/assets/raw/main/partners/logo-comet.png" width="10%" alt="Comet ML logo"></a>
  <img src="https://github.com/ultralytics/assets/raw/main/social/logo-transparent.png" width="15%" height="0" alt="space">
  <a href="https://bit.ly/yolov5-neuralmagic">
    <img src="https://github.com/ultralytics/assets/raw/main/partners/logo-neuralmagic.png" width="10%" alt="NeuralMagic logo"></a>
</div>

|                                                           Roboflow                                                           |                                                 ClearML ⭐ NEW                                                  |                                                                       Comet ⭐ NEW                                                                        |                                          Neural Magic ⭐ NEW                                           |
| :--------------------------------------------------------------------------------------------------------------------------: | :-------------------------------------------------------------------------------------------------------------: | :-------------------------------------------------------------------------------------------------------------------------------------------------------: | :----------------------------------------------------------------------------------------------------: |
| Label and export your custom datasets directly to YOLOv8 for training with [Roboflow](https://roboflow.com/?ref=ultralytics) | Automatically track, visualize and even remotely train YOLOv8 using [ClearML](https://clear.ml/) (open-source!) | Free forever, [Comet](https://bit.ly/yolov8-readme-comet) lets you save YOLOv8 models, resume training, and interactively visualize and debug predictions | Run YOLOv8 inference up to 6x faster with [Neural Magic DeepSparse](https://bit.ly/yolov5-neuralmagic) |

## <div align="center">Ultralytics HUB</div>

Experience seamless AI with [Ultralytics HUB](https://ultralytics.com/hub) ⭐, the all-in-one solution for data visualization, YOLOv5 and YOLOv8 🚀 model training and deployment, without any coding. Transform images into actionable insights and bring your AI visions to life with ease using our cutting-edge platform and user-friendly [Ultralytics App](https://ultralytics.com/app_install). Start your journey for **Free** now!

<a href="https://ultralytics.com/hub" target="_blank">
<img width="100%" src="https://github.com/ultralytics/assets/raw/main/im/ultralytics-hub.png" alt="Ultralytics HUB preview image"></a>

## <div align="center">Contribute</div>

We love your input! YOLOv5 and YOLOv8 would not be possible without help from our community. Please see our [Contributing Guide](https://docs.ultralytics.com/help/contributing) to get started, and fill out our [Survey](https://ultralytics.com/survey?utm_source=github&utm_medium=social&utm_campaign=Survey) to send us feedback on your experience. Thank you 🙏 to all our contributors!

<!-- SVG image from https://opencollective.com/ultralytics/contributors.svg?width=990 -->

<a href="https://github.com/ultralytics/ultralytics/graphs/contributors">
<img width="100%" src="https://github.com/ultralytics/assets/raw/main/im/image-contributors.png" alt="Ultralytics open-source contributors"></a>

## <div align="center">License</div>

Ultralytics offers two licensing options to accommodate diverse use cases:

- **AGPL-3.0 License**: This [OSI-approved](https://opensource.org/licenses/) open-source license is ideal for students and enthusiasts, promoting open collaboration and knowledge sharing. See the [LICENSE](https://github.com/ultralytics/ultralytics/blob/main/LICENSE) file for more details.
- **Enterprise License**: Designed for commercial use, this license permits seamless integration of Ultralytics software and AI models into commercial goods and services, bypassing the open-source requirements of AGPL-3.0. If your scenario involves embedding our solutions into a commercial offering, reach out through [Ultralytics Licensing](https://ultralytics.com/license).

## <div align="center">Contact</div>

For Ultralytics bug reports and feature requests please visit [GitHub Issues](https://github.com/ultralytics/ultralytics/issues), and join our [Discord](https://ultralytics.com/discord) community for questions and discussions!

<br>
<div align="center">
  <a href="https://github.com/ultralytics"><img src="https://github.com/ultralytics/assets/raw/main/social/logo-social-github.png" width="3%" alt="Ultralytics GitHub"></a>
  <img src="https://github.com/ultralytics/assets/raw/main/social/logo-transparent.png" width="3%" alt="space">
  <a href="https://www.linkedin.com/company/ultralytics/"><img src="https://github.com/ultralytics/assets/raw/main/social/logo-social-linkedin.png" width="3%" alt="Ultralytics LinkedIn"></a>
  <img src="https://github.com/ultralytics/assets/raw/main/social/logo-transparent.png" width="3%" alt="space">
  <a href="https://twitter.com/ultralytics"><img src="https://github.com/ultralytics/assets/raw/main/social/logo-social-twitter.png" width="3%" alt="Ultralytics Twitter"></a>
  <img src="https://github.com/ultralytics/assets/raw/main/social/logo-transparent.png" width="3%" alt="space">
  <a href="https://youtube.com/ultralytics?sub_confirmation=1"><img src="https://github.com/ultralytics/assets/raw/main/social/logo-social-youtube.png" width="3%" alt="Ultralytics YouTube"></a>
  <img src="https://github.com/ultralytics/assets/raw/main/social/logo-transparent.png" width="3%" alt="space">
  <a href="https://www.tiktok.com/@ultralytics"><img src="https://github.com/ultralytics/assets/raw/main/social/logo-social-tiktok.png" width="3%" alt="Ultralytics TikTok"></a>
  <img src="https://github.com/ultralytics/assets/raw/main/social/logo-transparent.png" width="3%" alt="space">
  <a href="https://ultralytics.com/bilibili"><img src="https://github.com/ultralytics/assets/raw/main/social/logo-social-bilibili.png" width="3%" alt="Ultralytics BiliBili"></a>
  <img src="https://github.com/ultralytics/assets/raw/main/social/logo-transparent.png" width="3%" alt="space">
  <a href="https://ultralytics.com/discord"><img src="https://github.com/ultralytics/assets/raw/main/social/logo-social-discord.png" width="3%" alt="Ultralytics Discord"></a>
</div><|MERGE_RESOLUTION|>--- conflicted
+++ resolved
@@ -1,10 +1,6 @@
 <div align="center">
   <p>
-<<<<<<< HEAD
-    <a href="https://www.ultralytics.com/events/yolovision#registration-form" target="_blank">
-=======
     <a href="https://www.ultralytics.com/events/yolovision" target="_blank">
->>>>>>> edf1bd62
       <img width="100%" src="https://raw.githubusercontent.com/ultralytics/assets/main/yolov8/banner-yolov8.png" alt="YOLO Vision banner"></a>
   </p>
 
