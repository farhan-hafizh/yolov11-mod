# Ultralytics YOLO 🚀, AGPL-3.0 license

import contextlib
import importlib.metadata
import inspect
import logging.config
import os
import platform
import re
import subprocess
import sys
import threading
import time
import urllib
import uuid
from pathlib import Path
from types import SimpleNamespace
from typing import Union

import cv2
import matplotlib.pyplot as plt
import numpy as np
import torch
import yaml
from tqdm import tqdm as tqdm_original

from ultralytics import __version__

# PyTorch Multi-GPU DDP Constants
RANK = int(os.getenv("RANK", -1))
LOCAL_RANK = int(os.getenv("LOCAL_RANK", -1))  # https://pytorch.org/docs/stable/elastic/run.html

# Other Constants
ARGV = sys.argv or ["", ""]  # sometimes sys.argv = []
FILE = Path(__file__).resolve()
ROOT = FILE.parents[1]  # YOLO
ASSETS = ROOT / "assets"  # default images
DEFAULT_CFG_PATH = ROOT / "cfg/default.yaml"
NUM_THREADS = min(8, max(1, os.cpu_count() - 1))  # number of YOLO multiprocessing threads
AUTOINSTALL = str(os.getenv("YOLO_AUTOINSTALL", True)).lower() == "true"  # global auto-install mode
VERBOSE = str(os.getenv("YOLO_VERBOSE", True)).lower() == "true"  # global verbose mode
TQDM_BAR_FORMAT = "{l_bar}{bar:10}{r_bar}" if VERBOSE else None  # tqdm bar format
LOGGING_NAME = "ultralytics"
MACOS, LINUX, WINDOWS = (platform.system() == x for x in ["Darwin", "Linux", "Windows"])  # environment booleans
ARM64 = platform.machine() in {"arm64", "aarch64"}  # ARM64 booleans
PYTHON_VERSION = platform.python_version()
TORCH_VERSION = torch.__version__
TORCHVISION_VERSION = importlib.metadata.version("torchvision")  # faster than importing torchvision
IS_VSCODE = os.environ.get("TERM_PROGRAM", False) == "vscode"
HELP_MSG = """
    Examples for running Ultralytics:

    1. Install the ultralytics package:

        pip install ultralytics

    2. Use the Python SDK:

        from ultralytics import YOLO

        # Load a model
        model = YOLO("yolov8n.yaml")  # build a new model from scratch
        model = YOLO("yolov8n.pt")  # load a pretrained model (recommended for training)

        # Use the model
        results = model.train(data="coco8.yaml", epochs=3)  # train the model
        results = model.val()  # evaluate model performance on the validation set
        results = model("https://ultralytics.com/images/bus.jpg")  # predict on an image
        success = model.export(format="onnx")  # export the model to ONNX format

    3. Use the command line interface (CLI):

        Ultralytics 'yolo' CLI commands use the following syntax:

            yolo TASK MODE ARGS

            Where   TASK (optional) is one of [detect, segment, classify, pose, obb]
                    MODE (required) is one of [train, val, predict, export, benchmark]
                    ARGS (optional) are any number of custom "arg=value" pairs like "imgsz=320" that override defaults.
                        See all ARGS at https://docs.ultralytics.com/usage/cfg or with "yolo cfg"

        - Train a detection model for 10 epochs with an initial learning_rate of 0.01
            yolo detect train data=coco8.yaml model=yolov8n.pt epochs=10 lr0=0.01

        - Predict a YouTube video using a pretrained segmentation model at image size 320:
            yolo segment predict model=yolov8n-seg.pt source='https://youtu.be/LNwODJXcvt4' imgsz=320

        - Val a pretrained detection model at batch-size 1 and image size 640:
            yolo detect val model=yolov8n.pt data=coco8.yaml batch=1 imgsz=640

        - Export a YOLOv8n classification model to ONNX format at image size 224 by 128 (no TASK required)
            yolo export model=yolov8n-cls.pt format=onnx imgsz=224,128

        - Run special commands:
            yolo help
            yolo checks
            yolo version
            yolo settings
            yolo copy-cfg
            yolo cfg

    Docs: https://docs.ultralytics.com
    Community: https://community.ultralytics.com
    GitHub: https://github.com/ultralytics/ultralytics
    """

# Settings and Environment Variables
torch.set_printoptions(linewidth=320, precision=4, profile="default")
np.set_printoptions(linewidth=320, formatter={"float_kind": "{:11.5g}".format})  # format short g, %precision=5
cv2.setNumThreads(0)  # prevent OpenCV from multithreading (incompatible with PyTorch DataLoader)
os.environ["NUMEXPR_MAX_THREADS"] = str(NUM_THREADS)  # NumExpr max threads
os.environ["CUBLAS_WORKSPACE_CONFIG"] = ":4096:8"  # for deterministic training
os.environ["TF_CPP_MIN_LOG_LEVEL"] = "3"  # suppress verbose TF compiler warnings in Colab
os.environ["TORCH_CPP_LOG_LEVEL"] = "ERROR"  # suppress "NNPACK.cpp could not initialize NNPACK" warnings
os.environ["KINETO_LOG_LEVEL"] = "5"  # suppress verbose PyTorch profiler output when computing FLOPs


class TQDM(tqdm_original):
    """
    A custom TQDM progress bar class that extends the original tqdm functionality.

    This class modifies the behavior of the original tqdm progress bar based on global settings and provides
    additional customization options.

    Attributes:
        disable (bool): Whether to disable the progress bar. Determined by the global VERBOSE setting and
            any passed 'disable' argument.
        bar_format (str): The format string for the progress bar. Uses the global TQDM_BAR_FORMAT if not
            explicitly set.

    Methods:
        __init__: Initializes the TQDM object with custom settings.

    Examples:
        >>> from ultralytics.utils import TQDM
        >>> for i in TQDM(range(100)):
        ...     # Your processing code here
        ...     pass
    """

    def __init__(self, *args, **kwargs):
        """
        Initializes a custom TQDM progress bar.

        This class extends the original tqdm class to provide customized behavior for Ultralytics projects.

        Args:
            *args (Any): Variable length argument list to be passed to the original tqdm constructor.
            **kwargs (Any): Arbitrary keyword arguments to be passed to the original tqdm constructor.

        Notes:
            - The progress bar is disabled if VERBOSE is False or if 'disable' is explicitly set to True in kwargs.
            - The default bar format is set to TQDM_BAR_FORMAT unless overridden in kwargs.

        Examples:
            >>> from ultralytics.utils import TQDM
            >>> for i in TQDM(range(100)):
            ...     # Your code here
            ...     pass
        """
        kwargs["disable"] = not VERBOSE or kwargs.get("disable", False)  # logical 'and' with default value if passed
        kwargs.setdefault("bar_format", TQDM_BAR_FORMAT)  # override default value if passed
        super().__init__(*args, **kwargs)


class SimpleClass:
    """
    A simple base class for creating objects with string representations of their attributes.

    This class provides a foundation for creating objects that can be easily printed or represented as strings,
    showing all their non-callable attributes. It's useful for debugging and introspection of object states.

    Methods:
        __str__: Returns a human-readable string representation of the object.
        __repr__: Returns a machine-readable string representation of the object.
        __getattr__: Provides a custom attribute access error message with helpful information.

    Examples:
        >>> class MyClass(SimpleClass):
        ...     def __init__(self):
        ...         self.x = 10
        ...         self.y = "hello"
        >>> obj = MyClass()
        >>> print(obj)
        __main__.MyClass object with attributes:

        x: 10
        y: 'hello'

    Notes:
        - This class is designed to be subclassed. It provides a convenient way to inspect object attributes.
        - The string representation includes the module and class name of the object.
        - Callable attributes and attributes starting with an underscore are excluded from the string representation.
    """

    def __str__(self):
        """Return a human-readable string representation of the object."""
        attr = []
        for a in dir(self):
            v = getattr(self, a)
            if not callable(v) and not a.startswith("_"):
                if isinstance(v, SimpleClass):
                    # Display only the module and class name for subclasses
                    s = f"{a}: {v.__module__}.{v.__class__.__name__} object"
                else:
                    s = f"{a}: {repr(v)}"
                attr.append(s)
        return f"{self.__module__}.{self.__class__.__name__} object with attributes:\n\n" + "\n".join(attr)

    def __repr__(self):
        """Return a machine-readable string representation of the object."""
        return self.__str__()

    def __getattr__(self, attr):
        """Custom attribute access error message with helpful information."""
        name = self.__class__.__name__
        raise AttributeError(f"'{name}' object has no attribute '{attr}'. See valid attributes below.\n{self.__doc__}")


class IterableSimpleNamespace(SimpleNamespace):
    """
    An iterable SimpleNamespace class that provides enhanced functionality for attribute access and iteration.

    This class extends the SimpleNamespace class with additional methods for iteration, string representation,
    and attribute access. It is designed to be used as a convenient container for storing and accessing
    configuration parameters.

    Methods:
        __iter__: Returns an iterator of key-value pairs from the namespace's attributes.
        __str__: Returns a human-readable string representation of the object.
        __getattr__: Provides a custom attribute access error message with helpful information.
        get: Retrieves the value of a specified key, or a default value if the key doesn't exist.

    Examples:
        >>> cfg = IterableSimpleNamespace(a=1, b=2, c=3)
        >>> for k, v in cfg:
        ...     print(f"{k}: {v}")
        a: 1
        b: 2
        c: 3
        >>> print(cfg)
        a=1
        b=2
        c=3
        >>> cfg.get("b")
        2
        >>> cfg.get("d", "default")
        'default'

    Notes:
        This class is particularly useful for storing configuration parameters in a more accessible
        and iterable format compared to a standard dictionary.
    """

    def __iter__(self):
        """Return an iterator of key-value pairs from the namespace's attributes."""
        return iter(vars(self).items())

    def __str__(self):
        """Return a human-readable string representation of the object."""
        return "\n".join(f"{k}={v}" for k, v in vars(self).items())

    def __getattr__(self, attr):
        """Custom attribute access error message with helpful information."""
        name = self.__class__.__name__
        raise AttributeError(
            f"""
            '{name}' object has no attribute '{attr}'. This may be caused by a modified or out of date ultralytics
            'default.yaml' file.\nPlease update your code with 'pip install -U ultralytics' and if necessary replace
            {DEFAULT_CFG_PATH} with the latest version from
            https://github.com/ultralytics/ultralytics/blob/main/ultralytics/cfg/default.yaml
            """
        )

    def get(self, key, default=None):
        """Return the value of the specified key if it exists; otherwise, return the default value."""
        return getattr(self, key, default)


def plt_settings(rcparams=None, backend="Agg"):
    """
    Decorator to temporarily set rc parameters and the backend for a plotting function.

    Example:
        decorator: @plt_settings({"font.size": 12})
        context manager: with plt_settings({"font.size": 12}):

    Args:
        rcparams (dict): Dictionary of rc parameters to set.
        backend (str, optional): Name of the backend to use. Defaults to 'Agg'.

    Returns:
        (Callable): Decorated function with temporarily set rc parameters and backend. This decorator can be
            applied to any function that needs to have specific matplotlib rc parameters and backend for its execution.
    """
    if rcparams is None:
        rcparams = {"font.size": 11}

    def decorator(func):
        """Decorator to apply temporary rc parameters and backend to a function."""

        def wrapper(*args, **kwargs):
            """Sets rc parameters and backend, calls the original function, and restores the settings."""
            original_backend = plt.get_backend()
            switch = backend.lower() != original_backend.lower()
            if switch:
                plt.close("all")  # auto-close()ing of figures upon backend switching is deprecated since 3.8
                plt.switch_backend(backend)

            # Plot with backend and always revert to original backend
            try:
                with plt.rc_context(rcparams):
                    result = func(*args, **kwargs)
            finally:
                if switch:
                    plt.close("all")
                    plt.switch_backend(original_backend)
            return result

        return wrapper

    return decorator


def set_logging(name="LOGGING_NAME", verbose=True):
    """
    Sets up logging with UTF-8 encoding and configurable verbosity.

    This function configures logging for the Ultralytics library, setting the appropriate logging level and
    formatter based on the verbosity flag and the current process rank. It handles special cases for Windows
    environments where UTF-8 encoding might not be the default.

    Args:
        name (str): Name of the logger. Defaults to "LOGGING_NAME".
        verbose (bool): Flag to set logging level to INFO if True, ERROR otherwise. Defaults to True.

    Examples:
        >>> set_logging(name="ultralytics", verbose=True)
        >>> logger = logging.getLogger("ultralytics")
        >>> logger.info("This is an info message")

    Notes:
        - On Windows, this function attempts to reconfigure stdout to use UTF-8 encoding if possible.
        - If reconfiguration is not possible, it falls back to a custom formatter that handles non-UTF-8 environments.
        - The function sets up a StreamHandler with the appropriate formatter and level.
        - The logger's propagate flag is set to False to prevent duplicate logging in parent loggers.
    """
    level = logging.INFO if verbose and RANK in {-1, 0} else logging.ERROR  # rank in world for Multi-GPU trainings

    # Configure the console (stdout) encoding to UTF-8, with checks for compatibility
    formatter = logging.Formatter("%(message)s")  # Default formatter
    if WINDOWS and hasattr(sys.stdout, "encoding") and sys.stdout.encoding != "utf-8":

        class CustomFormatter(logging.Formatter):
            def format(self, record):
                """Sets up logging with UTF-8 encoding and configurable verbosity."""
                return emojis(super().format(record))

        try:
            # Attempt to reconfigure stdout to use UTF-8 encoding if possible
            if hasattr(sys.stdout, "reconfigure"):
                sys.stdout.reconfigure(encoding="utf-8")
            # For environments where reconfigure is not available, wrap stdout in a TextIOWrapper
            elif hasattr(sys.stdout, "buffer"):
                import io

                sys.stdout = io.TextIOWrapper(sys.stdout.buffer, encoding="utf-8")
            else:
                formatter = CustomFormatter("%(message)s")
        except Exception as e:
            print(f"Creating custom formatter for non UTF-8 environments due to {e}")
            formatter = CustomFormatter("%(message)s")

    # Create and configure the StreamHandler with the appropriate formatter and level
    stream_handler = logging.StreamHandler(sys.stdout)
    stream_handler.setFormatter(formatter)
    stream_handler.setLevel(level)

    # Set up the logger
    logger = logging.getLogger(name)
    logger.setLevel(level)
    logger.addHandler(stream_handler)
    logger.propagate = False
    return logger


# Set logger
LOGGER = set_logging(LOGGING_NAME, verbose=VERBOSE)  # define globally (used in train.py, val.py, predict.py, etc.)
for logger in "sentry_sdk", "urllib3.connectionpool":
    logging.getLogger(logger).setLevel(logging.CRITICAL + 1)


def emojis(string=""):
    """Return platform-dependent emoji-safe version of string."""
    return string.encode().decode("ascii", "ignore") if WINDOWS else string


class ThreadingLocked:
    """
    A decorator class for ensuring thread-safe execution of a function or method. This class can be used as a decorator
    to make sure that if the decorated function is called from multiple threads, only one thread at a time will be able
    to execute the function.

    Attributes:
        lock (threading.Lock): A lock object used to manage access to the decorated function.

    Example:
        ```python
        from ultralytics.utils import ThreadingLocked

        @ThreadingLocked()
        def my_function():
            # Your code here
        ```
    """

    def __init__(self):
        """Initializes the decorator class for thread-safe execution of a function or method."""
        self.lock = threading.Lock()

    def __call__(self, f):
        """Run thread-safe execution of function or method."""
        from functools import wraps

        @wraps(f)
        def decorated(*args, **kwargs):
            """Applies thread-safety to the decorated function or method."""
            with self.lock:
                return f(*args, **kwargs)

        return decorated


def yaml_save(file="data.yaml", data=None, header=""):
    """
    Save YAML data to a file.

    Args:
        file (str, optional): File name. Default is 'data.yaml'.
        data (dict): Data to save in YAML format.
        header (str, optional): YAML header to add.

    Returns:
        (None): Data is saved to the specified file.
    """
    if data is None:
        data = {}
    file = Path(file)
    if not file.parent.exists():
        # Create parent directories if they don't exist
        file.parent.mkdir(parents=True, exist_ok=True)

    # Convert Path objects to strings
    valid_types = int, float, str, bool, list, tuple, dict, type(None)
    for k, v in data.items():
        if not isinstance(v, valid_types):
            data[k] = str(v)

    # Dump data to file in YAML format
    with open(file, "w", errors="ignore", encoding="utf-8") as f:
        if header:
            f.write(header)
        yaml.safe_dump(data, f, sort_keys=False, allow_unicode=True)


def yaml_load(file="data.yaml", append_filename=False):
    """
    Load YAML data from a file.

    Args:
        file (str, optional): File name. Default is 'data.yaml'.
        append_filename (bool): Add the YAML filename to the YAML dictionary. Default is False.

    Returns:
        (dict): YAML data and file name.
    """
    assert Path(file).suffix in {".yaml", ".yml"}, f"Attempting to load non-YAML file {file} with yaml_load()"
    with open(file, errors="ignore", encoding="utf-8") as f:
        s = f.read()  # string

        # Remove special characters
        if not s.isprintable():
            s = re.sub(r"[^\x09\x0A\x0D\x20-\x7E\x85\xA0-\uD7FF\uE000-\uFFFD\U00010000-\U0010ffff]+", "", s)

        # Add YAML filename to dict and return
        data = yaml.safe_load(s) or {}  # always return a dict (yaml.safe_load() may return None for empty files)
        if append_filename:
            data["yaml_file"] = str(file)
        return data


def yaml_print(yaml_file: Union[str, Path, dict]) -> None:
    """
    Pretty prints a YAML file or a YAML-formatted dictionary.

    Args:
        yaml_file: The file path of the YAML file or a YAML-formatted dictionary.

    Returns:
        (None)
    """
    yaml_dict = yaml_load(yaml_file) if isinstance(yaml_file, (str, Path)) else yaml_file
    dump = yaml.dump(yaml_dict, sort_keys=False, allow_unicode=True, width=float("inf"))
    LOGGER.info(f"Printing '{colorstr('bold', 'black', yaml_file)}'\n\n{dump}")


# Default configuration
DEFAULT_CFG_DICT = yaml_load(DEFAULT_CFG_PATH)
for k, v in DEFAULT_CFG_DICT.items():
    if isinstance(v, str) and v.lower() == "none":
        DEFAULT_CFG_DICT[k] = None
DEFAULT_CFG_KEYS = DEFAULT_CFG_DICT.keys()
DEFAULT_CFG = IterableSimpleNamespace(**DEFAULT_CFG_DICT)


def read_device_model() -> str:
    """
    Reads the device model information from the system and caches it for quick access. Used by is_jetson() and
    is_raspberrypi().

    Returns:
        (str): Model file contents if read successfully or empty string otherwise.
    """
    with contextlib.suppress(Exception):
        with open("/proc/device-tree/model") as f:
            return f.read()
    return ""


def is_ubuntu() -> bool:
    """
    Check if the OS is Ubuntu.

    Returns:
        (bool): True if OS is Ubuntu, False otherwise.
    """
    with contextlib.suppress(FileNotFoundError):
        with open("/etc/os-release") as f:
            return "ID=ubuntu" in f.read()
    return False


def is_colab():
    """
    Check if the current script is running inside a Google Colab notebook.

    Returns:
        (bool): True if running inside a Colab notebook, False otherwise.
    """
    return "COLAB_RELEASE_TAG" in os.environ or "COLAB_BACKEND_VERSION" in os.environ


def is_kaggle():
    """
    Check if the current script is running inside a Kaggle kernel.

    Returns:
        (bool): True if running inside a Kaggle kernel, False otherwise.
    """
    return os.environ.get("PWD") == "/kaggle/working" and os.environ.get("KAGGLE_URL_BASE") == "https://www.kaggle.com"


def is_jupyter():
    """
    Check if the current script is running inside a Jupyter Notebook. Verified on Colab, Jupyterlab, Kaggle, Paperspace.

    Returns:
        (bool): True if running inside a Jupyter Notebook, False otherwise.
    """
    with contextlib.suppress(Exception):
        from IPython import get_ipython

        return get_ipython() is not None
    return False


def is_docker() -> bool:
    """
    Determine if the script is running inside a Docker container.

    Returns:
        (bool): True if the script is running inside a Docker container, False otherwise.
    """
    with contextlib.suppress(Exception):
        with open("/proc/self/cgroup") as f:
            return "docker" in f.read()
    return False


def is_raspberrypi() -> bool:
    """
    Determines if the Python environment is running on a Raspberry Pi by checking the device model information.

    Returns:
        (bool): True if running on a Raspberry Pi, False otherwise.
    """
    return "Raspberry Pi" in PROC_DEVICE_MODEL


def is_jetson() -> bool:
    """
    Determines if the Python environment is running on a Jetson Nano or Jetson Orin device by checking the device model
    information.

    Returns:
        (bool): True if running on a Jetson Nano or Jetson Orin, False otherwise.
    """
    return "NVIDIA" in PROC_DEVICE_MODEL  # i.e. "NVIDIA Jetson Nano" or "NVIDIA Orin NX"


def is_online() -> bool:
    """
    Check internet connectivity by attempting to connect to a known online host.

    Returns:
        (bool): True if connection is successful, False otherwise.
    """
    with contextlib.suppress(Exception):
        assert str(os.getenv("YOLO_OFFLINE", "")).lower() != "true"  # check if ENV var YOLO_OFFLINE="True"
        import socket

        for dns in ("1.1.1.1", "8.8.8.8"):  # check Cloudflare and Google DNS
            socket.create_connection(address=(dns, 80), timeout=2.0).close()
            return True
    return False


def is_pip_package(filepath: str = __name__) -> bool:
    """
    Determines if the file at the given filepath is part of a pip package.

    Args:
        filepath (str): The filepath to check.

    Returns:
        (bool): True if the file is part of a pip package, False otherwise.
    """
    import importlib.util

    # Get the spec for the module
    spec = importlib.util.find_spec(filepath)

    # Return whether the spec is not None and the origin is not None (indicating it is a package)
    return spec is not None and spec.origin is not None


def is_dir_writeable(dir_path: Union[str, Path]) -> bool:
    """
    Check if a directory is writeable.

    Args:
        dir_path (str | Path): The path to the directory.

    Returns:
        (bool): True if the directory is writeable, False otherwise.
    """
    return os.access(str(dir_path), os.W_OK)


def is_pytest_running():
    """
    Determines whether pytest is currently running or not.

    Returns:
        (bool): True if pytest is running, False otherwise.
    """
    return ("PYTEST_CURRENT_TEST" in os.environ) or ("pytest" in sys.modules) or ("pytest" in Path(ARGV[0]).stem)


def is_github_action_running() -> bool:
    """
    Determine if the current environment is a GitHub Actions runner.

    Returns:
        (bool): True if the current environment is a GitHub Actions runner, False otherwise.
    """
    return "GITHUB_ACTIONS" in os.environ and "GITHUB_WORKFLOW" in os.environ and "RUNNER_OS" in os.environ


def get_git_dir():
    """
    Determines whether the current file is part of a git repository and if so, returns the repository root directory. If
    the current file is not part of a git repository, returns None.

    Returns:
        (Path | None): Git root directory if found or None if not found.
    """
    for d in Path(__file__).parents:
        if (d / ".git").is_dir():
            return d


def is_git_dir():
    """
    Determines whether the current file is part of a git repository. If the current file is not part of a git
    repository, returns None.

    Returns:
        (bool): True if current file is part of a git repository.
    """
    return GIT_DIR is not None


def get_git_origin_url():
    """
    Retrieves the origin URL of a git repository.

    Returns:
        (str | None): The origin URL of the git repository or None if not git directory.
    """
    if IS_GIT_DIR:
        with contextlib.suppress(subprocess.CalledProcessError):
            origin = subprocess.check_output(["git", "config", "--get", "remote.origin.url"])
            return origin.decode().strip()


def get_git_branch():
    """
    Returns the current git branch name. If not in a git repository, returns None.

    Returns:
        (str | None): The current git branch name or None if not a git directory.
    """
    if IS_GIT_DIR:
        with contextlib.suppress(subprocess.CalledProcessError):
            origin = subprocess.check_output(["git", "rev-parse", "--abbrev-ref", "HEAD"])
            return origin.decode().strip()


def get_default_args(func):
    """
    Returns a dictionary of default arguments for a function.

    Args:
        func (callable): The function to inspect.

    Returns:
        (dict): A dictionary where each key is a parameter name, and each value is the default value of that parameter.
    """
    signature = inspect.signature(func)
    return {k: v.default for k, v in signature.parameters.items() if v.default is not inspect.Parameter.empty}


def get_ubuntu_version():
    """
    Retrieve the Ubuntu version if the OS is Ubuntu.

    Returns:
        (str): Ubuntu version or None if not an Ubuntu OS.
    """
    if is_ubuntu():
        with contextlib.suppress(FileNotFoundError, AttributeError):
            with open("/etc/os-release") as f:
                return re.search(r'VERSION_ID="(\d+\.\d+)"', f.read())[1]


def get_user_config_dir(sub_dir="Ultralytics"):
    """
    Return the appropriate config directory based on the environment operating system.

    Args:
        sub_dir (str): The name of the subdirectory to create.

    Returns:
        (Path): The path to the user config directory.
    """
    if WINDOWS:
        path = Path.home() / "AppData" / "Roaming" / sub_dir
    elif MACOS:  # macOS
        path = Path.home() / "Library" / "Application Support" / sub_dir
    elif LINUX:
        path = Path.home() / ".config" / sub_dir
    else:
        raise ValueError(f"Unsupported operating system: {platform.system()}")

    # GCP and AWS lambda fix, only /tmp is writeable
    if not is_dir_writeable(path.parent):
        LOGGER.warning(
            f"WARNING ⚠️ user config directory '{path}' is not writeable, defaulting to '/tmp' or CWD."
            "Alternatively you can define a YOLO_CONFIG_DIR environment variable for this path."
        )
        path = Path("/tmp") / sub_dir if is_dir_writeable("/tmp") else Path().cwd() / sub_dir

    # Create the subdirectory if it does not exist
    path.mkdir(parents=True, exist_ok=True)

    return path


# Define constants (required below)
PROC_DEVICE_MODEL = read_device_model()  # is_jetson() and is_raspberrypi() depend on this constant
ONLINE = is_online()
IS_COLAB = is_colab()
IS_DOCKER = is_docker()
IS_JETSON = is_jetson()
IS_JUPYTER = is_jupyter()
IS_KAGGLE = is_kaggle()
IS_PIP_PACKAGE = is_pip_package()
IS_RASPBERRYPI = is_raspberrypi()
GIT_DIR = get_git_dir()
IS_GIT_DIR = is_git_dir()
USER_CONFIG_DIR = Path(os.getenv("YOLO_CONFIG_DIR") or get_user_config_dir())  # Ultralytics settings dir
SETTINGS_YAML = USER_CONFIG_DIR / "settings.yaml"


def colorstr(*input):
    r"""
    Colors a string based on the provided color and style arguments. Utilizes ANSI escape codes.
    See https://en.wikipedia.org/wiki/ANSI_escape_code for more details.

    This function can be called in two ways:
        - colorstr('color', 'style', 'your string')
        - colorstr('your string')

    In the second form, 'blue' and 'bold' will be applied by default.

    Args:
        *input (str | Path): A sequence of strings where the first n-1 strings are color and style arguments,
                      and the last string is the one to be colored.

    Supported Colors and Styles:
        Basic Colors: 'black', 'red', 'green', 'yellow', 'blue', 'magenta', 'cyan', 'white'
        Bright Colors: 'bright_black', 'bright_red', 'bright_green', 'bright_yellow',
                       'bright_blue', 'bright_magenta', 'bright_cyan', 'bright_white'
        Misc: 'end', 'bold', 'underline'

    Returns:
        (str): The input string wrapped with ANSI escape codes for the specified color and style.

    Examples:
        >>> colorstr("blue", "bold", "hello world")
        >>> "\033[34m\033[1mhello world\033[0m"
    """
    *args, string = input if len(input) > 1 else ("blue", "bold", input[0])  # color arguments, string
    colors = {
        "black": "\033[30m",  # basic colors
        "red": "\033[31m",
        "green": "\033[32m",
        "yellow": "\033[33m",
        "blue": "\033[34m",
        "magenta": "\033[35m",
        "cyan": "\033[36m",
        "white": "\033[37m",
        "bright_black": "\033[90m",  # bright colors
        "bright_red": "\033[91m",
        "bright_green": "\033[92m",
        "bright_yellow": "\033[93m",
        "bright_blue": "\033[94m",
        "bright_magenta": "\033[95m",
        "bright_cyan": "\033[96m",
        "bright_white": "\033[97m",
        "end": "\033[0m",  # misc
        "bold": "\033[1m",
        "underline": "\033[4m",
    }
    return "".join(colors[x] for x in args) + f"{string}" + colors["end"]


def remove_colorstr(input_string):
    """
    Removes ANSI escape codes from a string, effectively un-coloring it.

    Args:
        input_string (str): The string to remove color and style from.

    Returns:
        (str): A new string with all ANSI escape codes removed.

    Examples:
        >>> remove_colorstr(colorstr("blue", "bold", "hello world"))
        >>> "hello world"
    """
    ansi_escape = re.compile(r"\x1B\[[0-9;]*[A-Za-z]")
    return ansi_escape.sub("", input_string)


class TryExcept(contextlib.ContextDecorator):
    """
    Ultralytics TryExcept class. Use as @TryExcept() decorator or 'with TryExcept():' context manager.

    Examples:
        As a decorator:
        >>> @TryExcept(msg="Error occurred in func", verbose=True)
        >>> def func():
        >>> # Function logic here
        >>>     pass

        As a context manager:
        >>> with TryExcept(msg="Error occurred in block", verbose=True):
        >>> # Code block here
        >>>     pass
    """

    def __init__(self, msg="", verbose=True):
        """Initialize TryExcept class with optional message and verbosity settings."""
        self.msg = msg
        self.verbose = verbose

    def __enter__(self):
        """Executes when entering TryExcept context, initializes instance."""
        pass

    def __exit__(self, exc_type, value, traceback):
        """Defines behavior when exiting a 'with' block, prints error message if necessary."""
        if self.verbose and value:
            print(emojis(f"{self.msg}{': ' if self.msg else ''}{value}"))
        return True


class Retry(contextlib.ContextDecorator):
    """
    Retry class for function execution with exponential backoff.

    Can be used as a decorator to retry a function on exceptions, up to a specified number of times with an
    exponentially increasing delay between retries.

    Examples:
        Example usage as a decorator:
        >>> @Retry(times=3, delay=2)
        >>> def test_func():
        >>> # Replace with function logic that may raise exceptions
        >>>     return True
    """

    def __init__(self, times=3, delay=2):
        """Initialize Retry class with specified number of retries and delay."""
        self.times = times
        self.delay = delay
        self._attempts = 0

    def __call__(self, func):
        """Decorator implementation for Retry with exponential backoff."""

        def wrapped_func(*args, **kwargs):
            """Applies retries to the decorated function or method."""
            self._attempts = 0
            while self._attempts < self.times:
                try:
                    return func(*args, **kwargs)
                except Exception as e:
                    self._attempts += 1
                    print(f"Retry {self._attempts}/{self.times} failed: {e}")
                    if self._attempts >= self.times:
                        raise e
                    time.sleep(self.delay * (2**self._attempts))  # exponential backoff delay

        return wrapped_func


def threaded(func):
    """
    Multi-threads a target function by default and returns the thread or function result.

    Use as @threaded decorator. The function runs in a separate thread unless 'threaded=False' is passed.
    """

    def wrapper(*args, **kwargs):
        """Multi-threads a given function based on 'threaded' kwarg and returns the thread or function result."""
        if kwargs.pop("threaded", True):  # run in thread
            thread = threading.Thread(target=func, args=args, kwargs=kwargs, daemon=True)
            thread.start()
            return thread
        else:
            return func(*args, **kwargs)

    return wrapper


def set_sentry():
    """
    Initialize the Sentry SDK for error tracking and reporting. Only used if sentry_sdk package is installed and
    sync=True in settings. Run 'yolo settings' to see and update settings YAML file.

    Conditions required to send errors (ALL conditions must be met or no errors will be reported):
        - sentry_sdk package is installed
        - sync=True in YOLO settings
        - pytest is not running
        - running in a pip package installation
        - running in a non-git directory
        - running with rank -1 or 0
        - online environment
        - CLI used to run package (checked with 'yolo' as the name of the main CLI command)

    The function also configures Sentry SDK to ignore KeyboardInterrupt and FileNotFoundError
    exceptions and to exclude events with 'out of memory' in their exception message.

    Additionally, the function sets custom tags and user information for Sentry events.
    """

    def before_send(event, hint):
        """
        Modify the event before sending it to Sentry based on specific exception types and messages.

        Args:
            event (dict): The event dictionary containing information about the error.
            hint (dict): A dictionary containing additional information about the error.

        Returns:
            dict: The modified event or None if the event should not be sent to Sentry.
        """
        if "exc_info" in hint:
            exc_type, exc_value, tb = hint["exc_info"]
            if exc_type in {KeyboardInterrupt, FileNotFoundError} or "out of memory" in str(exc_value):
                return None  # do not send event

        event["tags"] = {
            "sys_argv": ARGV[0],
            "sys_argv_name": Path(ARGV[0]).name,
            "install": "git" if IS_GIT_DIR else "pip" if IS_PIP_PACKAGE else "other",
            "os": ENVIRONMENT,
        }
        return event

    if (
        SETTINGS["sync"]
        and RANK in {-1, 0}
        and Path(ARGV[0]).name == "yolo"
        and not TESTS_RUNNING
        and ONLINE
        and IS_PIP_PACKAGE
        and not IS_GIT_DIR
    ):
        # If sentry_sdk package is not installed then return and do not use Sentry
        try:
            import sentry_sdk  # noqa
        except ImportError:
            return

        sentry_sdk.init(
            dsn="https://5ff1556b71594bfea135ff0203a0d290@o4504521589325824.ingest.sentry.io/4504521592406016",
            debug=False,
            traces_sample_rate=1.0,
            release=__version__,
            environment="production",  # 'dev' or 'production'
            before_send=before_send,
            ignore_errors=[KeyboardInterrupt, FileNotFoundError],
        )
        sentry_sdk.set_user({"id": SETTINGS["uuid"]})  # SHA-256 anonymized UUID hash


class SettingsManager(dict):
    """
    Manages Ultralytics settings stored in a YAML file.

    Args:
        file (str | Path): Path to the Ultralytics settings YAML file. Default is USER_CONFIG_DIR / 'settings.yaml'.
        version (str): Settings version. In case of local version mismatch, new default settings will be saved.
    """

<<<<<<< HEAD
    def __init__(self, file=SETTINGS_YAML, version="0.0.5"):
        """Initialize the SettingsManager with default settings, load and validate current settings from the YAML
        file.
        """
=======
    def __init__(self, file=SETTINGS_YAML, version="0.0.4"):
        """Initializes the SettingsManager with default settings and loads user settings."""
>>>>>>> 391dc720
        import copy
        import hashlib

        from ultralytics.utils.checks import check_version
        from ultralytics.utils.torch_utils import torch_distributed_zero_first

        root = GIT_DIR or Path()
        datasets_root = (root.parent if GIT_DIR and is_dir_writeable(root.parent) else root).resolve()

        self.file = Path(file)
        self.version = version
        self.defaults = {
            "settings_version": version,
            "datasets_dir": str(datasets_root / "datasets"),
            "weights_dir": str(root / "weights"),
            "runs_dir": str(root / "runs"),
            "uuid": hashlib.sha256(str(uuid.getnode()).encode()).hexdigest(),
            "sync": True,
            "api_key": "",
            "openai_api_key": "",
            "clearml": True,  # integrations
            "comet": True,
            "dvc": True,
            "hub": True,
            "mlflow": True,
            "neptune": True,
            "raytune": True,
            "tensorboard": True,
            "wandb": True,
            "vscode_msg": True,
        }
        self.help_msg = (
            f"\nView settings with 'yolo settings' or at '{self.file}'"
            "\nUpdate settings with 'yolo settings key=value', i.e. 'yolo settings runs_dir=path/to/dir'. "
            "For help see https://docs.ultralytics.com/quickstart/#ultralytics-settings."
        )

        super().__init__(copy.deepcopy(self.defaults))

        with torch_distributed_zero_first(RANK):
            if not self.file.exists():
                self.save()

            self.load()
            correct_keys = self.keys() == self.defaults.keys()
            correct_types = all(type(a) is type(b) for a, b in zip(self.values(), self.defaults.values()))
            correct_version = check_version(self["settings_version"], self.version)
            if not (correct_keys and correct_types and correct_version):
                LOGGER.warning(
                    "WARNING ⚠️ Ultralytics settings reset to default values. This may be due to a possible problem "
                    f"with your settings or a recent ultralytics package update. {self.help_msg}"
                )
                self.reset()

            if self.get("datasets_dir") == self.get("runs_dir"):
                LOGGER.warning(
                    f"WARNING ⚠️ Ultralytics setting 'datasets_dir: {self.get('datasets_dir')}' "
                    f"must be different than 'runs_dir: {self.get('runs_dir')}'. "
                    f"Please change one to avoid possible issues during training. {self.help_msg}"
                )

    def load(self):
        """Loads settings from the YAML file."""
        super().update(yaml_load(self.file))

    def save(self):
        """Saves the current settings to the YAML file."""
        yaml_save(self.file, dict(self))

    def update(self, *args, **kwargs):
        """Updates a setting value in the current settings."""
        for k, v in kwargs.items():
            if k not in self.defaults:
                raise KeyError(f"No Ultralytics setting '{k}'. {self.help_msg}")
            t = type(self.defaults[k])
            if not isinstance(v, t):
                raise TypeError(f"Ultralytics setting '{k}' must be of type '{t}', not '{type(v)}'. {self.help_msg}")
        super().update(*args, **kwargs)
        self.save()

    def reset(self):
        """Resets the settings to default and saves them."""
        self.clear()
        self.update(self.defaults)
        self.save()


def deprecation_warn(arg, new_arg):
    """Issue a deprecation warning when a deprecated argument is used, suggesting an updated argument."""
    LOGGER.warning(
        f"WARNING ⚠️ '{arg}' is deprecated and will be removed in in the future. " f"Please use '{new_arg}' instead."
    )


def clean_url(url):
    """Strip auth from URL, i.e. https://url.com/file.txt?auth -> https://url.com/file.txt."""
    url = Path(url).as_posix().replace(":/", "://")  # Pathlib turns :// -> :/, as_posix() for Windows
    return urllib.parse.unquote(url).split("?")[0]  # '%2F' to '/', split https://url.com/file.txt?auth


def url2file(url):
    """Convert URL to filename, i.e. https://url.com/file.txt?auth -> file.txt."""
    return Path(clean_url(url)).name


def vscode_msg() -> str:
    """Display a message to install Ultralytics-Snippets for VS Code if not already installed."""
    ext_path = (USER_CONFIG_DIR.parents[2] if WINDOWS else USER_CONFIG_DIR.parents[1]) / ".vscode/extensions"
    obs_file = ext_path / ".obsolete"  # file tracks uninstalled extensions, while source directory remains
    ext = "ultralytics.ultralytics-snippets"
    installed = any(ext_path.glob(f"{ext}*")) and ext not in (
        obs_file.read_text("utf-8") if obs_file.exists() else "None"
    )
    return (
        (
            colorstr("VS Code terminal detected.\n")
            + "  Enhance your Ultralytics experience by installing Ultralytics-Snippets for VS Code ⚡.\n"
            "  https://docs.ultralytics.com/integrations/vscode-snippets\n"
        )
        if not installed
        else ""
    )


# Run below code on utils init ------------------------------------------------------------------------------------

# Check first-install steps
PREFIX = colorstr("Ultralytics: ")
SETTINGS = SettingsManager()  # initialize settings
DATASETS_DIR = Path(SETTINGS["datasets_dir"])  # global datasets directory
WEIGHTS_DIR = Path(SETTINGS["weights_dir"])  # global weights directory
RUNS_DIR = Path(SETTINGS["runs_dir"])  # global runs directory
ENVIRONMENT = (
    "Colab"
    if IS_COLAB
    else "Kaggle"
    if IS_KAGGLE
    else "Jupyter"
    if IS_JUPYTER
    else "Docker"
    if IS_DOCKER
    else platform.system()
)
TESTS_RUNNING = is_pytest_running() or is_github_action_running()
set_sentry()

# Apply monkey patches
from ultralytics.utils.patches import imread, imshow, imwrite, torch_load, torch_save

torch.load = torch_load
torch.save = torch_save
if WINDOWS:
    # Apply cv2 patches for non-ASCII and non-UTF characters in image paths
    cv2.imread, cv2.imwrite, cv2.imshow = imread, imwrite, imshow<|MERGE_RESOLUTION|>--- conflicted
+++ resolved
@@ -1047,15 +1047,9 @@
         version (str): Settings version. In case of local version mismatch, new default settings will be saved.
     """
 
-<<<<<<< HEAD
     def __init__(self, file=SETTINGS_YAML, version="0.0.5"):
-        """Initialize the SettingsManager with default settings, load and validate current settings from the YAML
-        file.
-        """
-=======
-    def __init__(self, file=SETTINGS_YAML, version="0.0.4"):
         """Initializes the SettingsManager with default settings and loads user settings."""
->>>>>>> 391dc720
+
         import copy
         import hashlib
 
