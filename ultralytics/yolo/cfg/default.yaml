--- conflicted
+++ resolved
@@ -1,13 +1,8 @@
 # Ultralytics YOLO 🚀, GPL-3.0 license
 # Default training settings and hyperparameters for medium-augmentation COCO training
 
-<<<<<<< HEAD
-task: detect  # inference task, i.e. detect, segment, classify, pose
-mode: train  # YOLO mode, i.e. train, val, predict, export
-=======
 task: detect  # YOLO task, i.e. detect, segment, classify, pose
 mode: train  # YOLO mode, i.e. train, val, predict, export, track, benchmark
->>>>>>> ef03e673
 
 # Train settings -------------------------------------------------------------------------------------------------------
 model:  # path to model file, i.e. yolov8n.pt, yolov8n.yaml
