# Ultralytics YOLO 🚀, AGPL-3.0 license
"""
Train a model on a dataset.

Usage:
    $ yolo mode=train model=yolov8n.pt data=coco128.yaml imgsz=640 epochs=100 batch=16
"""

import math
import os
import subprocess
import time
import warnings
from copy import deepcopy
from datetime import datetime, timedelta
from pathlib import Path

import numpy as np
import torch
from torch import distributed as dist
from torch import nn, optim

from ultralytics.cfg import get_cfg, get_save_dir
from ultralytics.data.utils import check_cls_dataset, check_regress_dataset, check_det_dataset
from ultralytics.nn.tasks import attempt_load_one_weight, attempt_load_weights
from ultralytics.utils import (
    DEFAULT_CFG,
    LOGGER,
    RANK,
    TQDM,
    __version__,
    callbacks,
    clean_url,
    colorstr,
    emojis,
    yaml_save,
)
from ultralytics.utils.autobatch import check_train_batch_size
from ultralytics.utils.checks import check_amp, check_file, check_imgsz, check_model_file_from_stem, print_args
from ultralytics.utils.dist import ddp_cleanup, generate_ddp_command
from ultralytics.utils.files import get_latest_run
from ultralytics.utils.torch_utils import (
    EarlyStopping,
    ModelEMA,
    de_parallel,
    init_seeds,
    one_cycle,
    select_device,
    strip_optimizer,
)


class BaseTrainer:
    """
    BaseTrainer.

    A base class for creating trainers.

    Attributes:
        args (SimpleNamespace): Configuration for the trainer.
        validator (BaseValidator): Validator instance.
        model (nn.Module): Model instance.
        callbacks (defaultdict): Dictionary of callbacks.
        save_dir (Path): Directory to save results.
        wdir (Path): Directory to save weights.
        last (Path): Path to the last checkpoint.
        best (Path): Path to the best checkpoint.
        save_period (int): Save checkpoint every x epochs (disabled if < 1).
        batch_size (int): Batch size for training.
        epochs (int): Number of epochs to train for.
        start_epoch (int): Starting epoch for training.
        device (torch.device): Device to use for training.
        amp (bool): Flag to enable AMP (Automatic Mixed Precision).
        scaler (amp.GradScaler): Gradient scaler for AMP.
        data (str): Path to data.
        trainset (torch.utils.data.Dataset): Training dataset.
        testset (torch.utils.data.Dataset): Testing dataset.
        ema (nn.Module): EMA (Exponential Moving Average) of the model.
        resume (bool): Resume training from a checkpoint.
        lf (nn.Module): Loss function.
        scheduler (torch.optim.lr_scheduler._LRScheduler): Learning rate scheduler.
        best_fitness (float): The best fitness value achieved.
        fitness (float): Current fitness value.
        loss (float): Current loss value.
        tloss (float): Total loss value.
        loss_names (list): List of loss names.
        csv (Path): Path to results CSV file.
    """

    def __init__(self, cfg=DEFAULT_CFG, overrides=None, _callbacks=None):
        """
        Initializes the BaseTrainer class.

        Args:
            cfg (str, optional): Path to a configuration file. Defaults to DEFAULT_CFG.
            overrides (dict, optional): Configuration overrides. Defaults to None.
        """
        self.args = get_cfg(cfg, overrides)
        self.check_resume(overrides)
        self.device = select_device(self.args.device, self.args.batch)
        self.validator = None
        self.metrics = None
        self.plots = {}
        init_seeds(self.args.seed + 1 + RANK, deterministic=self.args.deterministic)

        # Dirs
        self.save_dir = get_save_dir(self.args)
        self.args.name = self.save_dir.name  # update name for loggers
        self.wdir = self.save_dir / "weights"  # weights dir
        if RANK in (-1, 0):
            self.wdir.mkdir(parents=True, exist_ok=True)  # make dir
            self.args.save_dir = str(self.save_dir)
            yaml_save(self.save_dir / "args.yaml", vars(self.args))  # save run args
        self.last, self.best = self.wdir / "last.pt", self.wdir / "best.pt"  # checkpoint paths
        self.save_period = self.args.save_period

        self.batch_size = self.args.batch
        self.epochs = self.args.epochs
        self.start_epoch = 0
        if RANK == -1:
            print_args(vars(self.args))

        # Device
        if self.device.type in ("cpu", "mps"):
            self.args.workers = 0  # faster CPU training as time dominated by inference, not dataloading

        # Model and Dataset
        self.model = check_model_file_from_stem(self.args.model)  # add suffix, i.e. yolov8n -> yolov8n.pt
        try:
            if self.args.task == "classify":
                self.data = check_cls_dataset(self.args.data)
<<<<<<< HEAD
            elif self.args.task == 'regress':
                self.data = check_regress_dataset(self.args.data)
            elif self.args.data.split('.')[-1] in ('yaml', 'yml') or self.args.task in ('detect', 'segment', 'pose'):
=======
            elif self.args.data.split(".")[-1] in ("yaml", "yml") or self.args.task in ("detect", "segment", "pose"):
>>>>>>> 123c024b
                self.data = check_det_dataset(self.args.data)
                if "yaml_file" in self.data:
                    self.args.data = self.data["yaml_file"]  # for validating 'yolo train data=url.zip' usage
        except Exception as e:
            raise RuntimeError(emojis(f"Dataset '{clean_url(self.args.data)}' error ❌ {e}")) from e

        self.trainset, self.testset = self.get_dataset(self.data)
        self.ema = None

        # Optimization utils init
        self.lf = None
        self.scheduler = None

        # Epoch level metrics
        self.best_fitness = None
        self.fitness = None
        self.loss = None
        self.tloss = None
        self.loss_names = ["Loss"]
        self.csv = self.save_dir / "results.csv"
        self.plot_idx = [0, 1, 2]

        # Callbacks
        self.callbacks = _callbacks or callbacks.get_default_callbacks()
        if RANK in (-1, 0):
            callbacks.add_integration_callbacks(self)

    def add_callback(self, event: str, callback):
        """Appends the given callback."""
        self.callbacks[event].append(callback)

    def set_callback(self, event: str, callback):
        """Overrides the existing callbacks with the given callback."""
        self.callbacks[event] = [callback]

    def run_callbacks(self, event: str):
        """Run all existing callbacks associated with a particular event."""
        for callback in self.callbacks.get(event, []):
            callback(self)

    def train(self):
        """Allow device='', device=None on Multi-GPU systems to default to device=0."""
        if isinstance(self.args.device, str) and len(self.args.device):  # i.e. device='0' or device='0,1,2,3'
            world_size = len(self.args.device.split(","))
        elif isinstance(self.args.device, (tuple, list)):  # i.e. device=[0, 1, 2, 3] (multi-GPU from CLI is list)
            world_size = len(self.args.device)
        elif torch.cuda.is_available():  # i.e. device=None or device='' or device=number
            world_size = 1  # default to device 0
        else:  # i.e. device='cpu' or 'mps'
            world_size = 0

        # Run subprocess if DDP training, else train normally
        if world_size > 1 and "LOCAL_RANK" not in os.environ:
            # Argument checks
            if self.args.rect:
                LOGGER.warning("WARNING ⚠️ 'rect=True' is incompatible with Multi-GPU training, setting 'rect=False'")
                self.args.rect = False
            if self.args.batch == -1:
                LOGGER.warning(
                    "WARNING ⚠️ 'batch=-1' for AutoBatch is incompatible with Multi-GPU training, setting "
                    "default 'batch=16'"
                )
                self.args.batch = 16

            # Command
            cmd, file = generate_ddp_command(world_size, self)
            try:
                LOGGER.info(f'{colorstr("DDP:")} debug command {" ".join(cmd)}')
                subprocess.run(cmd, check=True)
            except Exception as e:
                raise e
            finally:
                ddp_cleanup(self, str(file))

        else:
            self._do_train(world_size)

    def _setup_scheduler(self):
        """Initialize training learning rate scheduler."""
        if self.args.cos_lr:
            self.lf = one_cycle(1, self.args.lrf, self.epochs)  # cosine 1->hyp['lrf']
        else:
            self.lf = lambda x: max(1 - x / self.epochs, 0) * (1.0 - self.args.lrf) + self.args.lrf  # linear
        self.scheduler = optim.lr_scheduler.LambdaLR(self.optimizer, lr_lambda=self.lf)

    def _setup_ddp(self, world_size):
        """Initializes and sets the DistributedDataParallel parameters for training."""
        torch.cuda.set_device(RANK)
        self.device = torch.device("cuda", RANK)
        # LOGGER.info(f'DDP info: RANK {RANK}, WORLD_SIZE {world_size}, DEVICE {self.device}')
        os.environ["NCCL_BLOCKING_WAIT"] = "1"  # set to enforce timeout
        dist.init_process_group(
            "nccl" if dist.is_nccl_available() else "gloo",
            timeout=timedelta(seconds=10800),  # 3 hours
            rank=RANK,
            world_size=world_size,
        )

    def _setup_train(self, world_size):
        """Builds dataloaders and optimizer on correct rank process."""

        # Model
        self.run_callbacks("on_pretrain_routine_start")
        ckpt = self.setup_model()
        self.model = self.model.to(self.device)
        self.set_model_attributes()

        # Freeze layers
        freeze_list = (
            self.args.freeze
            if isinstance(self.args.freeze, list)
            else range(self.args.freeze)
            if isinstance(self.args.freeze, int)
            else []
        )
        always_freeze_names = [".dfl"]  # always freeze these layers
        freeze_layer_names = [f"model.{x}." for x in freeze_list] + always_freeze_names
        for k, v in self.model.named_parameters():
            # v.register_hook(lambda x: torch.nan_to_num(x))  # NaN to 0 (commented for erratic training results)
            if any(x in k for x in freeze_layer_names):
                LOGGER.info(f"Freezing layer '{k}'")
                v.requires_grad = False
            elif not v.requires_grad:
                LOGGER.info(
                    f"WARNING ⚠️ setting 'requires_grad=True' for frozen layer '{k}'. "
                    "See ultralytics.engine.trainer for customization of frozen layers."
                )
                v.requires_grad = True

        # Check AMP
        self.amp = torch.tensor(self.args.amp).to(self.device)  # True or False
        if self.amp and RANK in (-1, 0):  # Single-GPU and DDP
            callbacks_backup = callbacks.default_callbacks.copy()  # backup callbacks as check_amp() resets them
            self.amp = torch.tensor(check_amp(self.model), device=self.device)
            callbacks.default_callbacks = callbacks_backup  # restore callbacks
        if RANK > -1 and world_size > 1:  # DDP
            dist.broadcast(self.amp, src=0)  # broadcast the tensor from rank 0 to all other ranks (returns None)
        self.amp = bool(self.amp)  # as boolean
        self.scaler = torch.cuda.amp.GradScaler(enabled=self.amp)
        if world_size > 1:
            self.model = nn.parallel.DistributedDataParallel(self.model, device_ids=[RANK])

        # Check imgsz
        gs = max(int(self.model.stride.max() if hasattr(self.model, "stride") else 32), 32)  # grid size (max stride)
        self.args.imgsz = check_imgsz(self.args.imgsz, stride=gs, floor=gs, max_dim=1)
        self.stride = gs  # for multi-scale training

        # Batch size
        if self.batch_size == -1 and RANK == -1:  # single-GPU only, estimate best batch size
            self.args.batch = self.batch_size = check_train_batch_size(self.model, self.args.imgsz, self.amp)

        # Dataloaders
        batch_size = self.batch_size // max(world_size, 1)
        self.train_loader = self.get_dataloader(self.trainset, batch_size=batch_size, rank=RANK, mode="train")
        if RANK in (-1, 0):
            # NOTE: When training DOTA dataset, double batch size could get OOM cause some images got more than 2000 objects.
            self.test_loader = self.get_dataloader(
                self.testset, batch_size=batch_size if self.args.task == "obb" else batch_size * 2, rank=-1, mode="val"
            )
            self.validator = self.get_validator()
            metric_keys = self.validator.metrics.keys + self.label_loss_items(prefix="val")
            self.metrics = dict(zip(metric_keys, [0] * len(metric_keys)))
            self.ema = ModelEMA(self.model)
            if self.args.plots:
                self.plot_training_labels()

        # Optimizer
        self.accumulate = max(round(self.args.nbs / self.batch_size), 1)  # accumulate loss before optimizing
        weight_decay = self.args.weight_decay * self.batch_size * self.accumulate / self.args.nbs  # scale weight_decay
        iterations = math.ceil(len(self.train_loader.dataset) / max(self.batch_size, self.args.nbs)) * self.epochs
        self.optimizer = self.build_optimizer(
            model=self.model,
            name=self.args.optimizer,
            lr=self.args.lr0,
            momentum=self.args.momentum,
            decay=weight_decay,
            iterations=iterations,
        )
        # Scheduler
        self._setup_scheduler()
        self.stopper, self.stop = EarlyStopping(patience=self.args.patience), False
        self.resume_training(ckpt)
        self.scheduler.last_epoch = self.start_epoch - 1  # do not move
        self.run_callbacks("on_pretrain_routine_end")

    def _do_train(self, world_size=1):
        """Train completed, evaluate and plot if specified by arguments."""
        if world_size > 1:
            self._setup_ddp(world_size)
        self._setup_train(world_size)

        nb = len(self.train_loader)  # number of batches
        nw = max(round(self.args.warmup_epochs * nb), 100) if self.args.warmup_epochs > 0 else -1  # warmup iterations
        last_opt_step = -1
        self.epoch_time = None
        self.epoch_time_start = time.time()
        self.train_time_start = time.time()
        self.run_callbacks("on_train_start")
        LOGGER.info(
            f'Image sizes {self.args.imgsz} train, {self.args.imgsz} val\n'
            f'Using {self.train_loader.num_workers * (world_size or 1)} dataloader workers\n'
            f"Logging results to {colorstr('bold', self.save_dir)}\n"
            f'Starting training for ' + (f"{self.args.time} hours..." if self.args.time else f"{self.epochs} epochs...")
        )
        if self.args.close_mosaic:
            base_idx = (self.epochs - self.args.close_mosaic) * nb
            self.plot_idx.extend([base_idx, base_idx + 1, base_idx + 2])
        epoch = self.epochs  # predefine for resume fully trained model edge cases
        for epoch in range(self.start_epoch, self.epochs):
            self.epoch = epoch
            self.run_callbacks("on_train_epoch_start")
            self.model.train()
            if RANK != -1:
                self.train_loader.sampler.set_epoch(epoch)
            pbar = enumerate(self.train_loader)
            # Update dataloader attributes (optional)
            if epoch == (self.epochs - self.args.close_mosaic):
                self._close_dataloader_mosaic()
                self.train_loader.reset()

            if RANK in (-1, 0):
                LOGGER.info(self.progress_string())
                pbar = TQDM(enumerate(self.train_loader), total=nb)
            self.tloss = None
            self.optimizer.zero_grad()
            for i, batch in pbar:
                self.run_callbacks("on_train_batch_start")
                # Warmup
                ni = i + nb * epoch
                if ni <= nw:
                    xi = [0, nw]  # x interp
                    self.accumulate = max(1, int(np.interp(ni, xi, [1, self.args.nbs / self.batch_size]).round()))
                    for j, x in enumerate(self.optimizer.param_groups):
                        # Bias lr falls from 0.1 to lr0, all other lrs rise from 0.0 to lr0
                        x["lr"] = np.interp(
                            ni, xi, [self.args.warmup_bias_lr if j == 0 else 0.0, x["initial_lr"] * self.lf(epoch)]
                        )
                        if "momentum" in x:
                            x["momentum"] = np.interp(ni, xi, [self.args.warmup_momentum, self.args.momentum])

                # Forward
                with torch.cuda.amp.autocast(self.amp):
                    batch = self.preprocess_batch(batch)
                    self.loss, self.loss_items = self.model(batch)
                    if RANK != -1:
                        self.loss *= world_size
                    self.tloss = (
                        (self.tloss * i + self.loss_items) / (i + 1) if self.tloss is not None else self.loss_items
                    )

                # Backward
                self.scaler.scale(self.loss).backward()

                # Optimize - https://pytorch.org/docs/master/notes/amp_examples.html
                if ni - last_opt_step >= self.accumulate:
                    self.optimizer_step()
                    last_opt_step = ni

                    # Timed stopping
                    if self.args.time:
                        self.stop = (time.time() - self.train_time_start) > (self.args.time * 3600)
                        if RANK != -1:  # if DDP training
                            broadcast_list = [self.stop if RANK == 0 else None]
                            dist.broadcast_object_list(broadcast_list, 0)  # broadcast 'stop' to all ranks
                            self.stop = broadcast_list[0]
                        if self.stop:  # training time exceeded
                            break

                # Log
                mem = f"{torch.cuda.memory_reserved() / 1E9 if torch.cuda.is_available() else 0:.3g}G"  # (GB)
                loss_len = self.tloss.shape[0] if len(self.tloss.size()) else 1
                losses = self.tloss if loss_len > 1 else torch.unsqueeze(self.tloss, 0)
                batch_cls_ind_str = 'value' if self.args.task == 'regress' else 'cls'
                if RANK in (-1, 0):
                    pbar.set_description(
<<<<<<< HEAD
                        ('%11s' * 2 + '%11.4g' * (2 + loss_len)) %
                        (f'{epoch + 1}/{self.epochs}', mem, *losses, batch[batch_cls_ind_str].shape[0], batch['img'].shape[-1]))
                    self.run_callbacks('on_batch_end')
=======
                        ("%11s" * 2 + "%11.4g" * (2 + loss_len))
                        % (f"{epoch + 1}/{self.epochs}", mem, *losses, batch["cls"].shape[0], batch["img"].shape[-1])
                    )
                    self.run_callbacks("on_batch_end")
>>>>>>> 123c024b
                    if self.args.plots and ni in self.plot_idx:
                        self.plot_training_samples(batch, ni)

                self.run_callbacks("on_train_batch_end")

            self.lr = {f"lr/pg{ir}": x["lr"] for ir, x in enumerate(self.optimizer.param_groups)}  # for loggers
            self.run_callbacks("on_train_epoch_end")
            if RANK in (-1, 0):
                final_epoch = epoch + 1 == self.epochs
                self.ema.update_attr(self.model, include=["yaml", "nc", "args", "names", "stride", "class_weights"])

                # Validation
                if self.args.val or final_epoch or self.stopper.possible_stop or self.stop:
                    self.metrics, self.fitness = self.validate()
                self.save_metrics(metrics={**self.label_loss_items(self.tloss), **self.metrics, **self.lr})
                self.stop |= self.stopper(epoch + 1, self.fitness)
                if self.args.time:
                    self.stop |= (time.time() - self.train_time_start) > (self.args.time * 3600)

                # Save model
                if self.args.save or final_epoch:
                    self.save_model()
                    self.run_callbacks("on_model_save")

            # Scheduler
            t = time.time()
            self.epoch_time = t - self.epoch_time_start
            self.epoch_time_start = t
            with warnings.catch_warnings():
                warnings.simplefilter("ignore")  # suppress 'Detected lr_scheduler.step() before optimizer.step()'
                if self.args.time:
                    mean_epoch_time = (t - self.train_time_start) / (epoch - self.start_epoch + 1)
                    self.epochs = self.args.epochs = math.ceil(self.args.time * 3600 / mean_epoch_time)
                    self._setup_scheduler()
                    self.scheduler.last_epoch = self.epoch  # do not move
                    self.stop |= epoch >= self.epochs  # stop if exceeded epochs
                self.scheduler.step()
            self.run_callbacks("on_fit_epoch_end")
            torch.cuda.empty_cache()  # clear GPU memory at end of epoch, may help reduce CUDA out of memory errors

            # Early Stopping
            if RANK != -1:  # if DDP training
                broadcast_list = [self.stop if RANK == 0 else None]
                dist.broadcast_object_list(broadcast_list, 0)  # broadcast 'stop' to all ranks
                self.stop = broadcast_list[0]
            if self.stop:
                break  # must break all DDP ranks

        if RANK in (-1, 0):
            # Do final val with best.pt
            LOGGER.info(
                f"\n{epoch - self.start_epoch + 1} epochs completed in "
                f"{(time.time() - self.train_time_start) / 3600:.3f} hours."
            )
            self.final_eval()
            if self.args.plots:
                self.plot_metrics()
            self.run_callbacks("on_train_end")
        torch.cuda.empty_cache()
        self.run_callbacks("teardown")

    def save_model(self):
        """Save model training checkpoints with additional metadata."""
        import pandas as pd  # scope for faster startup

        metrics = {**self.metrics, **{"fitness": self.fitness}}
        results = {k.strip(): v for k, v in pd.read_csv(self.csv).to_dict(orient="list").items()}
        ckpt = {
            "epoch": self.epoch,
            "best_fitness": self.best_fitness,
            "model": deepcopy(de_parallel(self.model)).half(),
            "ema": deepcopy(self.ema.ema).half(),
            "updates": self.ema.updates,
            "optimizer": self.optimizer.state_dict(),
            "train_args": vars(self.args),  # save as dict
            "train_metrics": metrics,
            "train_results": results,
            "date": datetime.now().isoformat(),
            "version": __version__,
        }

        # Save last and best
        torch.save(ckpt, self.last)
        if self.best_fitness == self.fitness:
            torch.save(ckpt, self.best)
        if (self.save_period > 0) and (self.epoch > 0) and (self.epoch % self.save_period == 0):
            torch.save(ckpt, self.wdir / f"epoch{self.epoch}.pt")

    @staticmethod
    def get_dataset(data):
        """
        Get train, val path from data dict if it exists.

        Returns None if data format is not recognized.
        """
        return data["train"], data.get("val") or data.get("test")

    def setup_model(self):
        """Load/create/download model for any task."""
        if isinstance(self.model, torch.nn.Module):  # if model is loaded beforehand. No setup needed
            return

        model, weights = self.model, None
        ckpt = None
        if str(model).endswith(".pt"):
            weights, ckpt = attempt_load_one_weight(model)
            cfg = ckpt["model"].yaml
        else:
            cfg = model
        self.model = self.get_model(cfg=cfg, weights=weights, verbose=RANK == -1)  # calls Model(cfg, weights)
        return ckpt

    def optimizer_step(self):
        """Perform a single step of the training optimizer with gradient clipping and EMA update."""
        self.scaler.unscale_(self.optimizer)  # unscale gradients
        torch.nn.utils.clip_grad_norm_(self.model.parameters(), max_norm=10.0)  # clip gradients
        self.scaler.step(self.optimizer)
        self.scaler.update()
        self.optimizer.zero_grad()
        if self.ema:
            self.ema.update(self.model)

    def preprocess_batch(self, batch):
        """Allows custom preprocessing model inputs and ground truths depending on task type."""
        return batch

    def validate(self):
        """
        Runs validation on test set using self.validator.

        The returned dict is expected to contain "fitness" key.
        """
        metrics = self.validator(self)
        fitness = metrics.pop("fitness", -self.loss.detach().cpu().numpy())  # use loss as fitness measure if not found
        if not self.best_fitness or self.best_fitness < fitness:
            self.best_fitness = fitness
        return metrics, fitness

    def get_model(self, cfg=None, weights=None, verbose=True):
        """Get model and raise NotImplementedError for loading cfg files."""
        raise NotImplementedError("This task trainer doesn't support loading cfg files")

    def get_validator(self):
        """Returns a NotImplementedError when the get_validator function is called."""
        raise NotImplementedError("get_validator function not implemented in trainer")

    def get_dataloader(self, dataset_path, batch_size=16, rank=0, mode="train"):
        """Returns dataloader derived from torch.data.Dataloader."""
        raise NotImplementedError("get_dataloader function not implemented in trainer")

    def build_dataset(self, img_path, mode="train", batch=None):
        """Build dataset."""
        raise NotImplementedError("build_dataset function not implemented in trainer")

    def label_loss_items(self, loss_items=None, prefix="train"):
        """Returns a loss dict with labelled training loss items tensor."""
        # Not needed for classification but necessary for segmentation & detection
        return {"loss": loss_items} if loss_items is not None else ["loss"]

    def set_model_attributes(self):
        """To set or update model parameters before training."""
        self.model.names = self.data["names"]

    def build_targets(self, preds, targets):
        """Builds target tensors for training YOLO model."""
        pass

    def progress_string(self):
        """Returns a string describing training progress."""
        return ""

    # TODO: may need to put these following functions into callback
    def plot_training_samples(self, batch, ni):
        """Plots training samples during YOLO training."""
        pass

    def plot_training_labels(self):
        """Plots training labels for YOLO model."""
        pass

    def save_metrics(self, metrics):
        """Saves training metrics to a CSV file."""
        keys, vals = list(metrics.keys()), list(metrics.values())
        n = len(metrics) + 1  # number of cols
        s = "" if self.csv.exists() else (("%23s," * n % tuple(["epoch"] + keys)).rstrip(",") + "\n")  # header
        with open(self.csv, "a") as f:
            f.write(s + ("%23.5g," * n % tuple([self.epoch + 1] + vals)).rstrip(",") + "\n")

    def plot_metrics(self):
        """Plot and display metrics visually."""
        pass

    def on_plot(self, name, data=None):
        """Registers plots (e.g. to be consumed in callbacks)"""
        path = Path(name)
        self.plots[path] = {"data": data, "timestamp": time.time()}

    def final_eval(self):
        """Performs final evaluation and validation for object detection YOLO model."""
        for f in self.last, self.best:
            if f.exists():
                strip_optimizer(f)  # strip optimizers
                if f is self.best:
                    LOGGER.info(f"\nValidating {f}...")
                    self.validator.args.plots = self.args.plots
                    self.metrics = self.validator(model=f)
                    self.metrics.pop("fitness", None)
                    self.run_callbacks("on_fit_epoch_end")

    def check_resume(self, overrides):
        """Check if resume checkpoint exists and update arguments accordingly."""
        resume = self.args.resume
        if resume:
            try:
                exists = isinstance(resume, (str, Path)) and Path(resume).exists()
                last = Path(check_file(resume) if exists else get_latest_run())

                # Check that resume data YAML exists, otherwise strip to force re-download of dataset
                ckpt_args = attempt_load_weights(last).args
                if not Path(ckpt_args["data"]).exists():
                    ckpt_args["data"] = self.args.data

                resume = True
                self.args = get_cfg(ckpt_args)
                self.args.model = str(last)  # reinstate model
                for k in "imgsz", "batch":  # allow arg updates to reduce memory on resume if crashed due to CUDA OOM
                    if k in overrides:
                        setattr(self.args, k, overrides[k])

            except Exception as e:
                raise FileNotFoundError(
                    "Resume checkpoint not found. Please pass a valid checkpoint to resume from, "
                    "i.e. 'yolo train resume model=path/to/last.pt'"
                ) from e
        self.resume = resume

    def resume_training(self, ckpt):
        """Resume YOLO training from given epoch and best fitness."""
        if ckpt is None:
            return
        best_fitness = 0.0
        start_epoch = ckpt["epoch"] + 1
        if ckpt["optimizer"] is not None:
            self.optimizer.load_state_dict(ckpt["optimizer"])  # optimizer
            best_fitness = ckpt["best_fitness"]
        if self.ema and ckpt.get("ema"):
            self.ema.ema.load_state_dict(ckpt["ema"].float().state_dict())  # EMA
            self.ema.updates = ckpt["updates"]
        if self.resume:
            assert start_epoch > 0, (
                f"{self.args.model} training to {self.epochs} epochs is finished, nothing to resume.\n"
                f"Start a new training without resuming, i.e. 'yolo train model={self.args.model}'"
            )
            LOGGER.info(
                f"Resuming training from {self.args.model} from epoch {start_epoch + 1} to {self.epochs} total epochs"
            )
        if self.epochs < start_epoch:
            LOGGER.info(
                f"{self.model} has been trained for {ckpt['epoch']} epochs. Fine-tuning for {self.epochs} more epochs."
            )
            self.epochs += ckpt["epoch"]  # finetune additional epochs
        self.best_fitness = best_fitness
        self.start_epoch = start_epoch
        if start_epoch > (self.epochs - self.args.close_mosaic):
            self._close_dataloader_mosaic()

    def _close_dataloader_mosaic(self):
        """Update dataloaders to stop using mosaic augmentation."""
        if hasattr(self.train_loader.dataset, "mosaic"):
            self.train_loader.dataset.mosaic = False
        if hasattr(self.train_loader.dataset, "close_mosaic"):
            LOGGER.info("Closing dataloader mosaic")
            self.train_loader.dataset.close_mosaic(hyp=self.args)

    def build_optimizer(self, model, name="auto", lr=0.001, momentum=0.9, decay=1e-5, iterations=1e5):
        """
        Constructs an optimizer for the given model, based on the specified optimizer name, learning rate, momentum,
        weight decay, and number of iterations.

        Args:
            model (torch.nn.Module): The model for which to build an optimizer.
            name (str, optional): The name of the optimizer to use. If 'auto', the optimizer is selected
                based on the number of iterations. Default: 'auto'.
            lr (float, optional): The learning rate for the optimizer. Default: 0.001.
            momentum (float, optional): The momentum factor for the optimizer. Default: 0.9.
            decay (float, optional): The weight decay for the optimizer. Default: 1e-5.
            iterations (float, optional): The number of iterations, which determines the optimizer if
                name is 'auto'. Default: 1e5.

        Returns:
            (torch.optim.Optimizer): The constructed optimizer.
        """

        g = [], [], []  # optimizer parameter groups
        bn = tuple(v for k, v in nn.__dict__.items() if "Norm" in k)  # normalization layers, i.e. BatchNorm2d()
        if name == "auto":
            LOGGER.info(
                f"{colorstr('optimizer:')} 'optimizer=auto' found, "
                f"ignoring 'lr0={self.args.lr0}' and 'momentum={self.args.momentum}' and "
                f"determining best 'optimizer', 'lr0' and 'momentum' automatically... "
            )
            nc = getattr(model, "nc", 10)  # number of classes
            lr_fit = round(0.002 * 5 / (4 + nc), 6)  # lr0 fit equation to 6 decimal places
            name, lr, momentum = ("SGD", 0.01, 0.9) if iterations > 10000 else ("AdamW", lr_fit, 0.9)
            self.args.warmup_bias_lr = 0.0  # no higher than 0.01 for Adam

        for module_name, module in model.named_modules():
            for param_name, param in module.named_parameters(recurse=False):
                fullname = f"{module_name}.{param_name}" if module_name else param_name
                if "bias" in fullname:  # bias (no decay)
                    g[2].append(param)
                elif isinstance(module, bn):  # weight (no decay)
                    g[1].append(param)
                else:  # weight (with decay)
                    g[0].append(param)

        if name in ("Adam", "Adamax", "AdamW", "NAdam", "RAdam"):
            optimizer = getattr(optim, name, optim.Adam)(g[2], lr=lr, betas=(momentum, 0.999), weight_decay=0.0)
        elif name == "RMSProp":
            optimizer = optim.RMSprop(g[2], lr=lr, momentum=momentum)
        elif name == "SGD":
            optimizer = optim.SGD(g[2], lr=lr, momentum=momentum, nesterov=True)
        else:
            raise NotImplementedError(
                f"Optimizer '{name}' not found in list of available optimizers "
                f"[Adam, AdamW, NAdam, RAdam, RMSProp, SGD, auto]."
                "To request support for addition optimizers please visit https://github.com/ultralytics/ultralytics."
            )

        optimizer.add_param_group({"params": g[0], "weight_decay": decay})  # add g0 with weight_decay
        optimizer.add_param_group({"params": g[1], "weight_decay": 0.0})  # add g1 (BatchNorm2d weights)
        LOGGER.info(
            f"{colorstr('optimizer:')} {type(optimizer).__name__}(lr={lr}, momentum={momentum}) with parameter groups "
            f'{len(g[1])} weight(decay=0.0), {len(g[0])} weight(decay={decay}), {len(g[2])} bias(decay=0.0)'
        )
        return optimizer<|MERGE_RESOLUTION|>--- conflicted
+++ resolved
@@ -129,13 +129,9 @@
         try:
             if self.args.task == "classify":
                 self.data = check_cls_dataset(self.args.data)
-<<<<<<< HEAD
-            elif self.args.task == 'regress':
+            elif self.args.task == "regress":
                 self.data = check_regress_dataset(self.args.data)
-            elif self.args.data.split('.')[-1] in ('yaml', 'yml') or self.args.task in ('detect', 'segment', 'pose'):
-=======
             elif self.args.data.split(".")[-1] in ("yaml", "yml") or self.args.task in ("detect", "segment", "pose"):
->>>>>>> 123c024b
                 self.data = check_det_dataset(self.args.data)
                 if "yaml_file" in self.data:
                     self.args.data = self.data["yaml_file"]  # for validating 'yolo train data=url.zip' usage
@@ -411,16 +407,10 @@
                 batch_cls_ind_str = 'value' if self.args.task == 'regress' else 'cls'
                 if RANK in (-1, 0):
                     pbar.set_description(
-<<<<<<< HEAD
-                        ('%11s' * 2 + '%11.4g' * (2 + loss_len)) %
-                        (f'{epoch + 1}/{self.epochs}', mem, *losses, batch[batch_cls_ind_str].shape[0], batch['img'].shape[-1]))
-                    self.run_callbacks('on_batch_end')
-=======
                         ("%11s" * 2 + "%11.4g" * (2 + loss_len))
-                        % (f"{epoch + 1}/{self.epochs}", mem, *losses, batch["cls"].shape[0], batch["img"].shape[-1])
+                        % (f"{epoch + 1}/{self.epochs}", mem, *losses, batch[batch_cls_ind_str].shape[0], batch["img"].shape[-1])
                     )
                     self.run_callbacks("on_batch_end")
->>>>>>> 123c024b
                     if self.args.plots and ni in self.plot_idx:
                         self.plot_training_samples(batch, ni)
 
