--- conflicted
+++ resolved
@@ -150,21 +150,13 @@
     return source, webcam, screenshot, from_img, in_memory, tensor
 
 
-<<<<<<< HEAD
-def load_inference_source(source=None, imgsz=640, vid_stride=1, buffer=False):
-=======
 def load_inference_source(source=None, batch=1, vid_stride=1, buffer=False):
->>>>>>> 03d0ffd9
     """
     Loads an inference source for object detection and applies necessary transformations.
 
     Args:
         source (str, Path, Tensor, PIL.Image, np.ndarray): The input source for inference.
-<<<<<<< HEAD
-        imgsz (int, optional): The size of the image for inference. Default is 640.
-=======
         batch (int, optional): Batch size for dataloaders. Default is 1.
->>>>>>> 03d0ffd9
         vid_stride (int, optional): The frame interval for video sources. Default is 1.
         buffer (bool, optional): Determined whether stream frames will be buffered. Default is False.
 
@@ -179,23 +171,14 @@
         dataset = LoadTensor(source)
     elif in_memory:
         dataset = source
-<<<<<<< HEAD
-    elif webcam:
-        dataset = LoadStreams(source, imgsz=imgsz, vid_stride=vid_stride, buffer=buffer)
-=======
     elif stream:
         dataset = LoadStreams(source, vid_stride=vid_stride, buffer=buffer)
->>>>>>> 03d0ffd9
     elif screenshot:
         dataset = LoadScreenshots(source, imgsz=imgsz)
     elif from_img:
         dataset = LoadPilAndNumpy(source, imgsz=imgsz)
     else:
-<<<<<<< HEAD
-        dataset = LoadImages(source, imgsz=imgsz, vid_stride=vid_stride)
-=======
         dataset = LoadImagesAndVideos(source, batch=batch, vid_stride=vid_stride)
->>>>>>> 03d0ffd9
 
     # Attach source types to the dataset
     setattr(dataset, "source_type", source_type)
