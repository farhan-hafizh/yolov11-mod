# Ultralytics YOLO 🚀, AGPL-3.0 license

import inspect
import sys
from pathlib import Path
from typing import Union

from ultralytics.cfg import TASK2DATA, get_cfg, get_save_dir
from ultralytics.nn.tasks import attempt_load_one_weight, guess_model_task, nn, yaml_model_load
from ultralytics.utils import ASSETS, DEFAULT_CFG_DICT, LOGGER, RANK, SETTINGS, callbacks, checks, emojis, yaml_load
from ultralytics.hub.utils import HUB_WEB_ROOT


class Model(nn.Module):
    """
    A base class to unify APIs for all models.

    Args:
        model (str, Path): Path to the model file to load or create.
        task (Any, optional): Task type for the YOLO model. Defaults to None.

    Attributes:
        predictor (Any): The predictor object.
        model (Any): The model object.
        trainer (Any): The trainer object.
        task (str): The type of model task.
        ckpt (Any): The checkpoint object if the model loaded from *.pt file.
        cfg (str): The model configuration if loaded from *.yaml file.
        ckpt_path (str): The checkpoint file path.
        overrides (dict): Overrides for the trainer object.
        metrics (Any): The data for metrics.

    Methods:
        __call__(source=None, stream=False, **kwargs):
            Alias for the predict method.
        _new(cfg:str, verbose:bool=True) -> None:
            Initializes a new model and infers the task type from the model definitions.
        _load(weights:str, task:str='') -> None:
            Initializes a new model and infers the task type from the model head.
        _check_is_pytorch_model() -> None:
            Raises TypeError if the model is not a PyTorch model.
        reset() -> None:
            Resets the model modules.
        info(verbose:bool=False) -> None:
            Logs the model info.
        fuse() -> None:
            Fuses the model for faster inference.
        predict(source=None, stream=False, **kwargs) -> List[ultralytics.engine.results.Results]:
            Performs prediction using the YOLO model.

    Returns:
        list(ultralytics.engine.results.Results): The prediction results.
    """

    def __init__(self, model: Union[str, Path] = "yolov8n.pt", task=None, verbose=False) -> None:
        """
        Initializes the YOLO model.

        Args:
            model (Union[str, Path], optional): Path or name of the model to load or create. Defaults to 'yolov8n.pt'.
            task (Any, optional): Task type for the YOLO model. Defaults to None.
            verbose (bool, optional): Whether to enable verbose mode.
        """
        super().__init__()
        self.callbacks = callbacks.get_default_callbacks()
        self.predictor = None  # reuse predictor
        self.model = None  # model object
        self.trainer = None  # trainer object
        self.ckpt = None  # if loaded from *.pt
        self.cfg = None  # if loaded from *.yaml
        self.ckpt_path = None
        self.overrides = {}  # overrides for trainer object
        self.metrics = None  # validation/training metrics
        self.session = None  # HUB session
        self.task = task  # task type
        self.model_name = model = str(model).strip()  # strip spaces

        # Check if Ultralytics HUB model from https://hub.ultralytics.com
        if self.is_hub_model(model):
            # Fetch model from HUB
            checks.check_requirements("hub-sdk>0.0.2")
            self.session = self._get_hub_session(model)
            model = self.session.model_file

        # Check if Triton Server model
        elif self.is_triton_model(model):
            self.model = model
            self.task = task
            return

        # Load or create new YOLO model
        model = checks.check_model_file_from_stem(model)  # add suffix, i.e. yolov8n -> yolov8n.pt
        if Path(model).suffix in (".yaml", ".yml"):
            self._new(model, task=task, verbose=verbose)
        else:
            self._load(model, task=task)

        self.model_name = model

    def __call__(self, source=None, stream=False, **kwargs):
        """Calls the predict() method with given arguments to perform object detection."""
        return self.predict(source, stream, **kwargs)

    @staticmethod
    def _get_hub_session(model: str):
        """Creates a session for Hub Training."""
        from ultralytics.hub.session import HUBTrainingSession

        session = HUBTrainingSession(model)
        return session if session.client.authenticated else None

    @staticmethod
    def is_triton_model(model):
        """Is model a Triton Server URL string, i.e. <scheme>://<netloc>/<endpoint>/<task_name>"""
        from urllib.parse import urlsplit

        url = urlsplit(model)
        return url.netloc and url.path and url.scheme in {"http", "grpc"}

    @staticmethod
    def is_hub_model(model):
        """Check if the provided model is a HUB model."""
        return any(
            (
                model.startswith(f"{HUB_WEB_ROOT}/models/"),  # i.e. https://hub.ultralytics.com/models/MODEL_ID
                [len(x) for x in model.split("_")] == [42, 20],  # APIKEY_MODELID
                len(model) == 20 and not Path(model).exists() and all(x not in model for x in "./\\"),  # MODELID
            )
        )

    def _new(self, cfg: str, task=None, model=None, verbose=False):
        """
        Initializes a new model and infers the task type from the model definitions.

        Args:
            cfg (str): model configuration file
            task (str | None): model task
            model (BaseModel): Customized model.
            verbose (bool): display model info on load
        """
        cfg_dict = yaml_model_load(cfg)
        self.cfg = cfg
        self.task = task or guess_model_task(cfg_dict)
<<<<<<< HEAD
        self.model = (model or self._smart_load('model'))(cfg_dict, verbose=verbose and RANK == -1)  # build model
        self.overrides['model'] = self.cfg
        self.overrides['task'] = self.task
        if self.task == 'pose':
            self.model.kpt_shape = cfg_dict['kpt_shape']
=======
        self.model = (model or self._smart_load("model"))(cfg_dict, verbose=verbose and RANK == -1)  # build model
        self.overrides["model"] = self.cfg
        self.overrides["task"] = self.task
>>>>>>> 3c117076

        # Below added to allow export from YAMLs
        self.model.args = {**DEFAULT_CFG_DICT, **self.overrides}  # combine default and model args (prefer model args)
        self.model.task = self.task

    def _load(self, weights: str, task=None):
        """
        Initializes a new model and infers the task type from the model head.

        Args:
            weights (str): model checkpoint to be loaded
            task (str | None): model task
        """
        suffix = Path(weights).suffix
        if suffix == ".pt":
            self.model, self.ckpt = attempt_load_one_weight(weights)
            self.task = self.model.args["task"]
            self.overrides = self.model.args = self._reset_ckpt_args(self.model.args)
            self.ckpt_path = self.model.pt_path
        else:
            weights = checks.check_file(weights)
            self.model, self.ckpt = weights, None
            self.task = task or guess_model_task(weights)
            self.ckpt_path = weights
        self.overrides["model"] = weights
        self.overrides["task"] = self.task

    def _check_is_pytorch_model(self):
        """Raises TypeError is model is not a PyTorch model."""
        pt_str = isinstance(self.model, (str, Path)) and Path(self.model).suffix == ".pt"
        pt_module = isinstance(self.model, nn.Module)
        if not (pt_module or pt_str):
            raise TypeError(
                f"model='{self.model}' should be a *.pt PyTorch model to run this method, but is a different format. "
                f"PyTorch models can train, val, predict and export, i.e. 'model.train(data=...)', but exported "
                f"formats like ONNX, TensorRT etc. only support 'predict' and 'val' modes, "
                f"i.e. 'yolo predict model=yolov8n.onnx'.\nTo run CUDA or MPS inference please pass the device "
                f"argument directly in your inference command, i.e. 'model.predict(source=..., device=0)'"
            )

    def reset_weights(self):
        """Resets the model modules parameters to randomly initialized values, losing all training information."""
        self._check_is_pytorch_model()
        for m in self.model.modules():
            if hasattr(m, "reset_parameters"):
                m.reset_parameters()
        for p in self.model.parameters():
            p.requires_grad = True
        return self

    def load(self, weights="yolov8n.pt"):
        """Transfers parameters with matching names and shapes from 'weights' to model."""
        self._check_is_pytorch_model()
        if isinstance(weights, (str, Path)):
            weights, self.ckpt = attempt_load_one_weight(weights)
        self.model.load(weights)
        return self

    def info(self, detailed=False, verbose=True):
        """
        Logs model info.

        Args:
            detailed (bool): Show detailed information about model.
            verbose (bool): Controls verbosity.
        """
        self._check_is_pytorch_model()
        return self.model.info(detailed=detailed, verbose=verbose)

    def fuse(self):
        """Fuse PyTorch Conv2d and BatchNorm2d layers."""
        self._check_is_pytorch_model()
        self.model.fuse()

    def embed(self, source=None, stream=False, **kwargs):
        """
        Calls the predict() method and returns image embeddings.

        Args:
            source (str | int | PIL | np.ndarray): The source of the image to make predictions on.
                Accepts all source types accepted by the YOLO model.
            stream (bool): Whether to stream the predictions or not. Defaults to False.
            **kwargs : Additional keyword arguments passed to the predictor.
                Check the 'configuration' section in the documentation for all available options.

        Returns:
            (List[torch.Tensor]): A list of image embeddings.
        """
        if not kwargs.get("embed"):
            kwargs["embed"] = [len(self.model.model) - 2]  # embed second-to-last layer if no indices passed
        return self.predict(source, stream, **kwargs)

    def predict(self, source=None, stream=False, predictor=None, **kwargs):
        """
        Perform prediction using the YOLO model.

        Args:
            source (str | int | PIL | np.ndarray): The source of the image to make predictions on.
                Accepts all source types accepted by the YOLO model.
            stream (bool): Whether to stream the predictions or not. Defaults to False.
            predictor (BasePredictor): Customized predictor.
            **kwargs : Additional keyword arguments passed to the predictor.
                Check the 'configuration' section in the documentation for all available options.

        Returns:
            (List[ultralytics.engine.results.Results]): The prediction results.
        """
        if source is None:
            source = ASSETS
            LOGGER.warning(f"WARNING ⚠️ 'source' is missing. Using 'source={source}'.")

        is_cli = (sys.argv[0].endswith("yolo") or sys.argv[0].endswith("ultralytics")) and any(
            x in sys.argv for x in ("predict", "track", "mode=predict", "mode=track")
        )

        custom = {"conf": 0.25, "save": is_cli, "mode": "predict"}  # method defaults
        args = {**self.overrides, **custom, **kwargs}  # highest priority args on the right
        prompts = args.pop("prompts", None)  # for SAM-type models

        if not self.predictor:
            self.predictor = predictor or self._smart_load("predictor")(overrides=args, _callbacks=self.callbacks)
            self.predictor.setup_model(model=self.model, verbose=is_cli)
        else:  # only update args if predictor is already setup
            self.predictor.args = get_cfg(self.predictor.args, args)
            if "project" in args or "name" in args:
                self.predictor.save_dir = get_save_dir(self.predictor.args)
        if prompts and hasattr(self.predictor, "set_prompts"):  # for SAM-type models
            self.predictor.set_prompts(prompts)
        return self.predictor.predict_cli(source=source) if is_cli else self.predictor(source=source, stream=stream)

    def track(self, source=None, stream=False, persist=False, **kwargs):
        """
        Perform object tracking on the input source using the registered trackers.

        Args:
            source (str, optional): The input source for object tracking. Can be a file path or a video stream.
            stream (bool, optional): Whether the input source is a video stream. Defaults to False.
            persist (bool, optional): Whether to persist the trackers if they already exist. Defaults to False.
            **kwargs (optional): Additional keyword arguments for the tracking process.

        Returns:
            (List[ultralytics.engine.results.Results]): The tracking results.
        """
        if not hasattr(self.predictor, "trackers"):
            from ultralytics.trackers import register_tracker

            register_tracker(self, persist)
        kwargs["conf"] = kwargs.get("conf") or 0.1  # ByteTrack-based method needs low confidence predictions as input
        kwargs["mode"] = "track"
        return self.predict(source=source, stream=stream, **kwargs)

    def val(self, validator=None, **kwargs):
        """
        Validate a model on a given dataset.

        Args:
            validator (BaseValidator): Customized validator.
            **kwargs : Any other args accepted by the validators. To see all args check 'configuration' section in docs
        """
        custom = {"rect": True}  # method defaults
        args = {**self.overrides, **custom, **kwargs, "mode": "val"}  # highest priority args on the right

        validator = (validator or self._smart_load("validator"))(args=args, _callbacks=self.callbacks)
        validator(model=self.model)
        self.metrics = validator.metrics
        return validator.metrics

    def benchmark(self, **kwargs):
        """
        Benchmark a model on all export formats.

        Args:
            **kwargs : Any other args accepted by the validators. To see all args check 'configuration' section in docs
        """
        self._check_is_pytorch_model()
        from ultralytics.utils.benchmarks import benchmark

        custom = {"verbose": False}  # method defaults
        args = {**DEFAULT_CFG_DICT, **self.model.args, **custom, **kwargs, "mode": "benchmark"}
        return benchmark(
            model=self,
<<<<<<< HEAD
            data=kwargs.get('data'),  # if no 'data' argument passed set data=None for default datasets
            imgsz=args['imgsz'],
            half=args['half'],
            int8=args['int8'],
            device=args['device'],
            verbose=kwargs.get('verbose'),
            separate_outputs=args['separate_outputs'],
            export_hw_optimized=args['export_hw_optimized'])
=======
            data=kwargs.get("data"),  # if no 'data' argument passed set data=None for default datasets
            imgsz=args["imgsz"],
            half=args["half"],
            int8=args["int8"],
            device=args["device"],
            verbose=kwargs.get("verbose"),
        )
>>>>>>> 3c117076

    def export(self, **kwargs):
        """
        Export model.

        Args:
            **kwargs : Any other args accepted by the Exporter. To see all args check 'configuration' section in docs.
        """
        self._check_is_pytorch_model()
        from .exporter import Exporter

        custom = {"imgsz": self.model.args["imgsz"], "batch": 1, "data": None, "verbose": False}  # method defaults
        args = {**self.overrides, **custom, **kwargs, "mode": "export"}  # highest priority args on the right
        return Exporter(overrides=args, _callbacks=self.callbacks)(model=self.model)

    def train(self, trainer=None, **kwargs):
        """
        Trains the model on a given dataset.

        Args:
            trainer (BaseTrainer, optional): Customized trainer.
            **kwargs (Any): Any number of arguments representing the training configuration.
        """
        self._check_is_pytorch_model()
        if hasattr(self.session, "model") and self.session.model.id:  # Ultralytics HUB session with loaded model
            if any(kwargs):
                LOGGER.warning("WARNING ⚠️ using HUB training arguments, ignoring local training arguments.")
            kwargs = self.session.train_args  # overwrite kwargs

        checks.check_pip_update_available()

        overrides = yaml_load(checks.check_yaml(kwargs["cfg"])) if kwargs.get("cfg") else self.overrides
        custom = {"data": DEFAULT_CFG_DICT["data"] or TASK2DATA[self.task]}  # method defaults
        args = {**overrides, **custom, **kwargs, "mode": "train"}  # highest priority args on the right
        if args.get("resume"):
            args["resume"] = self.ckpt_path

        self.trainer = (trainer or self._smart_load("trainer"))(overrides=args, _callbacks=self.callbacks)
        if not args.get("resume"):  # manually set model only if not resuming
            self.trainer.model = self.trainer.get_model(weights=self.model if self.ckpt else None, cfg=self.model.yaml)
            self.model = self.trainer.model

            if SETTINGS["hub"] is True and not self.session:
                # Create a model in HUB
                try:
                    self.session = self._get_hub_session(self.model_name)
                    if self.session:
                        self.session.create_model(args)
                        # Check model was created
                        if not getattr(self.session.model, "id", None):
                            self.session = None
                except (PermissionError, ModuleNotFoundError):
                    # Ignore PermissionError and ModuleNotFoundError which indicates hub-sdk not installed
                    pass

        self.trainer.hub_session = self.session  # attach optional HUB session
        self.trainer.train()
        # Update model and cfg after training
        if RANK in (-1, 0):
            ckpt = self.trainer.best if self.trainer.best.exists() else self.trainer.last
            self.model, _ = attempt_load_one_weight(ckpt)
            self.overrides = self.model.args
            self.metrics = getattr(self.trainer.validator, "metrics", None)  # TODO: no metrics returned by DDP
        return self.metrics

    def tune(self, use_ray=False, iterations=10, *args, **kwargs):
        """
        Runs hyperparameter tuning, optionally using Ray Tune. See ultralytics.utils.tuner.run_ray_tune for Args.

        Returns:
            (dict): A dictionary containing the results of the hyperparameter search.
        """
        self._check_is_pytorch_model()
        if use_ray:
            from ultralytics.utils.tuner import run_ray_tune

            return run_ray_tune(self, max_samples=iterations, *args, **kwargs)
        else:
            from .tuner import Tuner

            custom = {}  # method defaults
            args = {**self.overrides, **custom, **kwargs, "mode": "train"}  # highest priority args on the right
            return Tuner(args=args, _callbacks=self.callbacks)(model=self, iterations=iterations)

    def _apply(self, fn):
        """Apply to(), cpu(), cuda(), half(), float() to model tensors that are not parameters or registered buffers."""
        self._check_is_pytorch_model()
        self = super()._apply(fn)  # noqa
        self.predictor = None  # reset predictor as device may have changed
        self.overrides["device"] = self.device  # was str(self.device) i.e. device(type='cuda', index=0) -> 'cuda:0'
        return self

    @property
    def names(self):
        """Returns class names of the loaded model."""
        from ultralytics.nn.autobackend import check_class_names

        return check_class_names(self.model.names) if hasattr(self.model, "names") else None

    @property
    def device(self):
        """Returns device if PyTorch model."""
        return next(self.model.parameters()).device if isinstance(self.model, nn.Module) else None

    @property
    def transforms(self):
        """Returns transform of the loaded model."""
        return self.model.transforms if hasattr(self.model, "transforms") else None

    def add_callback(self, event: str, func):
        """Add a callback."""
        self.callbacks[event].append(func)

    def clear_callback(self, event: str):
        """Clear all event callbacks."""
        self.callbacks[event] = []

    def reset_callbacks(self):
        """Reset all registered callbacks."""
        for event in callbacks.default_callbacks.keys():
            self.callbacks[event] = [callbacks.default_callbacks[event][0]]

    @staticmethod
    def _reset_ckpt_args(args):
        """Reset arguments when loading a PyTorch model."""
        include = {"imgsz", "data", "task", "single_cls"}  # only remember these arguments when loading a PyTorch model
        return {k: v for k, v in args.items() if k in include}

    # def __getattr__(self, attr):
    #    """Raises error if object has no requested attribute."""
    #    name = self.__class__.__name__
    #    raise AttributeError(f"'{name}' object has no attribute '{attr}'. See valid attributes below.\n{self.__doc__}")

    def _smart_load(self, key):
        """Load model/trainer/validator/predictor."""
        try:
            return self.task_map[self.task][key]
        except Exception as e:
            name = self.__class__.__name__
            mode = inspect.stack()[1][3]  # get the function name.
            raise NotImplementedError(
                emojis(f"WARNING ⚠️ '{name}' model does not support '{mode}' mode for '{self.task}' task yet.")
            ) from e

    @property
    def task_map(self):
        """
        Map head to model, trainer, validator, and predictor classes.

        Returns:
            task_map (dict): The map of model task to mode classes.
        """
        raise NotImplementedError("Please provide task map for your model!")<|MERGE_RESOLUTION|>--- conflicted
+++ resolved
@@ -141,17 +141,9 @@
         cfg_dict = yaml_model_load(cfg)
         self.cfg = cfg
         self.task = task or guess_model_task(cfg_dict)
-<<<<<<< HEAD
-        self.model = (model or self._smart_load('model'))(cfg_dict, verbose=verbose and RANK == -1)  # build model
-        self.overrides['model'] = self.cfg
-        self.overrides['task'] = self.task
-        if self.task == 'pose':
-            self.model.kpt_shape = cfg_dict['kpt_shape']
-=======
         self.model = (model or self._smart_load("model"))(cfg_dict, verbose=verbose and RANK == -1)  # build model
         self.overrides["model"] = self.cfg
         self.overrides["task"] = self.task
->>>>>>> 3c117076
 
         # Below added to allow export from YAMLs
         self.model.args = {**DEFAULT_CFG_DICT, **self.overrides}  # combine default and model args (prefer model args)
@@ -333,24 +325,15 @@
         args = {**DEFAULT_CFG_DICT, **self.model.args, **custom, **kwargs, "mode": "benchmark"}
         return benchmark(
             model=self,
-<<<<<<< HEAD
-            data=kwargs.get('data'),  # if no 'data' argument passed set data=None for default datasets
-            imgsz=args['imgsz'],
-            half=args['half'],
-            int8=args['int8'],
-            device=args['device'],
-            verbose=kwargs.get('verbose'),
-            separate_outputs=args['separate_outputs'],
-            export_hw_optimized=args['export_hw_optimized'])
-=======
             data=kwargs.get("data"),  # if no 'data' argument passed set data=None for default datasets
             imgsz=args["imgsz"],
             half=args["half"],
             int8=args["int8"],
             device=args["device"],
             verbose=kwargs.get("verbose"),
+            separate_outputs=args["separate_outputs"],
+            export_hw_optimized=args["export_hw_optimized"],
         )
->>>>>>> 3c117076
 
     def export(self, **kwargs):
         """
