--- conflicted
+++ resolved
@@ -217,19 +217,12 @@
         bboxes = results.xywhr if hasattr(results, "xywhr") else results.xywh
         bboxes = np.concatenate([bboxes, np.arange(len(bboxes)).reshape(-1, 1)], axis=-1)
         if self.args.with_reid and self.encoder is not None:
-<<<<<<< HEAD
             features_keep = self.encoder(img, bboxes)
             return [
-                BOTrack(xyxy, s, c, f) for (xyxy, s, c, f) in zip(bboxes, results.conf, results.cls, features_keep)
+                BOTrack(xywh, s, c, f) for (xywh, s, c, f) in zip(bboxes, results.conf, results.cls, features_keep)
             ]  # detections
         else:
-            return [BOTrack(xyxy, s, c) for (xyxy, s, c) in zip(bboxes, results.conf, results.cls)]  # detections
-=======
-            features_keep = self.encoder(img, dets)
-            return [BOTrack(xywh, s, c, f) for (xywh, s, c, f) in zip(dets, scores, cls, features_keep)]  # detections
-        else:
-            return [BOTrack(xywh, s, c) for (xywh, s, c) in zip(dets, scores, cls)]  # detections
->>>>>>> afb4e53f
+            return [BOTrack(xywh, s, c) for (xywh, s, c) in zip(bboxes, results.conf, results.cls)]  # detections
 
     def get_dists(self, tracks: List[BOTrack], detections: List[BOTrack]) -> np.ndarray:
         """Calculate distances between tracks and detections using IoU and optionally ReID embeddings."""
