--- conflicted
+++ resolved
@@ -24,10 +24,6 @@
     "RepConv",
     "Index",
     "BiFPN_ConcatN",
-<<<<<<< HEAD
-=======
-    "BiFPN",
->>>>>>> 7e17495a
 )
 
 class BiFPN_ConcatN(nn.Module):
@@ -46,95 +42,7 @@
         # Fast normalized fusion
         weighted = [weight[i] * x[i] for i in range(self.num_inputs)]  # Apply weights
         return torch.cat(weighted, dim=self.d)
-<<<<<<< HEAD
     
-=======
-
-
-class BiFPN(nn.Module):
-    def __init__(self, in_channels_list, out_channels, num_layers=2):
-        super().__init__()
-        self.num_layers = num_layers
-        self.out_channels = out_channels
-
-        # 调整输入通道数到统一的 out_channels
-        self.conv_in = nn.ModuleList()
-        for in_channels in in_channels_list:
-            self.conv_in.append(nn.Conv2d(in_channels, out_channels, 1, bias=False))
-
-        # BiFPN 权重（可学习）
-        self.weights = nn.ParameterList()
-        for _ in range(num_layers):
-            # 每个层有 5 个融合操作（P3-P7 的双向路径）
-            self.weights.append(
-                nn.Parameter(torch.ones(5, 3))  # 每个融合点有 2-3 个输入
-            )
-
-        # 卷积层用于融合后的特征处理
-        self.conv_layers = nn.ModuleList()
-        for _ in range(num_layers):
-            self.conv_layers.append(
-                nn.ModuleList(
-                    [
-                        nn.Sequential(
-                            nn.Conv2d(out_channels, out_channels, 3, padding=1, bias=False),
-                            nn.BatchNorm2d(out_channels),
-                            nn.ReLU(inplace=True),
-                        )
-                        for _ in range(5)  # P3-P7
-                    ]
-                )
-            )
-
-    def forward(self, inputs):
-        # inputs: [P3, P4, P5] from backbone
-        P3, P4, P5 = inputs
-
-        # 调整通道数
-        P3 = self.conv_in[0](P3)  # (B, out_channels, H/8, W/8)
-        P4 = self.conv_in[1](P4)  # (B, out_channels, H/16, W/16)
-        P5 = self.conv_in[2](P5)  # (B, out_channels, H/32, W/32)
-
-        # BiFPN 层
-        features = [P3, P4, P5]
-        for layer in range(self.num_layers):
-            # 自顶向下路径
-            P5_td = features[2]  # P5
-            P4_td = self.fuse_features(
-                [features[1], F.interpolate(P5_td, scale_factor=2, mode="nearest")], self.weights[layer][0]
-            )
-            P4_td = self.conv_layers[layer][1](P4_td)
-            P3_out = self.fuse_features(
-                [features[0], F.interpolate(P4_td, scale_factor=2, mode="nearest")], self.weights[layer][1]
-            )
-            P3_out = self.conv_layers[layer][0](P3_out)
-
-            # 自底向上路径
-            P4_out = self.fuse_features(
-                [features[1], P4_td, F.max_pool2d(P3_out, kernel_size=3, stride=2, padding=1)], self.weights[layer][2]
-            )
-            P4_out = self.conv_layers[layer][3](P4_out)
-            P5_out = self.fuse_features(
-                [features[2], P5_td, F.max_pool2d(P4_out, kernel_size=3, stride=2, padding=1)], self.weights[layer][4]
-            )
-            P5_out = self.conv_layers[layer][4](P5_out)
-
-            # 更新特征
-            features = [P3_out, P4_out, P5_out]
-
-        return features
-
-    def fuse_features(self, inputs, weights):
-        # 归一化权重
-        weights = F.softmax(weights, dim=1)
-        # 加权融合
-        out = 0
-        for i, x in enumerate(inputs):
-            out += weights[i] * x
-        return out
-
-
->>>>>>> 7e17495a
 def autopad(k, p=None, d=1):  # kernel, padding, dilation
     """Pad to 'same' shape outputs."""
     if d > 1:
