# Ultralytics YOLO 🚀, AGPL-3.0 license

import sys
from pathlib import Path
from typing import Union

from ultralytics.cfg import get_cfg
from ultralytics.engine.exporter import Exporter
from ultralytics.models import yolo  # noqa
from ultralytics.nn.tasks import (ClassificationModel, DetectionModel, PoseModel, SegmentationModel,
                                  attempt_load_one_weight, guess_model_task, nn, yaml_model_load)
from ultralytics.utils import (DEFAULT_CFG, DEFAULT_CFG_DICT, DEFAULT_CFG_KEYS, LOGGER, RANK, ROOT, callbacks,
                               is_git_dir, yaml_load)
from ultralytics.utils.checks import check_file, check_imgsz, check_pip_update_available, check_yaml
from ultralytics.utils.downloads import GITHUB_ASSET_STEMS
from ultralytics.utils.torch_utils import smart_inference_mode

# Map head to model, trainer, validator, and predictor classes
TASK_MAP = {
    'classify': [
        ClassificationModel, yolo.classify.ClassificationTrainer, yolo.classify.ClassificationValidator,
        yolo.classify.ClassificationPredictor],
    'detect':
    [DetectionModel, yolo.detect.DetectionTrainer, yolo.detect.DetectionValidator, yolo.detect.DetectionPredictor],
    'segment': [
        SegmentationModel, yolo.segment.SegmentationTrainer, yolo.segment.SegmentationValidator,
        yolo.segment.SegmentationPredictor],
    'pose': [PoseModel, yolo.pose.PoseTrainer, yolo.pose.PoseValidator, yolo.pose.PosePredictor]}


class YOLO:
    """
    YOLO (You Only Look Once) object detection model.

    Args:
        model (str, Path): Path to the model file to load or create.
        task (Any, optional): Task type for the YOLO model. Defaults to None.

    Attributes:
        predictor (Any): The predictor object.
        model (Any): The model object.
        trainer (Any): The trainer object.
        task (str): The type of model task.
        ckpt (Any): The checkpoint object if the model loaded from *.pt file.
        cfg (str): The model configuration if loaded from *.yaml file.
        ckpt_path (str): The checkpoint file path.
        overrides (dict): Overrides for the trainer object.
        metrics (Any): The data for metrics.

    Methods:
        __call__(source=None, stream=False, **kwargs):
            Alias for the predict method.
        _new(cfg:str, verbose:bool=True) -> None:
            Initializes a new model and infers the task type from the model definitions.
        _load(weights:str, task:str='') -> None:
            Initializes a new model and infers the task type from the model head.
        _check_is_pytorch_model() -> None:
            Raises TypeError if the model is not a PyTorch model.
        reset() -> None:
            Resets the model modules.
        info(verbose:bool=False) -> None:
            Logs the model info.
        fuse() -> None:
            Fuses the model for faster inference.
        predict(source=None, stream=False, **kwargs) -> List[ultralytics.engine.results.Results]:
            Performs prediction using the YOLO model.

    Returns:
        list(ultralytics.engine.results.Results): The prediction results.
    """

    def __init__(self, model: Union[str, Path] = 'yolov8n.pt', task=None) -> None:
        """
        Initializes the YOLO model.

        Args:
            model (Union[str, Path], optional): Path or name of the model to load or create. Defaults to 'yolov8n.pt'.
            task (Any, optional): Task type for the YOLO model. Defaults to None.
        """
        self.callbacks = callbacks.get_default_callbacks()
        self.predictor = None  # reuse predictor
        self.model = None  # model object
        self.trainer = None  # trainer object
        self.task = None  # task type
        self.ckpt = None  # if loaded from *.pt
        self.cfg = None  # if loaded from *.yaml
        self.ckpt_path = None
        self.overrides = {}  # overrides for trainer object
        self.metrics = None  # validation/training metrics
        self.session = None  # HUB session
        model = str(model).strip()  # strip spaces

        # Check if Ultralytics HUB model from https://hub.ultralytics.com
        if self.is_hub_model(model):
            from ultralytics.hub.session import HUBTrainingSession
            self.session = HUBTrainingSession(model)
            model = self.session.model_file

        # Load or create new YOLO model
        suffix = Path(model).suffix
        if not suffix and Path(model).stem in GITHUB_ASSET_STEMS:
            model, suffix = Path(model).with_suffix('.pt'), '.pt'  # add suffix, i.e. yolov8n -> yolov8n.pt
        if suffix == '.yaml':
            self._new(model, task)
        else:
            self._load(model, task)

    def __call__(self, source=None, stream=False, **kwargs):
        """Calls the 'predict' function with given arguments to perform object detection."""
        return self.predict(source, stream, **kwargs)

    def __getattr__(self, attr):
        """Raises error if object has no requested attribute."""
        name = self.__class__.__name__
        raise AttributeError(f"'{name}' object has no attribute '{attr}'. See valid attributes below.\n{self.__doc__}")

    @staticmethod
    def is_hub_model(model):
        """Check if the provided model is a HUB model."""
        return any((
            model.startswith('https://hub.ultralytics.com/models/'),  # i.e. https://hub.ultralytics.com/models/MODEL_ID
            [len(x) for x in model.split('_')] == [42, 20],  # APIKEY_MODELID
            len(model) == 20 and not Path(model).exists() and all(x not in model for x in './\\')))  # MODELID

    def _new(self, cfg: str, task=None, verbose=True):
        """
        Initializes a new model and infers the task type from the model definitions.

        Args:
            cfg (str): model configuration file
            task (str | None): model task
            verbose (bool): display model info on load
        """
        cfg_dict = yaml_model_load(cfg)
        self.cfg = cfg
        self.task = task or guess_model_task(cfg_dict)
        self.model = TASK_MAP[self.task][0](cfg_dict, verbose=verbose and RANK == -1)  # build model
        self.overrides['model'] = self.cfg

        # Below added to allow export from yamls
        args = {**DEFAULT_CFG_DICT, **self.overrides}  # combine model and default args, preferring model args
        self.model.args = {k: v for k, v in args.items() if k in DEFAULT_CFG_KEYS}  # attach args to model
        self.model.task = self.task

    def _load(self, weights: str, task=None):
        """
        Initializes a new model and infers the task type from the model head.

        Args:
            weights (str): model checkpoint to be loaded
            task (str | None): model task
        """
        suffix = Path(weights).suffix
        if suffix == '.pt':
            self.model, self.ckpt = attempt_load_one_weight(weights)
            self.task = self.model.args['task']
            self.overrides = self.model.args = self._reset_ckpt_args(self.model.args)
            self.ckpt_path = self.model.pt_path
        else:
            weights = check_file(weights)
            self.model, self.ckpt = weights, None
            self.task = task or guess_model_task(weights)
            self.ckpt_path = weights
        self.overrides['model'] = weights
        self.overrides['task'] = self.task

    def _check_is_pytorch_model(self):
        """
        Raises TypeError is model is not a PyTorch model
        """
        pt_str = isinstance(self.model, (str, Path)) and Path(self.model).suffix == '.pt'
        pt_module = isinstance(self.model, nn.Module)
        if not (pt_module or pt_str):
            raise TypeError(f"model='{self.model}' must be a *.pt PyTorch model, but is a different type. "
                            f'PyTorch models can be used to train, val, predict and export, i.e. '
                            f"'yolo export model=yolov8n.pt', but exported formats like ONNX, TensorRT etc. only "
                            f"support 'predict' and 'val' modes, i.e. 'yolo predict model=yolov8n.onnx'.")

    @smart_inference_mode()
    def reset_weights(self):
        """
        Resets the model modules parameters to randomly initialized values, losing all training information.
        """
        self._check_is_pytorch_model()
        for m in self.model.modules():
            if hasattr(m, 'reset_parameters'):
                m.reset_parameters()
        for p in self.model.parameters():
            p.requires_grad = True
        return self

    @smart_inference_mode()
    def load(self, weights='yolov8n.pt'):
        """
        Transfers parameters with matching names and shapes from 'weights' to model.
        """
        self._check_is_pytorch_model()
        if isinstance(weights, (str, Path)):
            weights, self.ckpt = attempt_load_one_weight(weights)
        self.model.load(weights)
        return self

    def info(self, detailed=False, verbose=True):
        """
        Logs model info.

        Args:
            detailed (bool): Show detailed information about model.
            verbose (bool): Controls verbosity.
        """
        self._check_is_pytorch_model()
        return self.model.info(detailed=detailed, verbose=verbose)

    def fuse(self):
        """Fuse PyTorch Conv2d and BatchNorm2d layers."""
        self._check_is_pytorch_model()
        self.model.fuse()

    @smart_inference_mode()
    def predict(self, source=None, stream=False, **kwargs):
        """
        Perform prediction using the YOLO model.

        Args:
            source (str | int | PIL | np.ndarray): The source of the image to make predictions on.
                          Accepts all source types accepted by the YOLO model.
            stream (bool): Whether to stream the predictions or not. Defaults to False.
            **kwargs : Additional keyword arguments passed to the predictor.
                       Check the 'configuration' section in the documentation for all available options.

        Returns:
            (List[ultralytics.engine.results.Results]): The prediction results.
        """
        if source is None:
            source = ROOT / 'assets' if is_git_dir() else 'https://ultralytics.com/images/bus.jpg'
            LOGGER.warning(f"WARNING ⚠️ 'source' is missing. Using 'source={source}'.")
        is_cli = (sys.argv[0].endswith('yolo') or sys.argv[0].endswith('ultralytics')) and any(
            x in sys.argv for x in ('predict', 'track', 'mode=predict', 'mode=track'))
        overrides = self.overrides.copy()
        overrides['conf'] = 0.25
        overrides.update(kwargs)  # prefer kwargs
        overrides['mode'] = kwargs.get('mode', 'predict')
        assert overrides['mode'] in ['track', 'predict']
        if not is_cli:
            overrides['save'] = kwargs.get('save', False)  # do not save by default if called in Python
        if not self.predictor:
            self.task = overrides.get('task') or self.task
            self.predictor = TASK_MAP[self.task][3](overrides=overrides, _callbacks=self.callbacks)
            self.predictor.setup_model(model=self.model, verbose=is_cli)
        else:  # only update args if predictor is already setup
            self.predictor.args = get_cfg(self.predictor.args, overrides)
            if 'project' in overrides or 'name' in overrides:
                self.predictor.save_dir = self.predictor.get_save_dir()
        return self.predictor.predict_cli(source=source) if is_cli else self.predictor(source=source, stream=stream)

    def track(self, source=None, stream=False, persist=False, **kwargs):
        """
        Perform object tracking on the input source using the registered trackers.

        Args:
            source (str, optional): The input source for object tracking. Can be a file path or a video stream.
            stream (bool, optional): Whether the input source is a video stream. Defaults to False.
            persist (bool, optional): Whether to persist the trackers if they already exist. Defaults to False.
            **kwargs (optional): Additional keyword arguments for the tracking process.

        Returns:
            (List[ultralytics.engine.results.Results]): The tracking results.

        """
        if not hasattr(self.predictor, 'trackers'):
            from ultralytics.trackers import register_tracker
            register_tracker(self, persist)
        # ByteTrack-based method needs low confidence predictions as input
        conf = kwargs.get('conf') or 0.1
        kwargs['conf'] = conf
        kwargs['mode'] = 'track'
        return self.predict(source=source, stream=stream, **kwargs)

    @smart_inference_mode()
    def val(self, data=None, **kwargs):
        """
        Validate a model on a given dataset.

        Args:
            data (str): The dataset to validate on. Accepts all formats accepted by yolo
            **kwargs : Any other args accepted by the validators. To see all args check 'configuration' section in docs
        """
        overrides = self.overrides.copy()
        overrides['rect'] = True  # rect batches as default
        overrides.update(kwargs)
        overrides['mode'] = 'val'
        args = get_cfg(cfg=DEFAULT_CFG, overrides=overrides)
        args.data = data or args.data
        if 'task' in overrides:
            self.task = args.task
        else:
            args.task = self.task
        if args.imgsz == DEFAULT_CFG.imgsz and not isinstance(self.model, (str, Path)):
            args.imgsz = self.model.args['imgsz']  # use trained imgsz unless custom value is passed
        args.imgsz = check_imgsz(args.imgsz, max_dim=1)

        validator = TASK_MAP[self.task][2](args=args, _callbacks=self.callbacks)
        validator(model=self.model)
        self.metrics = validator.metrics

        return validator.metrics

    @smart_inference_mode()
    def benchmark(self, **kwargs):
        """
        Benchmark a model on all export formats.

        Args:
            **kwargs : Any other args accepted by the validators. To see all args check 'configuration' section in docs
        """
        self._check_is_pytorch_model()
        from ultralytics.utils.benchmarks import benchmark
        overrides = self.model.args.copy()
        overrides.update(kwargs)
        overrides['mode'] = 'benchmark'
        overrides = {**DEFAULT_CFG_DICT, **overrides}  # fill in missing overrides keys with defaults
        return benchmark(model=self,
<<<<<<< HEAD
                         data=overrides['data'],
                         imgsz=overrides['imgsz'],
                         half=overrides['half'],
                         int8=overrides['int8'],
                         device=overrides['device'])
=======
                         imgsz=overrides['imgsz'],
                         half=overrides['half'],
                         device=overrides['device'],
                         verbose=overrides['verbose'])
>>>>>>> 9f5ab67b

    def export(self, **kwargs):
        """
        Export model.

        Args:
            **kwargs : Any other args accepted by the predictors. To see all args check 'configuration' section in docs
        """
        self._check_is_pytorch_model()
        overrides = self.overrides.copy()
        overrides.update(kwargs)
        overrides['mode'] = 'export'
        if overrides.get('imgsz') is None:
            overrides['imgsz'] = self.model.args['imgsz']  # use trained imgsz unless custom value is passed
        if 'batch' not in kwargs:
            overrides['batch'] = 1  # default to 1 if not modified
        args = get_cfg(cfg=DEFAULT_CFG, overrides=overrides)
        args.task = self.task
        return Exporter(overrides=args, _callbacks=self.callbacks)(model=self.model)

    def train(self, **kwargs):
        """
        Trains the model on a given dataset.

        Args:
            **kwargs (Any): Any number of arguments representing the training configuration.
        """
        self._check_is_pytorch_model()
        if self.session:  # Ultralytics HUB session
            if any(kwargs):
                LOGGER.warning('WARNING ⚠️ using HUB training arguments, ignoring local training arguments.')
            kwargs = self.session.train_args
        check_pip_update_available()
        overrides = self.overrides.copy()
        if kwargs.get('cfg'):
            LOGGER.info(f"cfg file passed. Overriding default params with {kwargs['cfg']}.")
            overrides = yaml_load(check_yaml(kwargs['cfg']))
        overrides.update(kwargs)
        overrides['mode'] = 'train'
        if not overrides.get('data'):
            raise AttributeError("Dataset required but missing, i.e. pass 'data=coco128.yaml'")
        if overrides.get('resume'):
            overrides['resume'] = self.ckpt_path
        self.task = overrides.get('task') or self.task
        self.trainer = TASK_MAP[self.task][1](overrides=overrides, _callbacks=self.callbacks)
        if not overrides.get('resume'):  # manually set model only if not resuming
            self.trainer.model = self.trainer.get_model(weights=self.model if self.ckpt else None, cfg=self.model.yaml)
            self.model = self.trainer.model
        self.trainer.hub_session = self.session  # attach optional HUB session
        self.trainer.train()
        # Update model and cfg after training
        if RANK in (-1, 0):
            self.model, _ = attempt_load_one_weight(str(self.trainer.best))
            self.overrides = self.model.args
            self.metrics = getattr(self.trainer.validator, 'metrics', None)  # TODO: no metrics returned by DDP

    def to(self, device):
        """
        Sends the model to the given device.

        Args:
            device (str): device
        """
        self._check_is_pytorch_model()
        self.model.to(device)

    def tune(self, *args, **kwargs):
        """
        Runs hyperparameter tuning using Ray Tune. See ultralytics.utils.tuner.run_ray_tune for Args.

        Returns:
            (dict): A dictionary containing the results of the hyperparameter search.

        Raises:
            ModuleNotFoundError: If Ray Tune is not installed.
        """
        self._check_is_pytorch_model()
        from ultralytics.utils.tuner import run_ray_tune
        return run_ray_tune(self, *args, **kwargs)

    @property
    def names(self):
        """Returns class names of the loaded model."""
        return self.model.names if hasattr(self.model, 'names') else None

    @property
    def device(self):
        """Returns device if PyTorch model."""
        return next(self.model.parameters()).device if isinstance(self.model, nn.Module) else None

    @property
    def transforms(self):
        """Returns transform of the loaded model."""
        return self.model.transforms if hasattr(self.model, 'transforms') else None

    def add_callback(self, event: str, func):
        """Add a callback."""
        self.callbacks[event].append(func)

    def clear_callback(self, event: str):
        """Clear all event callbacks."""
        self.callbacks[event] = []

    @staticmethod
    def _reset_ckpt_args(args):
        """Reset arguments when loading a PyTorch model."""
        include = {'imgsz', 'data', 'task', 'single_cls'}  # only remember these arguments when loading a PyTorch model
        return {k: v for k, v in args.items() if k in include}

    def _reset_callbacks(self):
        """Reset all registered callbacks."""
        for event in callbacks.default_callbacks.keys():
            self.callbacks[event] = [callbacks.default_callbacks[event][0]]<|MERGE_RESOLUTION|>--- conflicted
+++ resolved
@@ -320,18 +320,12 @@
         overrides['mode'] = 'benchmark'
         overrides = {**DEFAULT_CFG_DICT, **overrides}  # fill in missing overrides keys with defaults
         return benchmark(model=self,
-<<<<<<< HEAD
                          data=overrides['data'],
                          imgsz=overrides['imgsz'],
                          half=overrides['half'],
                          int8=overrides['int8'],
-                         device=overrides['device'])
-=======
-                         imgsz=overrides['imgsz'],
-                         half=overrides['half'],
                          device=overrides['device'],
                          verbose=overrides['verbose'])
->>>>>>> 9f5ab67b
 
     def export(self, **kwargs):
         """
