--- conflicted
+++ resolved
@@ -147,15 +147,9 @@
         else:
             y = kpts.clone()
             if ndim == 3:
-<<<<<<< HEAD
-                y[:, 2::3].sigmoid_()  # inplace sigmoid
-            y[:, 0::ndim] = (y[:, 0::ndim] * 2.0 + (anchors[0] - 0.5)) * strides
-            y[:, 1::ndim] = (y[:, 1::ndim] * 2.0 + (anchors[1] - 0.5)) * strides
-=======
                 y[:, 2::3] = y[:, 2::3].sigmoid()  # sigmoid (WARNING: inplace .sigmoid_() Apple MPS bug)
             y[:, 0::ndim] = (y[:, 0::ndim] * 2.0 + (self.anchors[0] - 0.5)) * self.strides
             y[:, 1::ndim] = (y[:, 1::ndim] * 2.0 + (self.anchors[1] - 0.5)) * self.strides
->>>>>>> 093943e3
             return y
 
 
