--- conflicted
+++ resolved
@@ -70,11 +70,8 @@
     SpatialAttention,
 )
 from .head import OBB, Classify, Detect, Pose, RTDETRDecoder, Segment, WorldDetect, v10Detect
-<<<<<<< HEAD
 from .head import Regress, Regress6
 
-=======
->>>>>>> 3bb0c5af
 from .transformer import (
     AIFI,
     MLP,
