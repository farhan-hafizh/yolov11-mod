---
comments: true
description: Step-by-step guide on exporting your YOLOv8 models to various format like ONNX, TensorRT, CoreML and more for deployment. Explore now!.
keywords: YOLO, YOLOv8, Ultralytics, Model export, ONNX, TensorRT, CoreML, TensorFlow SavedModel, OpenVINO, PyTorch, export model
---

# Model Export with Ultralytics YOLO

<img width="1024" src="https://github.com/ultralytics/assets/raw/main/yolov8/banner-integrations.png" alt="Ultralytics YOLO ecosystem and integrations">

## Introduction

The ultimate goal of training a model is to deploy it for real-world applications. Export mode in Ultralytics YOLOv8 offers a versatile range of options for exporting your trained model to different formats, making it deployable across various platforms and devices. This comprehensive guide aims to walk you through the nuances of model exporting, showcasing how to achieve maximum compatibility and performance.

<p align="center">
  <br>
  <iframe width="720" height="405" src="https://www.youtube.com/embed/WbomGeoOT_k?si=aGmuyooWftA0ue9X"
    title="YouTube video player" frameborder="0"
    allow="accelerometer; autoplay; clipboard-write; encrypted-media; gyroscope; picture-in-picture; web-share"
    allowfullscreen>
  </iframe>
  <br>
  <strong>Watch:</strong> How To Export Custom Trained Ultralytics YOLOv8 Model and Run Live Inference on Webcam.
</p>

## Why Choose YOLOv8's Export Mode?

- **Versatility:** Export to multiple formats including ONNX, TensorRT, CoreML, and more.
- **Performance:** Gain up to 5x GPU speedup with TensorRT and 3x CPU speedup with ONNX or OpenVINO.
- **Compatibility:** Make your model universally deployable across numerous hardware and software environments.
- **Ease of Use:** Simple CLI and Python API for quick and straightforward model exporting.

### Key Features of Export Mode

Here are some of the standout functionalities:

- **One-Click Export:** Simple commands for exporting to different formats.
- **Batch Export:** Export batched-inference capable models.
- **Optimized Inference:** Exported models are optimized for quicker inference times.
- **Tutorial Videos:** In-depth guides and tutorials for a smooth exporting experience.

!!! Tip "Tip"

    * Export to ONNX or OpenVINO for up to 3x CPU speedup.
    * Export to TensorRT for up to 5x GPU speedup.

## Usage Examples

Export a YOLOv8n model to a different format like ONNX or TensorRT. See Arguments section below for a full list of export arguments.

!!! Example

    === "Python"

        ```python
        from ultralytics import YOLO

        # Load a model
        model = YOLO('yolov8n.pt')  # load an official model
        model = YOLO('path/to/best.pt')  # load a custom trained model

        # Export the model
        model.export(format='onnx')
        ```

    === "CLI"

        ```bash
        yolo export model=yolov8n.pt format=onnx  # export official model
        yolo export model=path/to/best.pt format=onnx  # export custom trained model
        ```

## Arguments

Export settings for YOLO models refer to the various configurations and options used to save or export the model for use in other environments or platforms. These settings can affect the model's performance, size, and compatibility with different systems. Some common YOLO export settings include the format of the exported model file (e.g. ONNX, TensorFlow SavedModel), the device on which the model will be run (e.g. CPU, GPU), and the presence of additional features such as masks or multiple labels per box. Other factors that may affect the export process include the specific task the model is being used for and the requirements or constraints of the target environment or platform. It is important to carefully consider and configure these settings to ensure that the exported model is optimized for the intended use case and can be used effectively in the target environment.

| Key                   | Value           | Description                                             |
|-----------------------|-----------------|---------------------------------------------------------|
| `format`              | `'torchscript'` | format to export to                                     |
| `imgsz`               | `640`           | image size as scalar or (h, w) list, i.e. (640, 480)    |
| `keras`               | `False`         | use Keras for TF SavedModel export                      |
| `optimize`            | `False`         | TorchScript: optimize for mobile                        |
| `half`                | `False`         | FP16 quantization                                       |
| `int8`                | `False`         | INT8 quantization                                       |
| `dynamic`             | `False`         | ONNX/TensorRT: dynamic axes                             |
| `simplify`            | `False`         | ONNX/TensorRT: simplify model                           |
| `opset`               | `None`          | ONNX: opset version (optional, defaults to latest)      |
| `workspace`           | `4`             | TensorRT: workspace size (GB)                           |
| `nms`                 | `False`         | CoreML: add NMS                                         |
| `separate_outputs`    | `False`         | separate outputs for better quantization performance    |
| `export_hw_optimized` | `False`         | optimize c2f block for faster inference on some hardware|

## Export Formats

Available YOLOv8 export formats are in the table below. You can export to any format using the `format` argument, i.e. `format='onnx'` or `format='engine'`.

<<<<<<< HEAD
| Format                                                             | `format` Argument | Model                     | Metadata | Arguments                                                                                     |
|--------------------------------------------------------------------|-------------------|---------------------------|----------|-----------------------------------------------------------------------------------------------|
| [PyTorch](https://pytorch.org/)                                    | -                 | `yolov8n.pt`              | ✅        | -                                                                                            |
| [TorchScript](https://pytorch.org/docs/stable/jit.html)            | `torchscript`     | `yolov8n.torchscript`     | ✅        | `imgsz`, `optimize`, `export_hw_optimized`                                                   |
| [ONNX](https://onnx.ai/)                                           | `onnx`            | `yolov8n.onnx`            | ✅        | `imgsz`, `half`, `dynamic`, `simplify`, `opset`, `separate_outputs`,`export_hw_optimized`    |
| [OpenVINO](https://docs.openvino.ai/latest/index.html)             | `openvino`        | `yolov8n_openvino_model/` | ✅        | `imgsz`, `half`, `int8`, `separate_outputs`,`export_hw_optimized`                            |
| [TensorRT](https://developer.nvidia.com/tensorrt)                  | `engine`          | `yolov8n.engine`          | ✅        | `imgsz`, `half`, `dynamic`, `simplify`, `workspace`, `separate_outputs`,`export_hw_optimized`|
| [CoreML](https://github.com/apple/coremltools)                     | `coreml`          | `yolov8n.mlpackage`       | ✅        | `imgsz`, `half`, `int8`, `nms`, `separate_outputs`                                           |
| [TF SavedModel](https://www.tensorflow.org/guide/saved_model)      | `saved_model`     | `yolov8n_saved_model/`    | ✅        | `imgsz`, `keras`, `int8`, `export_hw_optimized`                                              |
| [TF GraphDef](https://www.tensorflow.org/api_docs/python/tf/Graph) | `pb`              | `yolov8n.pb`              | ❌        | `imgsz`, `export_hw_optimized`                                                               |
| [TF Lite](https://www.tensorflow.org/lite)                         | `tflite`          | `yolov8n.tflite`          | ✅        | `imgsz`, `half`, `int8`, `separate_outputs`,`export_hw_optimized`                            |
| [TF Edge TPU](https://coral.ai/docs/edgetpu/models-intro/)         | `edgetpu`         | `yolov8n_edgetpu.tflite`  | ✅        | `imgsz`, `separate_outputs`,`export_hw_optimized`                                            |
| [TF.js](https://www.tensorflow.org/js)                             | `tfjs`            | `yolov8n_web_model/`      | ✅        | `imgsz`, `separate_outputs`,`export_hw_optimized`                                            |
| [PaddlePaddle](https://github.com/PaddlePaddle)                    | `paddle`          | `yolov8n_paddle_model/`   | ✅        | `imgsz`, `separate_outputs`                                                                  |
| [ncnn](https://github.com/Tencent/ncnn)                            | `ncnn`            | `yolov8n_ncnn_model/`     | ✅        | `imgsz`, `half`                                                                              |
=======
| Format                                                             | `format` Argument | Model                     | Metadata | Arguments                                           |
|--------------------------------------------------------------------|-------------------|---------------------------|----------|-----------------------------------------------------|
| [PyTorch](https://pytorch.org/)                                    | -                 | `yolov8n.pt`              | ✅        | -                                                   |
| [TorchScript](https://pytorch.org/docs/stable/jit.html)            | `torchscript`     | `yolov8n.torchscript`     | ✅        | `imgsz`, `optimize`                                 |
| [ONNX](https://onnx.ai/)                                           | `onnx`            | `yolov8n.onnx`            | ✅        | `imgsz`, `half`, `dynamic`, `simplify`, `opset`     |
| [OpenVINO](../integrations/openvino.md)                            | `openvino`        | `yolov8n_openvino_model/` | ✅        | `imgsz`, `half`, `int8`                             |
| [TensorRT](https://developer.nvidia.com/tensorrt)                  | `engine`          | `yolov8n.engine`          | ✅        | `imgsz`, `half`, `dynamic`, `simplify`, `workspace` |
| [CoreML](https://github.com/apple/coremltools)                     | `coreml`          | `yolov8n.mlpackage`       | ✅        | `imgsz`, `half`, `int8`, `nms`                      |
| [TF SavedModel](https://www.tensorflow.org/guide/saved_model)      | `saved_model`     | `yolov8n_saved_model/`    | ✅        | `imgsz`, `keras`, `int8`                            |
| [TF GraphDef](https://www.tensorflow.org/api_docs/python/tf/Graph) | `pb`              | `yolov8n.pb`              | ❌        | `imgsz`                                             |
| [TF Lite](https://www.tensorflow.org/lite)                         | `tflite`          | `yolov8n.tflite`          | ✅        | `imgsz`, `half`, `int8`                             |
| [TF Edge TPU](https://coral.ai/docs/edgetpu/models-intro/)         | `edgetpu`         | `yolov8n_edgetpu.tflite`  | ✅        | `imgsz`                                             |
| [TF.js](https://www.tensorflow.org/js)                             | `tfjs`            | `yolov8n_web_model/`      | ✅        | `imgsz`, `half`, `int8`                             |
| [PaddlePaddle](https://github.com/PaddlePaddle)                    | `paddle`          | `yolov8n_paddle_model/`   | ✅        | `imgsz`                                             |
| [ncnn](https://github.com/Tencent/ncnn)                            | `ncnn`            | `yolov8n_ncnn_model/`     | ✅        | `imgsz`, `half`                                     |
>>>>>>> 3c117076
<|MERGE_RESOLUTION|>--- conflicted
+++ resolved
@@ -94,36 +94,18 @@
 
 Available YOLOv8 export formats are in the table below. You can export to any format using the `format` argument, i.e. `format='onnx'` or `format='engine'`.
 
-<<<<<<< HEAD
 | Format                                                             | `format` Argument | Model                     | Metadata | Arguments                                                                                     |
 |--------------------------------------------------------------------|-------------------|---------------------------|----------|-----------------------------------------------------------------------------------------------|
 | [PyTorch](https://pytorch.org/)                                    | -                 | `yolov8n.pt`              | ✅        | -                                                                                            |
 | [TorchScript](https://pytorch.org/docs/stable/jit.html)            | `torchscript`     | `yolov8n.torchscript`     | ✅        | `imgsz`, `optimize`, `export_hw_optimized`                                                   |
 | [ONNX](https://onnx.ai/)                                           | `onnx`            | `yolov8n.onnx`            | ✅        | `imgsz`, `half`, `dynamic`, `simplify`, `opset`, `separate_outputs`,`export_hw_optimized`    |
-| [OpenVINO](https://docs.openvino.ai/latest/index.html)             | `openvino`        | `yolov8n_openvino_model/` | ✅        | `imgsz`, `half`, `int8`, `separate_outputs`,`export_hw_optimized`                            |
+| [OpenVINO](../integrations/openvino.md)                            | `openvino`        | `yolov8n_openvino_model/` | ✅        | `imgsz`, `half`, `int8`, `separate_outputs`,`export_hw_optimized`                            |
 | [TensorRT](https://developer.nvidia.com/tensorrt)                  | `engine`          | `yolov8n.engine`          | ✅        | `imgsz`, `half`, `dynamic`, `simplify`, `workspace`, `separate_outputs`,`export_hw_optimized`|
 | [CoreML](https://github.com/apple/coremltools)                     | `coreml`          | `yolov8n.mlpackage`       | ✅        | `imgsz`, `half`, `int8`, `nms`, `separate_outputs`                                           |
 | [TF SavedModel](https://www.tensorflow.org/guide/saved_model)      | `saved_model`     | `yolov8n_saved_model/`    | ✅        | `imgsz`, `keras`, `int8`, `export_hw_optimized`                                              |
 | [TF GraphDef](https://www.tensorflow.org/api_docs/python/tf/Graph) | `pb`              | `yolov8n.pb`              | ❌        | `imgsz`, `export_hw_optimized`                                                               |
 | [TF Lite](https://www.tensorflow.org/lite)                         | `tflite`          | `yolov8n.tflite`          | ✅        | `imgsz`, `half`, `int8`, `separate_outputs`,`export_hw_optimized`                            |
 | [TF Edge TPU](https://coral.ai/docs/edgetpu/models-intro/)         | `edgetpu`         | `yolov8n_edgetpu.tflite`  | ✅        | `imgsz`, `separate_outputs`,`export_hw_optimized`                                            |
-| [TF.js](https://www.tensorflow.org/js)                             | `tfjs`            | `yolov8n_web_model/`      | ✅        | `imgsz`, `separate_outputs`,`export_hw_optimized`                                            |
+| [TF.js](https://www.tensorflow.org/js)                             | `tfjs`            | `yolov8n_web_model/`      | ✅        | `imgsz`, `half`, `int8`, `separate_outputs`,`export_hw_optimized`                            |
 | [PaddlePaddle](https://github.com/PaddlePaddle)                    | `paddle`          | `yolov8n_paddle_model/`   | ✅        | `imgsz`, `separate_outputs`                                                                  |
-| [ncnn](https://github.com/Tencent/ncnn)                            | `ncnn`            | `yolov8n_ncnn_model/`     | ✅        | `imgsz`, `half`                                                                              |
-=======
-| Format                                                             | `format` Argument | Model                     | Metadata | Arguments                                           |
-|--------------------------------------------------------------------|-------------------|---------------------------|----------|-----------------------------------------------------|
-| [PyTorch](https://pytorch.org/)                                    | -                 | `yolov8n.pt`              | ✅        | -                                                   |
-| [TorchScript](https://pytorch.org/docs/stable/jit.html)            | `torchscript`     | `yolov8n.torchscript`     | ✅        | `imgsz`, `optimize`                                 |
-| [ONNX](https://onnx.ai/)                                           | `onnx`            | `yolov8n.onnx`            | ✅        | `imgsz`, `half`, `dynamic`, `simplify`, `opset`     |
-| [OpenVINO](../integrations/openvino.md)                            | `openvino`        | `yolov8n_openvino_model/` | ✅        | `imgsz`, `half`, `int8`                             |
-| [TensorRT](https://developer.nvidia.com/tensorrt)                  | `engine`          | `yolov8n.engine`          | ✅        | `imgsz`, `half`, `dynamic`, `simplify`, `workspace` |
-| [CoreML](https://github.com/apple/coremltools)                     | `coreml`          | `yolov8n.mlpackage`       | ✅        | `imgsz`, `half`, `int8`, `nms`                      |
-| [TF SavedModel](https://www.tensorflow.org/guide/saved_model)      | `saved_model`     | `yolov8n_saved_model/`    | ✅        | `imgsz`, `keras`, `int8`                            |
-| [TF GraphDef](https://www.tensorflow.org/api_docs/python/tf/Graph) | `pb`              | `yolov8n.pb`              | ❌        | `imgsz`                                             |
-| [TF Lite](https://www.tensorflow.org/lite)                         | `tflite`          | `yolov8n.tflite`          | ✅        | `imgsz`, `half`, `int8`                             |
-| [TF Edge TPU](https://coral.ai/docs/edgetpu/models-intro/)         | `edgetpu`         | `yolov8n_edgetpu.tflite`  | ✅        | `imgsz`                                             |
-| [TF.js](https://www.tensorflow.org/js)                             | `tfjs`            | `yolov8n_web_model/`      | ✅        | `imgsz`, `half`, `int8`                             |
-| [PaddlePaddle](https://github.com/PaddlePaddle)                    | `paddle`          | `yolov8n_paddle_model/`   | ✅        | `imgsz`                                             |
-| [ncnn](https://github.com/Tencent/ncnn)                            | `ncnn`            | `yolov8n_ncnn_model/`     | ✅        | `imgsz`, `half`                                     |
->>>>>>> 3c117076
+| [ncnn](https://github.com/Tencent/ncnn)                            | `ncnn`            | `yolov8n_ncnn_model/`     | ✅        | `imgsz`, `half`                                                                              |