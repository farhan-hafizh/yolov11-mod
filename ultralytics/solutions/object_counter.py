# Ultralytics 🚀 AGPL-3.0 License - https://ultralytics.com/license

from collections import defaultdict
from typing import Optional, Tuple

from ultralytics.solutions.solutions import BaseSolution, SolutionAnnotator, SolutionResults
from ultralytics.utils.plotting import colors


class ObjectCounter(BaseSolution):
    """
    A class to manage the counting of objects in a real-time video stream based on their tracks.

    This class extends the BaseSolution class and provides functionality for counting objects moving in and out of a
    specified region in a video stream. It supports both polygonal and linear regions for counting.

    Attributes:
        in_count (int): Counter for objects moving inward.
        out_count (int): Counter for objects moving outward.
        counted_ids (List[int]): List of IDs of objects that have been counted.
        classwise_counts (Dict[str, Dict[str, int]]): Dictionary for counts, categorized by object class.
        region_initialized (bool): Flag indicating whether the counting region has been initialized.
        show_in (bool): Flag to control display of inward count.
        show_out (bool): Flag to control display of outward count.
        margin (int): Margin for background rectangle size to display counts properly.

    Methods:
        count_objects: Count objects within a polygonal or linear region based on their tracks.
        display_counts: Display object counts on the frame.
        process: Process input data and update counts.

    Examples:
        >>> counter = ObjectCounter()
        >>> frame = cv2.imread("frame.jpg")
        >>> results = counter.process(frame)
        >>> print(f"Inward count: {counter.in_count}, Outward count: {counter.out_count}")
    """

    def __init__(self, **kwargs):
        """Initialize the ObjectCounter class for real-time object counting in video streams."""
        super().__init__(**kwargs)

        self.in_count = 0  # Counter for objects moving inward
        self.out_count = 0  # Counter for objects moving outward
        self.counted_ids = []  # List of IDs of objects that have been counted
        # Dictionary for counts, categorized by class
        self.classwise_counts = defaultdict(lambda: {"IN": 0, "OUT": 0})
        # Flag indicating whether the region has been initialized
        self.region_initialized = False

        self.show_in = self.CFG["show_in"]
        self.show_out = self.CFG["show_out"]
        # Scales the background rectangle size to display counts properly
        self.margin = self.line_width * 2

    def count_objects(
        self,
        current_centroid: Tuple[float, float],
        track_id: int,
        prev_position: Optional[Tuple[float, float]],
        cls: int,
    ):
        """
        Count objects within a polygonal or linear region based on their tracks.

        Args:
            current_centroid (Tuple[float, float]): Current centroid coordinates (x, y) in the current frame.
            track_id (int): Unique identifier for the tracked object.
            prev_position (Tuple[float, float], optional): Last frame position coordinates (x, y) of the track.
            cls (int): Class index for classwise count updates.

        Examples:
            >>> counter = ObjectCounter()
            >>> track_line = {1: [100, 200], 2: [110, 210], 3: [120, 220]}
            >>> box = [130, 230, 150, 250]
            >>> track_id_num = 1
            >>> previous_position = (120, 220)
            >>> class_to_count = 0  # In COCO model, class 0 = person
            >>> counter.count_objects((140, 240), track_id_num, previous_position, class_to_count)
        """
        if prev_position is None or track_id in self.counted_ids:
            return

        if len(self.region) == 2:  # Linear region (defined as a line segment)
<<<<<<< HEAD
            # Check if the line intersects the trajectory of the object
            line = self.LineString(self.region)
            if line.intersects(self.LineString([prev_position, current_centroid])):
=======
            if self.r_s.intersects(self.LineString([prev_position, current_centroid])):
>>>>>>> 712a7ad2
                # Determine orientation of the region (vertical or horizontal)
                if abs(self.region[0][0] - self.region[1][0]) < abs(self.region[0][1] - self.region[1][1]):
                    # Vertical region: Compare x-coordinates to determine
                    # direction
                    if current_centroid[0] > prev_position[0]:  # Moving right
                        self.in_count += 1
                        self.classwise_counts[self.names[cls]]["IN"] += 1
                    else:  # Moving left
                        self.out_count += 1
                        self.classwise_counts[self.names[cls]]["OUT"] += 1
                # Horizontal region: Compare y-coordinates to determine
                # direction
                elif current_centroid[1] > prev_position[1]:  # Moving downward
                    self.in_count += 1
                    self.classwise_counts[self.names[cls]]["IN"] += 1
                else:  # Moving upward
                    self.out_count += 1
                    self.classwise_counts[self.names[cls]]["OUT"] += 1
                self.counted_ids.append(track_id)

        elif len(self.region) > 2:  # Polygonal region
<<<<<<< HEAD
            polygon = self.Polygon(self.region)
            if polygon.contains(self.Point(current_centroid)):
                # Determine motion direction for vertical or horizontal
                # polygons
=======
            if self.r_s.contains(self.Point(current_centroid)):
                # Determine motion direction for vertical or horizontal polygons
>>>>>>> 712a7ad2
                region_width = max(p[0] for p in self.region) - min(p[0] for p in self.region)
                region_height = max(p[1] for p in self.region) - min(p[1] for p in self.region)

                if (
                    region_width < region_height
                    and current_centroid[0] > prev_position[0]
                    or region_width >= region_height
                    and current_centroid[1] > prev_position[1]
                ):  # Moving right or downward
                    self.in_count += 1
                    self.classwise_counts[self.names[cls]]["IN"] += 1
                else:  # Moving left or upward
                    self.out_count += 1
                    self.classwise_counts[self.names[cls]]["OUT"] += 1
                self.counted_ids.append(track_id)

    def display_counts(self, plot_im):
        """
        Display object counts on the input image or frame.

        Args:
            plot_im (numpy.ndarray): The image or frame to display counts on.

        Examples:
            >>> counter = ObjectCounter()
            >>> frame = cv2.imread("image.jpg")
            >>> counter.display_counts(frame)
        """
        labels_dict = {
            str.capitalize(key): f"{'IN ' + str(value['IN']) if self.show_in else ''} "
            f"{'OUT ' + str(value['OUT']) if self.show_out else ''}".strip()
            for key, value in self.classwise_counts.items()
            if value["IN"] != 0 or value["OUT"] != 0
        }
        if labels_dict:
            self.annotator.display_analytics(plot_im, labels_dict, (104, 31, 17), (255, 255, 255), self.margin)

    def process(self, im0):
        """
        Process input data (frames or object tracks) and update object counts.

        This method initializes the counting region, extracts tracks, draws bounding boxes and regions, updates
        object counts, and displays the results on the input image.

        Args:
            im0 (numpy.ndarray): The input image or frame to be processed.

        Returns:
            (SolutionResults): Contains processed image `im0`, 'in_count' (int, count of objects entering the region),
                'out_count' (int, count of objects exiting the region), 'classwise_count' (dict, per-class object count),
                and 'total_tracks' (int, total number of tracked objects).

        Examples:
            >>> counter = ObjectCounter()
            >>> frame = cv2.imread("path/to/image.jpg")
            >>> results = counter.process(frame)
        """
        if not self.region_initialized:
            self.initialize_region()
            self.region_initialized = True

        self.extract_tracks(im0)  # Extract tracks
        self.annotator = SolutionAnnotator(im0, line_width=self.line_width)  # Initialize annotator

        # True if OBB results exist
        is_obb = getattr(self.tracks[0], "obb", None) is not None
        if is_obb and self.track_data and self.track_data.id is not None:
            self.boxes = self.track_data.xyxyxyxy.reshape(-1, 4, 2).cpu()

        self.annotator.draw_region(
            reg_pts=self.region, color=(104, 0, 123), thickness=self.line_width * 2
        )  # Draw region

        # Iterate over bounding boxes, track ids and classes index
        for box, track_id, cls, conf in zip(self.boxes, self.track_ids, self.clss, self.confs):
            # Draw bounding box and counting region
            self.annotator.box_label(box, label=self.adjust_box_label(cls, conf, track_id), color=colors(cls, True))
            self.store_tracking_history(track_id, box)

            # Store previous position of track for object counting
            prev_position = None
            if len(self.track_history[track_id]) > 1:
                prev_position = self.track_history[track_id][-2]
            # object counting
            self.count_objects(self.track_history[track_id][-1], track_id, prev_position, cls)

        plot_im = self.annotator.result()
        self.display_counts(plot_im)  # Display the counts on the frame
        self.display_output(plot_im)  # Display output with base class function

        # Return SolutionResults
        return SolutionResults(
            plot_im=plot_im,
            in_count=self.in_count,
            out_count=self.out_count,
            classwise_count=dict(self.classwise_counts),
            total_tracks=len(self.track_ids),
        )<|MERGE_RESOLUTION|>--- conflicted
+++ resolved
@@ -82,13 +82,12 @@
             return
 
         if len(self.region) == 2:  # Linear region (defined as a line segment)
-<<<<<<< HEAD
+
             # Check if the line intersects the trajectory of the object
             line = self.LineString(self.region)
-            if line.intersects(self.LineString([prev_position, current_centroid])):
-=======
+         
             if self.r_s.intersects(self.LineString([prev_position, current_centroid])):
->>>>>>> 712a7ad2
+
                 # Determine orientation of the region (vertical or horizontal)
                 if abs(self.region[0][0] - self.region[1][0]) < abs(self.region[0][1] - self.region[1][1]):
                     # Vertical region: Compare x-coordinates to determine
@@ -110,15 +109,10 @@
                 self.counted_ids.append(track_id)
 
         elif len(self.region) > 2:  # Polygonal region
-<<<<<<< HEAD
-            polygon = self.Polygon(self.region)
-            if polygon.contains(self.Point(current_centroid)):
-                # Determine motion direction for vertical or horizontal
-                # polygons
-=======
+
             if self.r_s.contains(self.Point(current_centroid)):
                 # Determine motion direction for vertical or horizontal polygons
->>>>>>> 712a7ad2
+
                 region_width = max(p[0] for p in self.region) - min(p[0] for p in self.region)
                 region_height = max(p[1] for p in self.region) - min(p[1] for p in self.region)
 
