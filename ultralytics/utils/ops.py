--- conflicted
+++ resolved
@@ -194,11 +194,8 @@
     in_place=True,
     rotated=False,
     end2end=False,
-<<<<<<< HEAD
+    return_idxs=False,
     obj_thres=0.0,
-=======
-    return_idxs=False,
->>>>>>> 0232a541
 ):
     """
     Perform non-maximum suppression (NMS) on a set of boxes, with support for masks and multiple labels per box.
@@ -226,12 +223,9 @@
         in_place (bool): If True, the input prediction tensor will be modified in place.
         rotated (bool): If Oriented Bounding Boxes (OBB) are being passed for NMS.
         end2end (bool): If the model doesn't require NMS.
-<<<<<<< HEAD
+        return_idxs (bool): Return the indices of the detections that were kept.
         obj_thres (float): The objectness threshold below which boxes will be filtered out.
             Valid values are between 0.0 and 1.0.
-=======
-        return_idxs (bool): Return the indices of the detections that were kept.
->>>>>>> 0232a541
 
     Returns:
         (List[torch.Tensor]): A list of length batch_size, where each element is a tensor of
@@ -256,21 +250,14 @@
         return output
 
     bs = prediction.shape[0]  # batch size (BCN, i.e. 1,84,6300)
-<<<<<<< HEAD
     nc = nc or (prediction.shape[1] - 5)  # number of classes
     nm = prediction.shape[1] - nc - 5  # number of masks
-    5 + nc  # mask start index
+    mi = 5 + nc  # mask start index
     obj_index = 4 + nc  # objectness index
     xo = prediction[:, obj_index] > obj_thres  # objectness threshold
     xc = prediction[:, 4:obj_index].amax(1) > conf_thres  # confidence threshold
     xc = xc & xo  # true element in both xo and xc
-=======
-    nc = nc or (prediction.shape[1] - 4)  # number of classes
-    nm = prediction.shape[1] - nc - 4  # number of masks
-    mi = 4 + nc  # mask start index
-    xc = prediction[:, 4:mi].amax(1) > conf_thres  # candidates
     xinds = torch.stack([torch.arange(len(i), device=prediction.device) for i in xc])[..., None]  # to track idxs
->>>>>>> 0232a541
 
     # Settings
     # min_wh = 2  # (pixels) minimum box width and height
@@ -285,14 +272,9 @@
             prediction = torch.cat((xywh2xyxy(prediction[..., :4]), prediction[..., 4:]), dim=-1)  # xywh to xyxy
 
     t = time.time()
-<<<<<<< HEAD
     output = [torch.zeros((0, 7 + nm), device=prediction.device)] * bs
-    for xi, x in enumerate(prediction):  # image index, image inference
-=======
-    output = [torch.zeros((0, 6 + nm), device=prediction.device)] * bs
     keepi = [torch.zeros((0, 1), device=prediction.device)] * bs  # to store the kept idxs
     for xi, (x, xk) in enumerate(zip(prediction, xinds)):  # image index, (preds, preds indices)
->>>>>>> 0232a541
         # Apply constraints
         # x[((x[:, 2:4] < min_wh) | (x[:, 2:4] > max_wh)).any(1), 4] = 0  # width-height
         filt = xc[xi]  # confidence
@@ -315,20 +297,13 @@
 
         if multi_label:
             i, j = torch.where(cls > conf_thres)
-<<<<<<< HEAD
-            x = torch.cat((box[i], x[i, 4 + j, None], j[:, None].float(), mask[i], obj[i]), 1)
-        else:  # best class only
-            conf, j = cls.max(1, keepdim=True)
-            x = torch.cat((box, conf, j.float(), mask, obj), 1)[conf.view(-1) > conf_thres]
-=======
             x = torch.cat((box[i], x[i, 4 + j, None], j[:, None].float(), mask[i]), 1)
             xk = xk[i]
         else:  # best class only
             conf, j = cls.max(1, keepdim=True)
             filt = conf.view(-1) > conf_thres
-            x = torch.cat((box, conf, j.float(), mask), 1)[filt]
+            x = torch.cat((box, conf, j.float(), mask, obj), 1)[filt]
             xk = xk[filt]
->>>>>>> 0232a541
 
         # Filter by class
         if classes is not None:
