# Ultralytics 🚀 AGPL-3.0 License - https://ultralytics.com/license

import shutil
import threading
import time
from http import HTTPStatus
from pathlib import Path
from urllib.parse import parse_qs, urlparse

import requests

from ultralytics.hub.utils import HELP_MSG, HUB_WEB_ROOT, PREFIX, TQDM
from ultralytics.utils import IS_COLAB, LOGGER, SETTINGS, __version__, checks, emojis
from ultralytics.utils.errors import HUBModelError

AGENT_NAME = f"python-{__version__}-colab" if IS_COLAB else f"python-{__version__}-local"


class HUBTrainingSession:
    """
    HUB training session for Ultralytics HUB YOLO models. Handles model initialization, heartbeats, and checkpointing.

    Attributes:
        model_id (str): Identifier for the YOLO model being trained.
        model_url (str): URL for the model in Ultralytics HUB.
        rate_limits (dict): Rate limits for different API calls (in seconds).
        timers (dict): Timers for rate limiting.
        metrics_queue (dict): Queue for the model's metrics.
        model (dict): Model data fetched from Ultralytics HUB.
    """

    def __init__(self, identifier):
        """
        Initialize the HUBTrainingSession with the provided model identifier.

        Args:
            identifier (str): Model identifier used to initialize the HUB training session.
                It can be a URL string or a model key with specific format.

        Raises:
            ValueError: If the provided model identifier is invalid.
            ConnectionError: If connecting with global API key is not supported.
            ModuleNotFoundError: If hub-sdk package is not installed.
        """
        from hub_sdk import HUBClient

        self.rate_limits = {"metrics": 3, "ckpt": 900, "heartbeat": 300}  # rate limits (seconds)
        self.metrics_queue = {}  # holds metrics for each epoch until upload
        self.metrics_upload_failed_queue = {}  # holds metrics for each epoch if upload failed
        self.timers = {}  # holds timers in ultralytics/utils/callbacks/hub.py
        self.model = None
        self.model_url = None
        self.model_file = None
        self.train_args = None

        # Parse input
        api_key, model_id, self.filename = self._parse_identifier(identifier)

        # Get credentials
        active_key = api_key or SETTINGS.get("api_key")
        credentials = {"api_key": active_key} if active_key else None  # set credentials

        # Initialize client
        self.client = HUBClient(credentials)

        # Load models
        try:
            if model_id:
                self.load_model(model_id)  # load existing model
            else:
                self.model = self.client.model()  # load empty model
        except Exception:
            if identifier.startswith(f"{HUB_WEB_ROOT}/models/") and not self.client.authenticated:
                LOGGER.warning(
                    f"{PREFIX}WARNING ⚠️ Please log in using 'yolo login API_KEY'. "
                    "You can find your API Key at: https://hub.ultralytics.com/settings?tab=api+keys."
                )

    @classmethod
    def create_session(cls, identifier, args=None):
        """Class method to create an authenticated HUBTrainingSession or return None."""
        try:
            session = cls(identifier)
            if args and not identifier.startswith(f"{HUB_WEB_ROOT}/models/"):  # not a HUB model URL
                session.create_model(args)
            return session
        # PermissionError and ModuleNotFoundError indicate hub-sdk not installed
        except (PermissionError, ModuleNotFoundError, ValueError):
            return None

    def load_model(self, model_id):
        """Loads an existing model from Ultralytics HUB using the provided model identifier."""
        self.model = self.client.model(model_id)
        if not self.model.data:  # then model does not exist
<<<<<<< HEAD
            raise ValueError(f"❌ The HUB model {model_id} does not exist")
=======
            LOGGER.warning(f"❌ The HUB model {model_id} does not exist")
>>>>>>> 22da50cc

        self.model_url = f"{HUB_WEB_ROOT}/models/{self.model.id}"
        if self.model.is_trained():
            print(emojis(f"Loading trained HUB model {self.model_url} 🚀"))
            url = self.model.get_weights_url("best")  # download URL with auth
            self.model_file = checks.check_file(url, download_dir=Path(SETTINGS["weights_dir"]) / "hub" / self.model.id)
            return

        # Set training args and start heartbeats for HUB to monitor agent
        self._set_train_args()
        self.model.start_heartbeat(self.rate_limits["heartbeat"])
        LOGGER.info(f"{PREFIX}View model at {self.model_url} 🚀")

    def create_model(self, model_args):
        """Initializes a HUB training session with the specified model identifier."""
        payload = {
            "config": {
                "batchSize": model_args.get("batch", -1),
                "epochs": model_args.get("epochs", 300),
                "imageSize": model_args.get("imgsz", 640),
                "patience": model_args.get("patience", 100),
                "device": str(model_args.get("device", "")),  # convert None to string
                "cache": str(model_args.get("cache", "ram")),  # convert True, False, None to string
            },
            "dataset": {"name": model_args.get("data")},
            "lineage": {
                "architecture": {"name": self.filename.replace(".pt", "").replace(".yaml", "")},
                "parent": {},
            },
            "meta": {"name": self.filename},
        }

        if self.filename.endswith(".pt"):
            payload["lineage"]["parent"]["name"] = self.filename

        self.model.create_model(payload)

        # Model could not be created
        # TODO: improve error handling
        if not self.model.id:
<<<<<<< HEAD
            raise ValueError(f"The model {self.filename} does not exist")
=======
            LOGGER.warning(f"The model {self.filename} does not exist")
>>>>>>> 22da50cc

        self.model_url = f"{HUB_WEB_ROOT}/models/{self.model.id}"

        # Start heartbeats for HUB to monitor agent
        self.model.start_heartbeat(self.rate_limits["heartbeat"])

        LOGGER.info(f"{PREFIX}View model at {self.model_url} 🚀")

    @staticmethod
    def _parse_identifier(identifier):
        """
        Parses the given identifier to determine the type of identifier and extract relevant components.

        The method supports different identifier formats:
            - A HUB model URL https://hub.ultralytics.com/models/MODEL
            - A HUB model URL with API Key https://hub.ultralytics.com/models/MODEL?api_key=APIKEY
            - A local filename that ends with '.pt' or '.yaml'

        Args:
            identifier (str): The identifier string to be parsed.

        Returns:
            (tuple): A tuple containing the API key, model ID, and filename as applicable.

        Raises:
            HUBModelError: If the identifier format is not recognized.
        """
        api_key, model_id, filename = None, None, None
        if Path(identifier).suffix in {".pt", ".yaml"}:
            filename = identifier
        elif identifier.startswith(f"{HUB_WEB_ROOT}/models/"):
            parsed_url = urlparse(identifier)
            model_id = Path(parsed_url.path).stem  # handle possible final backslash robustly
            query_params = parse_qs(parsed_url.query)  # dictionary, i.e. {"api_key": ["API_KEY_HERE"]}
            api_key = query_params.get("api_key", [None])[0]
        else:
            raise HUBModelError(f"model='{identifier} invalid, correct format is {HUB_WEB_ROOT}/models/MODEL_ID")
        return api_key, model_id, filename

    def _set_train_args(self):
        """
        Initializes training arguments and creates a model entry on the Ultralytics HUB.

        This method sets up training arguments based on the model's state and updates them with any additional
        arguments provided. It handles different states of the model, such as whether it's resumable, pretrained,
        or requires specific file setup.

        Raises:
            ValueError: If the model is already trained, if required dataset information is missing, or if there are
                issues with the provided training arguments.
        """
        if self.model.is_resumable():
            # Model has saved weights
            self.train_args = {"data": self.model.get_dataset_url(), "resume": True}
            self.model_file = self.model.get_weights_url("last")
        else:
            # Model has no saved weights
            self.train_args = self.model.data.get("train_args")  # new response

            # Set the model file as either a *.pt or *.yaml file
            self.model_file = (
                self.model.get_weights_url("parent") if self.model.is_pretrained() else self.model.get_architecture()
            )

        if "data" not in self.train_args:
            # RF bug - datasets are sometimes not exported
            raise ValueError("Dataset may still be processing. Please wait a minute and try again.")

        self.model_file = checks.check_yolov5u_filename(self.model_file, verbose=False)  # YOLOv5->YOLOv5u
        self.model_id = self.model.id

    def request_queue(
        self,
        request_func,
        retry=3,
        timeout=30,
        thread=True,
        verbose=True,
        progress_total=None,
        stream_response=None,
        *args,
        **kwargs,
    ):
        """Attempts to execute `request_func` with retries, timeout handling, optional threading, and progress."""

        def retry_request():
            """Attempts to call `request_func` with retries, timeout, and optional threading."""
            t0 = time.time()  # Record the start time for the timeout
            response = None
            for i in range(retry + 1):
                if (time.time() - t0) > timeout:
                    LOGGER.warning(f"{PREFIX}Timeout for request reached. {HELP_MSG}")
                    break  # Timeout reached, exit loop

                response = request_func(*args, **kwargs)
                if response is None:
                    LOGGER.warning(f"{PREFIX}Received no response from the request. {HELP_MSG}")
                    time.sleep(2**i)  # Exponential backoff before retrying
                    continue  # Skip further processing and retry

                if progress_total:
                    self._show_upload_progress(progress_total, response)
                elif stream_response:
                    self._iterate_content(response)

                if HTTPStatus.OK <= response.status_code < HTTPStatus.MULTIPLE_CHOICES:
                    # if request related to metrics upload
                    if kwargs.get("metrics"):
                        self.metrics_upload_failed_queue = {}
                    return response  # Success, no need to retry

                if i == 0:
                    # Initial attempt, check status code and provide messages
                    message = self._get_failure_message(response, retry, timeout)

                    if verbose:
                        LOGGER.warning(f"{PREFIX}{message} {HELP_MSG} ({response.status_code})")

                if not self._should_retry(response.status_code):
                    LOGGER.warning(f"{PREFIX}Request failed. {HELP_MSG} ({response.status_code}")
                    break  # Not an error that should be retried, exit loop

                time.sleep(2**i)  # Exponential backoff for retries

            # if request related to metrics upload and exceed retries
            if response is None and kwargs.get("metrics"):
                self.metrics_upload_failed_queue.update(kwargs.get("metrics"))

            return response

        if thread:
            # Start a new thread to run the retry_request function
            threading.Thread(target=retry_request, daemon=True).start()
        else:
            # If running in the main thread, call retry_request directly
            return retry_request()

    @staticmethod
    def _should_retry(status_code):
        """Determines if a request should be retried based on the HTTP status code."""
        retry_codes = {
            HTTPStatus.REQUEST_TIMEOUT,
            HTTPStatus.BAD_GATEWAY,
            HTTPStatus.GATEWAY_TIMEOUT,
        }
        return status_code in retry_codes

    def _get_failure_message(self, response: requests.Response, retry: int, timeout: int):
        """
        Generate a retry message based on the response status code.

        Args:
            response: The HTTP response object.
            retry: The number of retry attempts allowed.
            timeout: The maximum timeout duration.

        Returns:
            (str): The retry message.
        """
        if self._should_retry(response.status_code):
            return f"Retrying {retry}x for {timeout}s." if retry else ""
        elif response.status_code == HTTPStatus.TOO_MANY_REQUESTS:  # rate limit
            headers = response.headers
            return (
                f"Rate limit reached ({headers['X-RateLimit-Remaining']}/{headers['X-RateLimit-Limit']}). "
                f"Please retry after {headers['Retry-After']}s."
            )
        else:
            try:
                return response.json().get("message", "No JSON message.")
            except AttributeError:
                return "Unable to read JSON."

    def upload_metrics(self):
        """Upload model metrics to Ultralytics HUB."""
        return self.request_queue(self.model.upload_metrics, metrics=self.metrics_queue.copy(), thread=True)

    def upload_model(
        self,
        epoch: int,
        weights: str,
        is_best: bool = False,
        map: float = 0.0,
        final: bool = False,
    ) -> None:
        """
        Upload a model checkpoint to Ultralytics HUB.

        Args:
            epoch (int): The current training epoch.
            weights (str): Path to the model weights file.
            is_best (bool): Indicates if the current model is the best one so far.
            map (float): Mean average precision of the model.
            final (bool): Indicates if the model is the final model after training.
        """
        weights = Path(weights)
        if not weights.is_file():
            last = weights.with_name(f"last{weights.suffix}")
            if final and last.is_file():
                LOGGER.warning(
                    f"{PREFIX} WARNING ⚠️ Model 'best.pt' not found, copying 'last.pt' to 'best.pt' and uploading. "
                    "This often happens when resuming training in transient environments like Google Colab. "
                    "For more reliable training, consider using Ultralytics HUB Cloud. "
                    "Learn more at https://docs.ultralytics.com/hub/cloud-training."
                )
                shutil.copy(last, weights)  # copy last.pt to best.pt
            else:
                LOGGER.warning(f"{PREFIX} WARNING ⚠️ Model upload issue. Missing model {weights}.")
                return

        self.request_queue(
            self.model.upload_model,
            epoch=epoch,
            weights=str(weights),
            is_best=is_best,
            map=map,
            final=final,
            retry=10,
            timeout=3600,
            thread=not final,
            progress_total=weights.stat().st_size if final else None,  # only show progress if final
            stream_response=True,
        )

    @staticmethod
    def _show_upload_progress(content_length: int, response: requests.Response) -> None:
        """
        Display a progress bar to track the upload progress of a file download.

        Args:
            content_length (int): The total size of the content to be downloaded in bytes.
            response (requests.Response): The response object from the file download request.

        Returns:
            None
        """
        with TQDM(total=content_length, unit="B", unit_scale=True, unit_divisor=1024) as pbar:
            for data in response.iter_content(chunk_size=1024):
                pbar.update(len(data))

    @staticmethod
    def _iterate_content(response: requests.Response) -> None:
        """
        Process the streamed HTTP response data.

        Args:
            response (requests.Response): The response object from the file download request.

        Returns:
            None
        """
        for _ in response.iter_content(chunk_size=1024):
            pass  # Do nothing with data chunks<|MERGE_RESOLUTION|>--- conflicted
+++ resolved
@@ -83,20 +83,17 @@
             session = cls(identifier)
             if args and not identifier.startswith(f"{HUB_WEB_ROOT}/models/"):  # not a HUB model URL
                 session.create_model(args)
+                assert session.model.id, "HUB model not loaded correctly"
             return session
         # PermissionError and ModuleNotFoundError indicate hub-sdk not installed
-        except (PermissionError, ModuleNotFoundError, ValueError):
+        except (PermissionError, ModuleNotFoundError, AssertionError):
             return None
 
     def load_model(self, model_id):
         """Loads an existing model from Ultralytics HUB using the provided model identifier."""
         self.model = self.client.model(model_id)
         if not self.model.data:  # then model does not exist
-<<<<<<< HEAD
-            raise ValueError(f"❌ The HUB model {model_id} does not exist")
-=======
-            LOGGER.warning(f"❌ The HUB model {model_id} does not exist")
->>>>>>> 22da50cc
+            raise ValueError(emojis("❌ The specified HUB model does not exist"))  # TODO: improve error handling
 
         self.model_url = f"{HUB_WEB_ROOT}/models/{self.model.id}"
         if self.model.is_trained():
@@ -137,11 +134,7 @@
         # Model could not be created
         # TODO: improve error handling
         if not self.model.id:
-<<<<<<< HEAD
-            raise ValueError(f"The model {self.filename} does not exist")
-=======
-            LOGGER.warning(f"The model {self.filename} does not exist")
->>>>>>> 22da50cc
+            return None
 
         self.model_url = f"{HUB_WEB_ROOT}/models/{self.model.id}"
 
