--- conflicted
+++ resolved
@@ -53,7 +53,6 @@
 
 def on_pretrain_routine_start(trainer):
     # TODO: reuse existing task
-<<<<<<< HEAD
     try:
         task = Task.init(project_name=trainer.args.project or "YOLOv8",
                         task_name=trainer.args.name,
@@ -64,17 +63,6 @@
         task.connect(vars(trainer.args), name='General')
     except Exception as e:
         LOGGER.warning(f'WARNING ⚠️ ClearML not initialized correctly, not logging this run. {e}')
-=======
-    task = Task.init(project_name=trainer.args.project or "YOLOv8",
-                     task_name=trainer.args.name,
-                     tags=['YOLOv8'],
-                     output_uri=True,
-                     reuse_last_task_id=False,
-                     auto_connect_frameworks={
-                         'pytorch': False,
-                         'matplotlib': False})
-    task.connect(dict(trainer.args), name='General')
->>>>>>> 8aff7c14
 
 
 def on_train_epoch_end(trainer):
