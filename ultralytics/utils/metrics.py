# Ultralytics YOLO 🚀, AGPL-3.0 license
"""Model validation metrics."""

import math
import warnings
from pathlib import Path
import os

import matplotlib.pyplot as plt
import numpy as np
import torch

from ultralytics.utils import LOGGER, SimpleClass, TryExcept, plt_settings

OKS_SIGMA = (
    np.array([0.26, 0.25, 0.25, 0.35, 0.35, 0.79, 0.79, 0.72, 0.72, 0.62, 0.62, 1.07, 1.07, 0.87, 0.87, 0.89, 0.89])
    / 10.0
)


def bbox_ioa(box1, box2, iou=False, eps=1e-7):
    """
    Calculate the intersection over box2 area given box1 and box2. Boxes are in x1y1x2y2 format.

    Args:
        box1 (np.ndarray): A numpy array of shape (n, 4) representing n bounding boxes.
        box2 (np.ndarray): A numpy array of shape (m, 4) representing m bounding boxes.
        iou (bool): Calculate the standard IoU if True else return inter_area/box2_area.
        eps (float, optional): A small value to avoid division by zero. Defaults to 1e-7.

    Returns:
        (np.ndarray): A numpy array of shape (n, m) representing the intersection over box2 area.
    """

    # Get the coordinates of bounding boxes
    b1_x1, b1_y1, b1_x2, b1_y2 = box1.T
    b2_x1, b2_y1, b2_x2, b2_y2 = box2.T

    # Intersection area
    inter_area = (np.minimum(b1_x2[:, None], b2_x2) - np.maximum(b1_x1[:, None], b2_x1)).clip(0) * (
        np.minimum(b1_y2[:, None], b2_y2) - np.maximum(b1_y1[:, None], b2_y1)
    ).clip(0)

    # Box2 area
    area = (b2_x2 - b2_x1) * (b2_y2 - b2_y1)
    if iou:
        box1_area = (b1_x2 - b1_x1) * (b1_y2 - b1_y1)
        area = area + box1_area[:, None] - inter_area

    # Intersection over box2 area
    return inter_area / (area + eps)


def box_iou(box1, box2, eps=1e-7):
    """
    Calculate intersection-over-union (IoU) of boxes. Both sets of boxes are expected to be in (x1, y1, x2, y2) format.
    Based on https://github.com/pytorch/vision/blob/master/torchvision/ops/boxes.py

    Args:
        box1 (torch.Tensor): A tensor of shape (N, 4) representing N bounding boxes.
        box2 (torch.Tensor): A tensor of shape (M, 4) representing M bounding boxes.
        eps (float, optional): A small value to avoid division by zero. Defaults to 1e-7.

    Returns:
        (torch.Tensor): An NxM tensor containing the pairwise IoU values for every element in box1 and box2.
    """

<<<<<<< HEAD
    # NOTE: need float32 to get accurate iou values
    box1 = torch.as_tensor(box1, dtype=torch.float32)
    box2 = torch.as_tensor(box2, dtype=torch.float32)
=======
    # NOTE: Need .float() to get accurate iou values
>>>>>>> 3bb0c5af
    # inter(N,M) = (rb(N,M,2) - lt(N,M,2)).clamp(0).prod(2)
    (a1, a2), (b1, b2) = box1.float().unsqueeze(1).chunk(2, 2), box2.float().unsqueeze(0).chunk(2, 2)
    inter = (torch.min(a2, b2) - torch.max(a1, b1)).clamp_(0).prod(2)

    # IoU = inter / (area1 + area2 - inter)
    return inter / ((a2 - a1).prod(2) + (b2 - b1).prod(2) - inter + eps)


def bbox_iou(box1, box2, xywh=True, GIoU=False, DIoU=False, CIoU=False, eps=1e-7):
    """
    Calculate Intersection over Union (IoU) of box1(1, 4) to box2(n, 4).

    Args:
        box1 (torch.Tensor): A tensor representing a single bounding box with shape (1, 4).
        box2 (torch.Tensor): A tensor representing n bounding boxes with shape (n, 4).
        xywh (bool, optional): If True, input boxes are in (x, y, w, h) format. If False, input boxes are in
                               (x1, y1, x2, y2) format. Defaults to True.
        GIoU (bool, optional): If True, calculate Generalized IoU. Defaults to False.
        DIoU (bool, optional): If True, calculate Distance IoU. Defaults to False.
        CIoU (bool, optional): If True, calculate Complete IoU. Defaults to False.
        eps (float, optional): A small value to avoid division by zero. Defaults to 1e-7.

    Returns:
        (torch.Tensor): IoU, GIoU, DIoU, or CIoU values depending on the specified flags.
    """

    # Get the coordinates of bounding boxes
    if xywh:  # transform from xywh to xyxy
        (x1, y1, w1, h1), (x2, y2, w2, h2) = box1.chunk(4, -1), box2.chunk(4, -1)
        w1_, h1_, w2_, h2_ = w1 / 2, h1 / 2, w2 / 2, h2 / 2
        b1_x1, b1_x2, b1_y1, b1_y2 = x1 - w1_, x1 + w1_, y1 - h1_, y1 + h1_
        b2_x1, b2_x2, b2_y1, b2_y2 = x2 - w2_, x2 + w2_, y2 - h2_, y2 + h2_
    else:  # x1, y1, x2, y2 = box1
        b1_x1, b1_y1, b1_x2, b1_y2 = box1.chunk(4, -1)
        b2_x1, b2_y1, b2_x2, b2_y2 = box2.chunk(4, -1)
        w1, h1 = b1_x2 - b1_x1, b1_y2 - b1_y1 + eps
        w2, h2 = b2_x2 - b2_x1, b2_y2 - b2_y1 + eps

    # Intersection area
    inter = (b1_x2.minimum(b2_x2) - b1_x1.maximum(b2_x1)).clamp_(0) * (
        b1_y2.minimum(b2_y2) - b1_y1.maximum(b2_y1)
    ).clamp_(0)

    # Union Area
    union = w1 * h1 + w2 * h2 - inter + eps

    # IoU
    iou = inter / union
    if CIoU or DIoU or GIoU:
        cw = b1_x2.maximum(b2_x2) - b1_x1.minimum(b2_x1)  # convex (smallest enclosing box) width
        ch = b1_y2.maximum(b2_y2) - b1_y1.minimum(b2_y1)  # convex height
        if CIoU or DIoU:  # Distance or Complete IoU https://arxiv.org/abs/1911.08287v1
            c2 = cw.pow(2) + ch.pow(2) + eps  # convex diagonal squared
            rho2 = (
                (b2_x1 + b2_x2 - b1_x1 - b1_x2).pow(2) + (b2_y1 + b2_y2 - b1_y1 - b1_y2).pow(2)
            ) / 4  # center dist**2
            if CIoU:  # https://github.com/Zzh-tju/DIoU-SSD-pytorch/blob/master/utils/box/box_utils.py#L47
                v = (4 / math.pi**2) * ((w2 / h2).atan() - (w1 / h1).atan()).pow(2)
                with torch.no_grad():
                    alpha = v / (v - iou + (1 + eps))
                return iou - (rho2 / c2 + v * alpha)  # CIoU
            return iou - rho2 / c2  # DIoU
        c_area = cw * ch + eps  # convex area
        return iou - (c_area - union) / c_area  # GIoU https://arxiv.org/pdf/1902.09630.pdf
    return iou  # IoU


def mask_iou(mask1, mask2, eps=1e-7):
    """
    Calculate masks IoU.

    Args:
        mask1 (torch.Tensor): A tensor of shape (N, n) where N is the number of ground truth objects and n is the
                        product of image width and height.
        mask2 (torch.Tensor): A tensor of shape (M, n) where M is the number of predicted objects and n is the
                        product of image width and height.
        eps (float, optional): A small value to avoid division by zero. Defaults to 1e-7.

    Returns:
        (torch.Tensor): A tensor of shape (N, M) representing masks IoU.
    """
    intersection = torch.matmul(mask1, mask2.T).clamp_(0)
    union = (mask1.sum(1)[:, None] + mask2.sum(1)[None]) - intersection  # (area1 + area2) - intersection
    return intersection / (union + eps)


def kpt_iou(kpt1, kpt2, area, sigma, eps=1e-7):
    """
    Calculate Object Keypoint Similarity (OKS).

    Args:
        kpt1 (torch.Tensor): A tensor of shape (N, 17, 3) representing ground truth keypoints.
        kpt2 (torch.Tensor): A tensor of shape (M, 17, 3) representing predicted keypoints.
        area (torch.Tensor): A tensor of shape (N,) representing areas from ground truth.
        sigma (list): A list containing 17 values representing keypoint scales.
        eps (float, optional): A small value to avoid division by zero. Defaults to 1e-7.

    Returns:
        (torch.Tensor): A tensor of shape (N, M) representing keypoint similarities.
    """
    d = (kpt1[:, None, :, 0] - kpt2[..., 0]).pow(2) + (kpt1[:, None, :, 1] - kpt2[..., 1]).pow(2)  # (N, M, 17)
    sigma = torch.tensor(sigma, device=kpt1.device, dtype=kpt1.dtype)  # (17, )
    kpt_mask = kpt1[..., 2] != 0  # (N, 17)
    e = d / ((2 * sigma).pow(2) * (area[:, None, None] + eps) * 2)  # from cocoeval
    # e = d / ((area[None, :, None] + eps) * sigma) ** 2 / 2  # from formula
    return ((-e).exp() * kpt_mask[:, None]).sum(-1) / (kpt_mask.sum(-1)[:, None] + eps)


def _get_covariance_matrix(boxes):
    """
    Generating covariance matrix from obbs.

    Args:
        boxes (torch.Tensor): A tensor of shape (N, 5) representing rotated bounding boxes, with xywhr format.

    Returns:
        (torch.Tensor): Covariance metrixs corresponding to original rotated bounding boxes.
    """
    # Gaussian bounding boxes, ignore the center points (the first two columns) because they are not needed here.
    gbbs = torch.cat((boxes[:, 2:4].pow(2) / 12, boxes[:, 4:]), dim=-1)
    a, b, c = gbbs.split(1, dim=-1)
    cos = c.cos()
    sin = c.sin()
    cos2 = cos.pow(2)
    sin2 = sin.pow(2)
    return a * cos2 + b * sin2, a * sin2 + b * cos2, (a - b) * cos * sin


def probiou(obb1, obb2, CIoU=False, eps=1e-7):
    """
    Calculate the prob IoU between oriented bounding boxes, https://arxiv.org/pdf/2106.06072v1.pdf.

    Args:
        obb1 (torch.Tensor): A tensor of shape (N, 5) representing ground truth obbs, with xywhr format.
        obb2 (torch.Tensor): A tensor of shape (N, 5) representing predicted obbs, with xywhr format.
        eps (float, optional): A small value to avoid division by zero. Defaults to 1e-7.

    Returns:
        (torch.Tensor): A tensor of shape (N, ) representing obb similarities.
    """
    x1, y1 = obb1[..., :2].split(1, dim=-1)
    x2, y2 = obb2[..., :2].split(1, dim=-1)
    a1, b1, c1 = _get_covariance_matrix(obb1)
    a2, b2, c2 = _get_covariance_matrix(obb2)

    t1 = (
        ((a1 + a2) * (y1 - y2).pow(2) + (b1 + b2) * (x1 - x2).pow(2)) / ((a1 + a2) * (b1 + b2) - (c1 + c2).pow(2) + eps)
    ) * 0.25
    t2 = (((c1 + c2) * (x2 - x1) * (y1 - y2)) / ((a1 + a2) * (b1 + b2) - (c1 + c2).pow(2) + eps)) * 0.5
    t3 = (
        ((a1 + a2) * (b1 + b2) - (c1 + c2).pow(2))
        / (4 * ((a1 * b1 - c1.pow(2)).clamp_(0) * (a2 * b2 - c2.pow(2)).clamp_(0)).sqrt() + eps)
        + eps
    ).log() * 0.5
    bd = (t1 + t2 + t3).clamp(eps, 100.0)
    hd = (1.0 - (-bd).exp() + eps).sqrt()
    iou = 1 - hd
    if CIoU:  # only include the wh aspect ratio part
        w1, h1 = obb1[..., 2:4].split(1, dim=-1)
        w2, h2 = obb2[..., 2:4].split(1, dim=-1)
        v = (4 / math.pi**2) * ((w2 / h2).atan() - (w1 / h1).atan()).pow(2)
        with torch.no_grad():
            alpha = v / (v - iou + (1 + eps))
        return iou - v * alpha  # CIoU
    return iou


def batch_probiou(obb1, obb2, eps=1e-7):
    """
    Calculate the prob IoU between oriented bounding boxes, https://arxiv.org/pdf/2106.06072v1.pdf.

    Args:
        obb1 (torch.Tensor | np.ndarray): A tensor of shape (N, 5) representing ground truth obbs, with xywhr format.
        obb2 (torch.Tensor | np.ndarray): A tensor of shape (M, 5) representing predicted obbs, with xywhr format.
        eps (float, optional): A small value to avoid division by zero. Defaults to 1e-7.

    Returns:
        (torch.Tensor): A tensor of shape (N, M) representing obb similarities.
    """
    obb1 = torch.from_numpy(obb1) if isinstance(obb1, np.ndarray) else obb1
    obb2 = torch.from_numpy(obb2) if isinstance(obb2, np.ndarray) else obb2

    x1, y1 = obb1[..., :2].split(1, dim=-1)
    x2, y2 = (x.squeeze(-1)[None] for x in obb2[..., :2].split(1, dim=-1))
    a1, b1, c1 = _get_covariance_matrix(obb1)
    a2, b2, c2 = (x.squeeze(-1)[None] for x in _get_covariance_matrix(obb2))

    t1 = (
        ((a1 + a2) * (y1 - y2).pow(2) + (b1 + b2) * (x1 - x2).pow(2)) / ((a1 + a2) * (b1 + b2) - (c1 + c2).pow(2) + eps)
    ) * 0.25
    t2 = (((c1 + c2) * (x2 - x1) * (y1 - y2)) / ((a1 + a2) * (b1 + b2) - (c1 + c2).pow(2) + eps)) * 0.5
    t3 = (
        ((a1 + a2) * (b1 + b2) - (c1 + c2).pow(2))
        / (4 * ((a1 * b1 - c1.pow(2)).clamp_(0) * (a2 * b2 - c2.pow(2)).clamp_(0)).sqrt() + eps)
        + eps
    ).log() * 0.5
    bd = (t1 + t2 + t3).clamp(eps, 100.0)
    hd = (1.0 - (-bd).exp() + eps).sqrt()
    return 1 - hd


def smooth_BCE(eps=0.1):
    """
    Computes smoothed positive and negative Binary Cross-Entropy targets.

    This function calculates positive and negative label smoothing BCE targets based on a given epsilon value.
    For implementation details, refer to https://github.com/ultralytics/yolov3/issues/238#issuecomment-598028441.

    Args:
        eps (float, optional): The epsilon value for label smoothing. Defaults to 0.1.

    Returns:
        (tuple): A tuple containing the positive and negative label smoothing BCE targets.
    """
    return 1.0 - 0.5 * eps, 0.5 * eps


class ConfusionMatrix:
    """
    A class for calculating and updating a confusion matrix for object detection and classification tasks.

    Attributes:
        task (str): The type of task, either 'detect' or 'classify'.
        matrix (np.ndarray): The confusion matrix, with dimensions depending on the task.
        nc (int): The number of classes.
        conf (float): The confidence threshold for detections.
        iou_thres (float): The Intersection over Union threshold.
    """

    def __init__(self, nc, conf=0.25, iou_thres=0.45, task="detect"):
        """Initialize attributes for the YOLO model."""
        self.task = task
        self.matrix = np.zeros((nc + 1, nc + 1)) if self.task == "detect" else np.zeros((nc, nc))
        self.nc = nc  # number of classes
        self.conf = 0.25 if conf in {None, 0.001} else conf  # apply 0.25 if default val conf is passed
        self.iou_thres = iou_thres

    def process_cls_preds(self, preds, targets):
        """
        Update confusion matrix for classification task.

        Args:
            preds (Array[N, min(nc,5)]): Predicted class labels.
            targets (Array[N, 1]): Ground truth class labels.
        """
        preds, targets = torch.cat(preds)[:, 0], torch.cat(targets)
        for p, t in zip(preds.cpu().numpy(), targets.cpu().numpy()):
            self.matrix[p][t] += 1

    def process_batch(self, detections, gt_bboxes, gt_cls):
        """
        Update confusion matrix for object detection task.

        Args:
            detections (Array[N, 6] | Array[N, 7]): Detected bounding boxes and their associated information.
                                      Each row should contain (x1, y1, x2, y2, conf, class)
                                      or with an additional element `angle` when it's obb.
            gt_bboxes (Array[M, 4]| Array[N, 5]): Ground truth bounding boxes with xyxy/xyxyr format.
            gt_cls (Array[M]): The class labels.
        """
        if gt_cls.shape[0] == 0:  # Check if labels is empty
            if detections is not None:
                detections = detections[detections[:, 4] > self.conf]
                detection_classes = detections[:, 5].int()
                for dc in detection_classes:
                    self.matrix[dc, self.nc] += 1  # false positives
            return
        if detections is None:
            gt_classes = gt_cls.int()
            for gc in gt_classes:
                self.matrix[self.nc, gc] += 1  # background FN
            return

        detections = detections[detections[:, 4] > self.conf]
        gt_classes = gt_cls.int()
        detection_classes = detections[:, 5].int()
        is_obb = detections.shape[1] == 7 and gt_bboxes.shape[1] == 5  # with additional `angle` dimension
        iou = (
            batch_probiou(gt_bboxes, torch.cat([detections[:, :4], detections[:, -1:]], dim=-1))
            if is_obb
            else box_iou(gt_bboxes, detections[:, :4])
        )

        x = torch.where(iou > self.iou_thres)
        if x[0].shape[0]:
            matches = torch.cat((torch.stack(x, 1), iou[x[0], x[1]][:, None]), 1).cpu().numpy()
            if x[0].shape[0] > 1:
                matches = matches[matches[:, 2].argsort()[::-1]]
                matches = matches[np.unique(matches[:, 1], return_index=True)[1]]
                matches = matches[matches[:, 2].argsort()[::-1]]
                matches = matches[np.unique(matches[:, 0], return_index=True)[1]]
        else:
            matches = np.zeros((0, 3))

        n = matches.shape[0] > 0
        m0, m1, _ = matches.transpose().astype(int)
        for i, gc in enumerate(gt_classes):
            j = m0 == i
            if n and sum(j) == 1:
                self.matrix[detection_classes[m1[j]], gc] += 1  # correct
            else:
                self.matrix[self.nc, gc] += 1  # true background

        if n:
            for i, dc in enumerate(detection_classes):
                if not any(m1 == i):
                    self.matrix[dc, self.nc] += 1  # predicted background

    def matrix(self):
        """Returns the confusion matrix."""
        return self.matrix

    def tp_fp(self):
        """Returns true positives and false positives."""
        tp = self.matrix.diagonal()  # true positives
        fp = self.matrix.sum(1) - tp  # false positives
        # fn = self.matrix.sum(0) - tp  # false negatives (missed detections)
        return (tp[:-1], fp[:-1]) if self.task == "detect" else (tp, fp)  # remove background class if task=detect

    @TryExcept("WARNING ⚠️ ConfusionMatrix plot failure")
    @plt_settings()
    def plot(self, normalize=True, save_dir="", names=(), on_plot=None):
        """
        Plot the confusion matrix using seaborn and save it to a file.

        Args:
            normalize (bool): Whether to normalize the confusion matrix.
            save_dir (str): Directory where the plot will be saved.
            names (tuple): Names of classes, used as labels on the plot.
            on_plot (func): An optional callback to pass plots path and data when they are rendered.
        """
        import seaborn  # scope for faster 'import ultralytics'

        array = self.matrix / ((self.matrix.sum(0).reshape(1, -1) + 1e-9) if normalize else 1)  # normalize columns
        array[array < 0.005] = np.nan  # don't annotate (would appear as 0.00)

        fig, ax = plt.subplots(1, 1, figsize=(12, 9), tight_layout=True)
        nc, nn = self.nc, len(names)  # number of classes, names
        seaborn.set_theme(font_scale=1.0 if nc < 50 else 0.8)  # for label size
        labels = (0 < nn < 99) and (nn == nc)  # apply names to ticklabels
        ticklabels = (list(names) + ["background"]) if labels else "auto"
        with warnings.catch_warnings():
            warnings.simplefilter("ignore")  # suppress empty matrix RuntimeWarning: All-NaN slice encountered
            seaborn.heatmap(
                array,
                ax=ax,
                annot=nc < 30,
                annot_kws={"size": 8},
                cmap="Blues",
                fmt=".2f" if normalize else ".0f",
                square=True,
                vmin=0.0,
                xticklabels=ticklabels,
                yticklabels=ticklabels,
            ).set_facecolor((1, 1, 1))
        title = "Confusion Matrix" + " Normalized" * normalize
        ax.set_xlabel("True")
        ax.set_ylabel("Predicted")
        ax.set_title(title)
        plot_fname = Path(save_dir) / f'{title.lower().replace(" ", "_")}.png'
        fig.savefig(plot_fname, dpi=250)
        plt.close(fig)
        if on_plot:
            on_plot(plot_fname)

    def print(self):
        """Print the confusion matrix to the console."""
        for i in range(self.nc + 1):
            LOGGER.info(" ".join(map(str, self.matrix[i])))


def smooth(y, f=0.05):
    """Box filter of fraction f."""
    nf = round(len(y) * f * 2) // 2 + 1  # number of filter elements (must be odd)
    p = np.ones(nf // 2)  # ones padding
    yp = np.concatenate((p * y[0], y, p * y[-1]), 0)  # y padded
    return np.convolve(yp, np.ones(nf) / nf, mode="valid")  # y-smoothed


@plt_settings()
def plot_pr_curve(px, py, ap, save_dir=Path("pr_curve.png"), names=(), on_plot=None):
    """Plots a precision-recall curve."""
    fig, ax = plt.subplots(1, 1, figsize=(9, 6), tight_layout=True)
    py = np.stack(py, axis=1)

    if 0 < len(names) < 21:  # display per-class legend if < 21 classes
        for i, y in enumerate(py.T):
            ax.plot(px, y, linewidth=1, label=f"{names[i]} {ap[i, 0]:.3f}")  # plot(recall, precision)
    else:
        ax.plot(px, py, linewidth=1, color="grey")  # plot(recall, precision)

    ax.plot(px, py.mean(1), linewidth=3, color="blue", label="all classes %.3f mAP@0.5" % ap[:, 0].mean())
    ax.set_xlabel("Recall")
    ax.set_ylabel("Precision")
    ax.set_xlim(0, 1)
    ax.set_ylim(0, 1)
    ax.legend(bbox_to_anchor=(1.04, 1), loc="upper left")
    ax.set_title("Precision-Recall Curve")
    fig.savefig(save_dir, dpi=250)
    plt.close(fig)
    if on_plot:
        on_plot(save_dir)


@plt_settings()
def plot_mc_curve(px, py, save_dir=Path("mc_curve.png"), names=(), xlabel="Confidence", ylabel="Metric", on_plot=None):
    """Plots a metric-confidence curve."""
    fig, ax = plt.subplots(1, 1, figsize=(9, 6), tight_layout=True)

    if 0 < len(names) < 21:  # display per-class legend if < 21 classes
        for i, y in enumerate(py):
            ax.plot(px, y, linewidth=1, label=f"{names[i]}")  # plot(confidence, metric)
    else:
        ax.plot(px, py.T, linewidth=1, color="grey")  # plot(confidence, metric)

    y = smooth(py.mean(0), 0.05)
    ax.plot(px, y, linewidth=3, color="blue", label=f"all classes {y.max():.2f} at {px[y.argmax()]:.3f}")
    ax.set_xlabel(xlabel)
    ax.set_ylabel(ylabel)
    ax.set_xlim(0, 1)
    ax.set_ylim(0, 1)
    ax.legend(bbox_to_anchor=(1.04, 1), loc="upper left")
    ax.set_title(f"{ylabel}-Confidence Curve")
    fig.savefig(save_dir, dpi=250)
    plt.close(fig)
    if on_plot:
        on_plot(save_dir)


def compute_ap(recall, precision):
    """
    Compute the average precision (AP) given the recall and precision curves.

    Args:
        recall (list): The recall curve.
        precision (list): The precision curve.

    Returns:
        (float): Average precision.
        (np.ndarray): Precision envelope curve.
        (np.ndarray): Modified recall curve with sentinel values added at the beginning and end.
    """

    # Append sentinel values to beginning and end
    mrec = np.concatenate(([0.0], recall, [1.0]))
    mpre = np.concatenate(([1.0], precision, [0.0]))

    # Compute the precision envelope
    mpre = np.flip(np.maximum.accumulate(np.flip(mpre)))

    # Integrate area under curve
    method = "interp"  # methods: 'continuous', 'interp'
    if method == "interp":
        x = np.linspace(0, 1, 101)  # 101-point interp (COCO)
        ap = np.trapz(np.interp(x, mrec, mpre), x)  # integrate
    else:  # 'continuous'
        i = np.where(mrec[1:] != mrec[:-1])[0]  # points where x-axis (recall) changes
        ap = np.sum((mrec[i + 1] - mrec[i]) * mpre[i + 1])  # area under curve

    return ap, mpre, mrec


def ap_per_class(
    tp, conf, pred_cls, target_cls, plot=False, on_plot=None, save_dir=Path(), names=(), eps=1e-16, prefix=""
):
    """
    Computes the average precision per class for object detection evaluation.

    Args:
        tp (np.ndarray): Binary array indicating whether the detection is correct (True) or not (False).
        conf (np.ndarray): Array of confidence scores of the detections.
        pred_cls (np.ndarray): Array of predicted classes of the detections.
        target_cls (np.ndarray): Array of true classes of the detections.
        plot (bool, optional): Whether to plot PR curves or not. Defaults to False.
        on_plot (func, optional): A callback to pass plots path and data when they are rendered. Defaults to None.
        save_dir (Path, optional): Directory to save the PR curves. Defaults to an empty path.
        names (tuple, optional): Tuple of class names to plot PR curves. Defaults to an empty tuple.
        eps (float, optional): A small value to avoid division by zero. Defaults to 1e-16.
        prefix (str, optional): A prefix string for saving the plot files. Defaults to an empty string.

    Returns:
        (tuple): A tuple of six arrays and one array of unique classes, where:
            tp (np.ndarray): True positive counts at threshold given by max F1 metric for each class.Shape: (nc,).
            fp (np.ndarray): False positive counts at threshold given by max F1 metric for each class. Shape: (nc,).
            p (np.ndarray): Precision values at threshold given by max F1 metric for each class. Shape: (nc,).
            r (np.ndarray): Recall values at threshold given by max F1 metric for each class. Shape: (nc,).
            f1 (np.ndarray): F1-score values at threshold given by max F1 metric for each class. Shape: (nc,).
            ap (np.ndarray): Average precision for each class at different IoU thresholds. Shape: (nc, 10).
            unique_classes (np.ndarray): An array of unique classes that have data. Shape: (nc,).
            p_curve (np.ndarray): Precision curves for each class. Shape: (nc, 1000).
            r_curve (np.ndarray): Recall curves for each class. Shape: (nc, 1000).
            f1_curve (np.ndarray): F1-score curves for each class. Shape: (nc, 1000).
            x (np.ndarray): X-axis values for the curves. Shape: (1000,).
            prec_values: Precision values at mAP@0.5 for each class. Shape: (nc, 1000).
    """

    # Sort by objectness
    i = np.argsort(-conf)
    tp, conf, pred_cls = tp[i], conf[i], pred_cls[i]

    # Find unique classes
    unique_classes, nt = np.unique(target_cls, return_counts=True)
    nc = unique_classes.shape[0]  # number of classes, number of detections

    # Create Precision-Recall curve and compute AP for each class
    x, prec_values = np.linspace(0, 1, 1000), []

    # Average precision, precision and recall curves
    ap, p_curve, r_curve = np.zeros((nc, tp.shape[1])), np.zeros((nc, 1000)), np.zeros((nc, 1000))
    for ci, c in enumerate(unique_classes):
        i = pred_cls == c
        n_l = nt[ci]  # number of labels
        n_p = i.sum()  # number of predictions
        if n_p == 0 or n_l == 0:
            continue

        # Accumulate FPs and TPs
        fpc = (1 - tp[i]).cumsum(0)
        tpc = tp[i].cumsum(0)

        # Recall
        recall = tpc / (n_l + eps)  # recall curve
        r_curve[ci] = np.interp(-x, -conf[i], recall[:, 0], left=0)  # negative x, xp because xp decreases

        # Precision
        precision = tpc / (tpc + fpc)  # precision curve
        p_curve[ci] = np.interp(-x, -conf[i], precision[:, 0], left=1)  # p at pr_score

        # AP from recall-precision curve
        for j in range(tp.shape[1]):
            ap[ci, j], mpre, mrec = compute_ap(recall[:, j], precision[:, j])
            if plot and j == 0:
                prec_values.append(np.interp(x, mrec, mpre))  # precision at mAP@0.5

    prec_values = np.array(prec_values)  # (nc, 1000)

    # Compute F1 (harmonic mean of precision and recall)
    f1_curve = 2 * p_curve * r_curve / (p_curve + r_curve + eps)
    names = [v for k, v in names.items() if k in unique_classes]  # list: only classes that have data
    names = dict(enumerate(names))  # to dict
    if plot:
        plot_pr_curve(x, prec_values, ap, save_dir / f"{prefix}PR_curve.png", names, on_plot=on_plot)
        plot_mc_curve(x, f1_curve, save_dir / f"{prefix}F1_curve.png", names, ylabel="F1", on_plot=on_plot)
        plot_mc_curve(x, p_curve, save_dir / f"{prefix}P_curve.png", names, ylabel="Precision", on_plot=on_plot)
        plot_mc_curve(x, r_curve, save_dir / f"{prefix}R_curve.png", names, ylabel="Recall", on_plot=on_plot)

    i = smooth(f1_curve.mean(0), 0.1).argmax()  # max F1 index
    p, r, f1 = p_curve[:, i], r_curve[:, i], f1_curve[:, i]  # max-F1 precision, recall, F1 values
    tp = (r * nt).round()  # true positives
    fp = (tp / (p + eps) - tp).round()  # false positives
    return tp, fp, p, r, f1, ap, unique_classes.astype(int), p_curve, r_curve, f1_curve, x, prec_values


class Metric(SimpleClass):
    """
    Class for computing evaluation metrics for YOLOv8 model.

    Attributes:
        p (list): Precision for each class. Shape: (nc,).
        r (list): Recall for each class. Shape: (nc,).
        f1 (list): F1 score for each class. Shape: (nc,).
        all_ap (list): AP scores for all classes and all IoU thresholds. Shape: (nc, 10).
        ap_class_index (list): Index of class for each AP score. Shape: (nc,).
        nc (int): Number of classes.

    Methods:
        ap50(): AP at IoU threshold of 0.5 for all classes. Returns: List of AP scores. Shape: (nc,) or [].
        ap(): AP at IoU thresholds from 0.5 to 0.95 for all classes. Returns: List of AP scores. Shape: (nc,) or [].
        mp(): Mean precision of all classes. Returns: Float.
        mr(): Mean recall of all classes. Returns: Float.
        map50(): Mean AP at IoU threshold of 0.5 for all classes. Returns: Float.
        map75(): Mean AP at IoU threshold of 0.75 for all classes. Returns: Float.
        map(): Mean AP at IoU thresholds from 0.5 to 0.95 for all classes. Returns: Float.
        mean_results(): Mean of results, returns mp, mr, map50, map.
        class_result(i): Class-aware result, returns p[i], r[i], ap50[i], ap[i].
        maps(): mAP of each class. Returns: Array of mAP scores, shape: (nc,).
        fitness(): Model fitness as a weighted combination of metrics. Returns: Float.
        update(results): Update metric attributes with new evaluation results.
    """

    def __init__(self) -> None:
        """Initializes a Metric instance for computing evaluation metrics for the YOLOv8 model."""
        self.p = []  # (nc, )
        self.r = []  # (nc, )
        self.f1 = []  # (nc, )
        self.all_ap = []  # (nc, 10)
        self.ap_class_index = []  # (nc, )
        self.nc = 0

    @property
    def ap50(self):
        """
        Returns the Average Precision (AP) at an IoU threshold of 0.5 for all classes.

        Returns:
            (np.ndarray, list): Array of shape (nc,) with AP50 values per class, or an empty list if not available.
        """
        return self.all_ap[:, 0] if len(self.all_ap) else []

    @property
    def ap(self):
        """
        Returns the Average Precision (AP) at an IoU threshold of 0.5-0.95 for all classes.

        Returns:
            (np.ndarray, list): Array of shape (nc,) with AP50-95 values per class, or an empty list if not available.
        """
        return self.all_ap.mean(1) if len(self.all_ap) else []

    @property
    def mp(self):
        """
        Returns the Mean Precision of all classes.

        Returns:
            (float): The mean precision of all classes.
        """
        return self.p.mean() if len(self.p) else 0.0

    @property
    def mr(self):
        """
        Returns the Mean Recall of all classes.

        Returns:
            (float): The mean recall of all classes.
        """
        return self.r.mean() if len(self.r) else 0.0

    @property
    def map50(self):
        """
        Returns the mean Average Precision (mAP) at an IoU threshold of 0.5.

        Returns:
            (float): The mAP at an IoU threshold of 0.5.
        """
        return self.all_ap[:, 0].mean() if len(self.all_ap) else 0.0

    @property
    def map75(self):
        """
        Returns the mean Average Precision (mAP) at an IoU threshold of 0.75.

        Returns:
            (float): The mAP at an IoU threshold of 0.75.
        """
        return self.all_ap[:, 5].mean() if len(self.all_ap) else 0.0

    @property
    def map(self):
        """
        Returns the mean Average Precision (mAP) over IoU thresholds of 0.5 - 0.95 in steps of 0.05.

        Returns:
            (float): The mAP over IoU thresholds of 0.5 - 0.95 in steps of 0.05.
        """
        return self.all_ap.mean() if len(self.all_ap) else 0.0

    def mean_results(self):
        """Mean of results, return mp, mr, map50, map."""
        return [self.mp, self.mr, self.map50, self.map]

    def class_result(self, i):
        """Class-aware result, return p[i], r[i], ap50[i], ap[i]."""
        return self.p[i], self.r[i], self.ap50[i], self.ap[i]

    @property
    def maps(self):
        """MAP of each class."""
        maps = np.zeros(self.nc) + self.map
        for i, c in enumerate(self.ap_class_index):
            maps[c] = self.ap[i]
        return maps

    def fitness(self):
        """Model fitness as a weighted combination of metrics."""
        w = [0.0, 0.0, 0.1, 0.9]  # weights for [P, R, mAP@0.5, mAP@0.5:0.95]
        return (np.array(self.mean_results()) * w).sum()

    def update(self, results):
        """
        Updates the evaluation metrics of the model with a new set of results.

        Args:
            results (tuple): A tuple containing the following evaluation metrics:
                - p (list): Precision for each class. Shape: (nc,).
                - r (list): Recall for each class. Shape: (nc,).
                - f1 (list): F1 score for each class. Shape: (nc,).
                - all_ap (list): AP scores for all classes and all IoU thresholds. Shape: (nc, 10).
                - ap_class_index (list): Index of class for each AP score. Shape: (nc,).

        Side Effects:
            Updates the class attributes `self.p`, `self.r`, `self.f1`, `self.all_ap`, and `self.ap_class_index` based
            on the values provided in the `results` tuple.
        """
        (
            self.p,
            self.r,
            self.f1,
            self.all_ap,
            self.ap_class_index,
            self.p_curve,
            self.r_curve,
            self.f1_curve,
            self.px,
            self.prec_values,
        ) = results

    @property
    def curves(self):
        """Returns a list of curves for accessing specific metrics curves."""
        return []

    @property
    def curves_results(self):
        """Returns a list of curves for accessing specific metrics curves."""
        return [
            [self.px, self.prec_values, "Recall", "Precision"],
            [self.px, self.f1_curve, "Confidence", "F1"],
            [self.px, self.p_curve, "Confidence", "Precision"],
            [self.px, self.r_curve, "Confidence", "Recall"],
        ]


class DetMetrics(SimpleClass):
    """
    This class is a utility class for computing detection metrics such as precision, recall, and mean average precision
    (mAP) of an object detection model.

    Args:
        save_dir (Path): A path to the directory where the output plots will be saved. Defaults to current directory.
        plot (bool): A flag that indicates whether to plot precision-recall curves for each class. Defaults to False.
        on_plot (func): An optional callback to pass plots path and data when they are rendered. Defaults to None.
        names (tuple of str): A tuple of strings that represents the names of the classes. Defaults to an empty tuple.

    Attributes:
        save_dir (Path): A path to the directory where the output plots will be saved.
        plot (bool): A flag that indicates whether to plot the precision-recall curves for each class.
        on_plot (func): An optional callback to pass plots path and data when they are rendered.
        names (tuple of str): A tuple of strings that represents the names of the classes.
        box (Metric): An instance of the Metric class for storing the results of the detection metrics.
        speed (dict): A dictionary for storing the execution time of different parts of the detection process.

    Methods:
        process(tp, conf, pred_cls, target_cls): Updates the metric results with the latest batch of predictions.
        keys: Returns a list of keys for accessing the computed detection metrics.
        mean_results: Returns a list of mean values for the computed detection metrics.
        class_result(i): Returns a list of values for the computed detection metrics for a specific class.
        maps: Returns a dictionary of mean average precision (mAP) values for different IoU thresholds.
        fitness: Computes the fitness score based on the computed detection metrics.
        ap_class_index: Returns a list of class indices sorted by their average precision (AP) values.
        results_dict: Returns a dictionary that maps detection metric keys to their computed values.
        curves: TODO
        curves_results: TODO
    """

    def __init__(self, save_dir=Path("."), plot=False, on_plot=None, names=()) -> None:
        """Initialize a DetMetrics instance with a save directory, plot flag, callback function, and class names."""
        self.save_dir = save_dir
        self.plot = plot
        self.on_plot = on_plot
        self.names = names
        self.box = Metric()
        self.speed = {"preprocess": 0.0, "inference": 0.0, "loss": 0.0, "postprocess": 0.0}
        self.task = "detect"

    def process(self, tp, conf, pred_cls, target_cls):
        """Process predicted results for object detection and update metrics."""
        results = ap_per_class(
            tp,
            conf,
            pred_cls,
            target_cls,
            plot=self.plot,
            save_dir=self.save_dir,
            names=self.names,
            on_plot=self.on_plot,
        )[2:]
        self.box.nc = len(self.names)
        self.box.update(results)

    @property
    def keys(self):
        """Returns a list of keys for accessing specific metrics."""
        return ["metrics/precision(B)", "metrics/recall(B)", "metrics/mAP50(B)", "metrics/mAP50-95(B)"]

    def mean_results(self):
        """Calculate mean of detected objects & return precision, recall, mAP50, and mAP50-95."""
        return self.box.mean_results()

    def class_result(self, i):
        """Return the result of evaluating the performance of an object detection model on a specific class."""
        return self.box.class_result(i)

    @property
    def maps(self):
        """Returns mean Average Precision (mAP) scores per class."""
        return self.box.maps

    @property
    def fitness(self):
        """Returns the fitness of box object."""
        return self.box.fitness()

    @property
    def ap_class_index(self):
        """Returns the average precision index per class."""
        return self.box.ap_class_index

    @property
    def results_dict(self):
        """Returns dictionary of computed performance metrics and statistics."""
        return dict(zip(self.keys + ["fitness"], self.mean_results() + [self.fitness]))

    @property
    def curves(self):
        """Returns a list of curves for accessing specific metrics curves."""
        return ["Precision-Recall(B)", "F1-Confidence(B)", "Precision-Confidence(B)", "Recall-Confidence(B)"]

    @property
    def curves_results(self):
        """Returns dictionary of computed performance metrics and statistics."""
        return self.box.curves_results


class SegmentMetrics(SimpleClass):
    """
    Calculates and aggregates detection and segmentation metrics over a given set of classes.

    Args:
        save_dir (Path): Path to the directory where the output plots should be saved. Default is the current directory.
        plot (bool): Whether to save the detection and segmentation plots. Default is False.
        on_plot (func): An optional callback to pass plots path and data when they are rendered. Defaults to None.
        names (list): List of class names. Default is an empty list.

    Attributes:
        save_dir (Path): Path to the directory where the output plots should be saved.
        plot (bool): Whether to save the detection and segmentation plots.
        on_plot (func): An optional callback to pass plots path and data when they are rendered.
        names (list): List of class names.
        box (Metric): An instance of the Metric class to calculate box detection metrics.
        seg (Metric): An instance of the Metric class to calculate mask segmentation metrics.
        speed (dict): Dictionary to store the time taken in different phases of inference.

    Methods:
        process(tp_m, tp_b, conf, pred_cls, target_cls): Processes metrics over the given set of predictions.
        mean_results(): Returns the mean of the detection and segmentation metrics over all the classes.
        class_result(i): Returns the detection and segmentation metrics of class `i`.
        maps: Returns the mean Average Precision (mAP) scores for IoU thresholds ranging from 0.50 to 0.95.
        fitness: Returns the fitness scores, which are a single weighted combination of metrics.
        ap_class_index: Returns the list of indices of classes used to compute Average Precision (AP).
        results_dict: Returns the dictionary containing all the detection and segmentation metrics and fitness score.
    """

    def __init__(self, save_dir=Path("."), plot=False, on_plot=None, names=()) -> None:
        """Initialize a SegmentMetrics instance with a save directory, plot flag, callback function, and class names."""
        self.save_dir = save_dir
        self.plot = plot
        self.on_plot = on_plot
        self.names = names
        self.box = Metric()
        self.seg = Metric()
        self.speed = {"preprocess": 0.0, "inference": 0.0, "loss": 0.0, "postprocess": 0.0}
        self.task = "segment"

    def process(self, tp, tp_m, conf, pred_cls, target_cls):
        """
        Processes the detection and segmentation metrics over the given set of predictions.

        Args:
            tp (list): List of True Positive boxes.
            tp_m (list): List of True Positive masks.
            conf (list): List of confidence scores.
            pred_cls (list): List of predicted classes.
            target_cls (list): List of target classes.
        """

        results_mask = ap_per_class(
            tp_m,
            conf,
            pred_cls,
            target_cls,
            plot=self.plot,
            on_plot=self.on_plot,
            save_dir=self.save_dir,
            names=self.names,
            prefix="Mask",
        )[2:]
        self.seg.nc = len(self.names)
        self.seg.update(results_mask)
        results_box = ap_per_class(
            tp,
            conf,
            pred_cls,
            target_cls,
            plot=self.plot,
            on_plot=self.on_plot,
            save_dir=self.save_dir,
            names=self.names,
            prefix="Box",
        )[2:]
        self.box.nc = len(self.names)
        self.box.update(results_box)

    @property
    def keys(self):
        """Returns a list of keys for accessing metrics."""
        return [
            "metrics/precision(B)",
            "metrics/recall(B)",
            "metrics/mAP50(B)",
            "metrics/mAP50-95(B)",
            "metrics/precision(M)",
            "metrics/recall(M)",
            "metrics/mAP50(M)",
            "metrics/mAP50-95(M)",
        ]

    def mean_results(self):
        """Return the mean metrics for bounding box and segmentation results."""
        return self.box.mean_results() + self.seg.mean_results()

    def class_result(self, i):
        """Returns classification results for a specified class index."""
        return self.box.class_result(i) + self.seg.class_result(i)

    @property
    def maps(self):
        """Returns mAP scores for object detection and semantic segmentation models."""
        return self.box.maps + self.seg.maps

    @property
    def fitness(self):
        """Get the fitness score for both segmentation and bounding box models."""
        return self.seg.fitness() + self.box.fitness()

    @property
    def ap_class_index(self):
        """Boxes and masks have the same ap_class_index."""
        return self.box.ap_class_index

    @property
    def results_dict(self):
        """Returns results of object detection model for evaluation."""
        return dict(zip(self.keys + ["fitness"], self.mean_results() + [self.fitness]))

    @property
    def curves(self):
        """Returns a list of curves for accessing specific metrics curves."""
        return [
            "Precision-Recall(B)",
            "F1-Confidence(B)",
            "Precision-Confidence(B)",
            "Recall-Confidence(B)",
            "Precision-Recall(M)",
            "F1-Confidence(M)",
            "Precision-Confidence(M)",
            "Recall-Confidence(M)",
        ]

    @property
    def curves_results(self):
        """Returns dictionary of computed performance metrics and statistics."""
        return self.box.curves_results + self.seg.curves_results


class PoseMetrics(SegmentMetrics):
    """
    Calculates and aggregates detection and pose metrics over a given set of classes.

    Args:
        save_dir (Path): Path to the directory where the output plots should be saved. Default is the current directory.
        plot (bool): Whether to save the detection and segmentation plots. Default is False.
        on_plot (func): An optional callback to pass plots path and data when they are rendered. Defaults to None.
        names (list): List of class names. Default is an empty list.

    Attributes:
        save_dir (Path): Path to the directory where the output plots should be saved.
        plot (bool): Whether to save the detection and segmentation plots.
        on_plot (func): An optional callback to pass plots path and data when they are rendered.
        names (list): List of class names.
        box (Metric): An instance of the Metric class to calculate box detection metrics.
        pose (Metric): An instance of the Metric class to calculate mask segmentation metrics.
        speed (dict): Dictionary to store the time taken in different phases of inference.

    Methods:
        process(tp_m, tp_b, conf, pred_cls, target_cls): Processes metrics over the given set of predictions.
        mean_results(): Returns the mean of the detection and segmentation metrics over all the classes.
        class_result(i): Returns the detection and segmentation metrics of class `i`.
        maps: Returns the mean Average Precision (mAP) scores for IoU thresholds ranging from 0.50 to 0.95.
        fitness: Returns the fitness scores, which are a single weighted combination of metrics.
        ap_class_index: Returns the list of indices of classes used to compute Average Precision (AP).
        results_dict: Returns the dictionary containing all the detection and segmentation metrics and fitness score.
    """

    def __init__(self, save_dir=Path("."), plot=False, on_plot=None, names=()) -> None:
        """Initialize the PoseMetrics class with directory path, class names, and plotting options."""
        super().__init__(save_dir, plot, names)
        self.save_dir = save_dir
        self.plot = plot
        self.on_plot = on_plot
        self.names = names
        self.box = Metric()
        self.pose = Metric()
        self.speed = {"preprocess": 0.0, "inference": 0.0, "loss": 0.0, "postprocess": 0.0}
        self.task = "pose"

    def process(self, tp, tp_p, conf, pred_cls, target_cls):
        """
        Processes the detection and pose metrics over the given set of predictions.

        Args:
            tp (list): List of True Positive boxes.
            tp_p (list): List of True Positive keypoints.
            conf (list): List of confidence scores.
            pred_cls (list): List of predicted classes.
            target_cls (list): List of target classes.
        """

        results_pose = ap_per_class(
            tp_p,
            conf,
            pred_cls,
            target_cls,
            plot=self.plot,
            on_plot=self.on_plot,
            save_dir=self.save_dir,
            names=self.names,
            prefix="Pose",
        )[2:]
        self.pose.nc = len(self.names)
        self.pose.update(results_pose)
        results_box = ap_per_class(
            tp,
            conf,
            pred_cls,
            target_cls,
            plot=self.plot,
            on_plot=self.on_plot,
            save_dir=self.save_dir,
            names=self.names,
            prefix="Box",
        )[2:]
        self.box.nc = len(self.names)
        self.box.update(results_box)

    @property
    def keys(self):
        """Returns list of evaluation metric keys."""
        return [
            "metrics/precision(B)",
            "metrics/recall(B)",
            "metrics/mAP50(B)",
            "metrics/mAP50-95(B)",
            "metrics/precision(P)",
            "metrics/recall(P)",
            "metrics/mAP50(P)",
            "metrics/mAP50-95(P)",
        ]

    def mean_results(self):
        """Return the mean results of box and pose."""
        return self.box.mean_results() + self.pose.mean_results()

    def class_result(self, i):
        """Return the class-wise detection results for a specific class i."""
        return self.box.class_result(i) + self.pose.class_result(i)

    @property
    def maps(self):
        """Returns the mean average precision (mAP) per class for both box and pose detections."""
        return self.box.maps + self.pose.maps

    @property
    def fitness(self):
        """Computes classification metrics and speed using the `targets` and `pred` inputs."""
        return self.pose.fitness() + self.box.fitness()

    @property
    def curves(self):
        """Returns a list of curves for accessing specific metrics curves."""
        return [
            "Precision-Recall(B)",
            "F1-Confidence(B)",
            "Precision-Confidence(B)",
            "Recall-Confidence(B)",
            "Precision-Recall(P)",
            "F1-Confidence(P)",
            "Precision-Confidence(P)",
            "Recall-Confidence(P)",
        ]

    @property
    def curves_results(self):
        """Returns dictionary of computed performance metrics and statistics."""
        return self.box.curves_results + self.pose.curves_results


class ClassifyMetrics(SimpleClass):
    """
    Class for computing classification metrics including top-1 and top-5 accuracy.

    Attributes:
        top1 (float): The top-1 accuracy.
        top5 (float): The top-5 accuracy.
        speed (Dict[str, float]): A dictionary containing the time taken for each step in the pipeline.

    Properties:
        fitness (float): The fitness of the model, which is equal to top-5 accuracy.
        results_dict (Dict[str, Union[float, str]]): A dictionary containing the classification metrics and fitness.
        keys (List[str]): A list of keys for the results_dict.

    Methods:
        process(targets, pred): Processes the targets and predictions to compute classification metrics.
    """

    def __init__(self) -> None:
        """Initialize a ClassifyMetrics instance."""
        self.top1 = 0
        self.top5 = 0
        self.speed = {"preprocess": 0.0, "inference": 0.0, "loss": 0.0, "postprocess": 0.0}
        self.task = "classify"

    def process(self, targets, pred):
        """Target classes and predicted classes."""
        pred, targets = torch.cat(pred), torch.cat(targets)
        correct = (targets[:, None] == pred).float()
        acc = torch.stack((correct[:, 0], correct.max(1).values), dim=1)  # (top1, top5) accuracy
        self.top1, self.top5 = acc.mean(0).tolist()

    @property
    def fitness(self):
        """Returns mean of top-1 and top-5 accuracies as fitness score."""
        return (self.top1 + self.top5) / 2

    @property
    def results_dict(self):
        """Returns a dictionary with model's performance metrics and fitness score."""
        return dict(zip(self.keys + ["fitness"], [self.top1, self.top5, self.fitness]))

    @property
    def keys(self):
        """Returns a list of keys for the results_dict property."""
        return ["metrics/accuracy_top1", "metrics/accuracy_top5"]

    @property
    def curves(self):
        """Returns a list of curves for accessing specific metrics curves."""
        return []

    @property
    def curves_results(self):
        """Returns a list of curves for accessing specific metrics curves."""
        return []


class OBBMetrics(SimpleClass):
    def __init__(self, save_dir=Path("."), plot=False, on_plot=None, names=()) -> None:
        self.save_dir = save_dir
        self.plot = plot
        self.on_plot = on_plot
        self.names = names
        self.box = Metric()
        self.speed = {"preprocess": 0.0, "inference": 0.0, "loss": 0.0, "postprocess": 0.0}

    def process(self, tp, conf, pred_cls, target_cls):
        """Process predicted results for object detection and update metrics."""
        results = ap_per_class(
            tp,
            conf,
            pred_cls,
            target_cls,
            plot=self.plot,
            save_dir=self.save_dir,
            names=self.names,
            on_plot=self.on_plot,
        )[2:]
        self.box.nc = len(self.names)
        self.box.update(results)

    @property
    def keys(self):
        """Returns a list of keys for accessing specific metrics."""
        return ["metrics/precision(B)", "metrics/recall(B)", "metrics/mAP50(B)", "metrics/mAP50-95(B)"]

    def mean_results(self):
        """Calculate mean of detected objects & return precision, recall, mAP50, and mAP50-95."""
        return self.box.mean_results()

    def class_result(self, i):
        """Return the result of evaluating the performance of an object detection model on a specific class."""
        return self.box.class_result(i)

    @property
    def maps(self):
        """Returns mean Average Precision (mAP) scores per class."""
        return self.box.maps

    @property
    def fitness(self):
        """Returns the fitness of box object."""
        return self.box.fitness()

    @property
    def ap_class_index(self):
        """Returns the average precision index per class."""
        return self.box.ap_class_index

    @property
    def results_dict(self):
        """Returns dictionary of computed performance metrics and statistics."""
        return dict(zip(self.keys + ["fitness"], self.mean_results() + [self.fitness]))

    @property
    def curves(self):
        """Returns a list of curves for accessing specific metrics curves."""
        return []

    @property
    def curves_results(self):
        """Returns a list of curves for accessing specific metrics curves."""
        return []
    
class RegressMetrics(SimpleClass):
    """
    Class for computing regression metrics including mean absolute error and mean squared error.

    Attributes:
        mae (float): The mean absolute error.
        mse (float): The mean squared error.
        speed (Dict[str, float]): A dictionary containing the time taken for each step in the pipeline.

    Properties:
        results_dict (Dict[str, Union[float, str]]): A dictionary containing the regression metrics.
        keys (List[str]): A list of keys for the results_dict.

    Methods:
        process(targets, pred): Processes the targets and predictions to compute regression metrics.
    """

    def __init__(self) -> None:
        """Initialize a RegressMetrics instance."""
        self.mae = 0
        self.mse = 0
        self.speed = {"preprocess": 0.0, "inference": 0.0, "loss": 0.0, "postprocess": 0.0}
        self.task = "regress"

    def process(self, targets, pred):
        """Computes MAE and MSE using target values and predicted values."""
        targets, pred = torch.cat(targets), torch.cat(pred)
        self.mae = torch.nn.functional.l1_loss(pred, targets, reduction="mean").tolist()
        self.mse = torch.nn.functional.mse_loss(pred, targets, reduction="mean").tolist()

    @property
    def results_dict(self):
        """Returns a dictionary with model's performance metrics."""
        return dict(zip(self.keys, [self.mae, self.mse]))

    @property
    def keys(self):
        """Returns a list of keys for the results_dict property."""
        return ["metrics/mae", "metrics/mse"]

    @property
    def curves(self):
        """Returns a list of curves for accessing specific metrics curves."""
        return []

    @property
    def curves_results(self):
        """Returns a list of curves for accessing specific metrics curves."""
        return []<|MERGE_RESOLUTION|>--- conflicted
+++ resolved
@@ -65,13 +65,7 @@
         (torch.Tensor): An NxM tensor containing the pairwise IoU values for every element in box1 and box2.
     """
 
-<<<<<<< HEAD
-    # NOTE: need float32 to get accurate iou values
-    box1 = torch.as_tensor(box1, dtype=torch.float32)
-    box2 = torch.as_tensor(box2, dtype=torch.float32)
-=======
     # NOTE: Need .float() to get accurate iou values
->>>>>>> 3bb0c5af
     # inter(N,M) = (rb(N,M,2) - lt(N,M,2)).clamp(0).prod(2)
     (a1, a2), (b1, b2) = box1.float().unsqueeze(1).chunk(2, 2), box2.float().unsqueeze(0).chunk(2, 2)
     inter = (torch.min(a2, b2) - torch.max(a1, b1)).clamp_(0).prod(2)
