# Ultralytics 🚀 AGPL-3.0 License - https://ultralytics.com/license

import inspect
from pathlib import Path
from typing import Any, Dict, List, Union

import numpy as np
import torch
from PIL import Image

from ultralytics.cfg import TASK2DATA, get_cfg, get_save_dir
from ultralytics.engine.results import Results
from ultralytics.nn.tasks import attempt_load_one_weight, guess_model_task, yaml_model_load
from ultralytics.utils import (
    ARGV,
    ASSETS,
    DEFAULT_CFG_DICT,
    LOGGER,
    RANK,
    SETTINGS,
    YAML,
    callbacks,
    checks,
)


class Model(torch.nn.Module):
    """
    A base class for implementing YOLO models, unifying APIs across different model types.

    This class provides a common interface for various operations related to YOLO models, such as training,
    validation, prediction, exporting, and benchmarking. It handles different types of models, including those
    loaded from local files, Ultralytics HUB, or Triton Server.

    Attributes:
        callbacks (dict): A dictionary of callback functions for various events during model operations.
        predictor (BasePredictor): The predictor object used for making predictions.
        model (torch.nn.Module): The underlying PyTorch model.
        trainer (BaseTrainer): The trainer object used for training the model.
        ckpt (dict): The checkpoint data if the model is loaded from a *.pt file.
        cfg (str): The configuration of the model if loaded from a *.yaml file.
        ckpt_path (str): The path to the checkpoint file.
        overrides (dict): A dictionary of overrides for model configuration.
        metrics (dict): The latest training/validation metrics.
        session (HUBTrainingSession): The Ultralytics HUB session, if applicable.
        task (str): The type of task the model is intended for.
        model_name (str): The name of the model.

    Methods:
        __call__: Alias for the predict method, enabling the model instance to be callable.
        _new: Initializes a new model based on a configuration file.
        _load: Loads a model from a checkpoint file.
        _check_is_pytorch_model: Ensures that the model is a PyTorch model.
        reset_weights: Resets the model's weights to their initial state.
        load: Loads model weights from a specified file.
        save: Saves the current state of the model to a file.
        info: Logs or returns information about the model.
        fuse: Fuses Conv2d and BatchNorm2d layers for optimized inference.
        predict: Performs object detection predictions.
        track: Performs object tracking.
        val: Validates the model on a dataset.
        benchmark: Benchmarks the model on various export formats.
        export: Exports the model to different formats.
        train: Trains the model on a dataset.
        tune: Performs hyperparameter tuning.
        _apply: Applies a function to the model's tensors.
        add_callback: Adds a callback function for an event.
        clear_callback: Clears all callbacks for an event.
        reset_callbacks: Resets all callbacks to their default functions.

    Examples:
        >>> from ultralytics import YOLO
        >>> model = YOLO("yolo11n.pt")
        >>> results = model.predict("image.jpg")
        >>> model.train(data="coco8.yaml", epochs=3)
        >>> metrics = model.val()
        >>> model.export(format="onnx")
    """

    def __init__(
        self,
        model: Union[str, Path] = "yolo11n.pt",
        task: str = None,
        verbose: bool = False,
    ) -> None:
        """
        Initialize a new instance of the YOLO model class.

        This constructor sets up the model based on the provided model path or name. It handles various types of
        model sources, including local files, Ultralytics HUB models, and Triton Server models. The method
        initializes several important attributes of the model and prepares it for operations like training,
        prediction, or export.

        Args:
            model (str | Path): Path or name of the model to load or create. Can be a local file path, a
                model name from Ultralytics HUB, or a Triton Server model.
            task (str | None): The task type associated with the YOLO model, specifying its application domain.
            verbose (bool): If True, enables verbose output during the model's initialization and subsequent
                operations.

        Raises:
            FileNotFoundError: If the specified model file does not exist or is inaccessible.
            ValueError: If the model file or configuration is invalid or unsupported.
            ImportError: If required dependencies for specific model types (like HUB SDK) are not installed.

        Examples:
            >>> model = Model("yolo11n.pt")
            >>> model = Model("path/to/model.yaml", task="detect")
            >>> model = Model("hub_model", verbose=True)
        """
        super().__init__()
        self.callbacks = callbacks.get_default_callbacks()
        self.predictor = None  # reuse predictor
        self.model = None  # model object
        self.trainer = None  # trainer object
        self.ckpt = {}  # if loaded from *.pt
        self.cfg = None  # if loaded from *.yaml
        self.ckpt_path = None
        self.overrides = {}  # overrides for trainer object
        self.metrics = None  # validation/training metrics
        self.session = None  # HUB session
        self.task = task  # task type
        self.model_name = None  # model name
        model = str(model).strip()

        # Check if Ultralytics HUB model from https://hub.ultralytics.com
        if self.is_hub_model(model):
            from ultralytics.hub import HUBTrainingSession

            # Fetch model from HUB
            checks.check_requirements("hub-sdk>=0.0.12")
            session = HUBTrainingSession.create_session(model)
            model = session.model_file
            if session.train_args:  # training sent from HUB
                self.session = session

        # Check if Triton Server model
        elif self.is_triton_model(model):
            self.model_name = self.model = model
            self.overrides["task"] = task or "detect"  # set `task=detect` if not explicitly set
            return

        # Load or create new YOLO model
        __import__("os").environ["CUBLAS_WORKSPACE_CONFIG"] = ":4096:8"  # to avoid deterministic warnings
        if str(model).endswith((".yaml", ".yml")):
            self._new(model, task=task, verbose=verbose)
        else:
            self._load(model, task=task)

        # Delete super().training for accessing self.model.training
        del self.training

    def __call__(
        self,
        source: Union[str, Path, int, Image.Image, list, tuple, np.ndarray, torch.Tensor] = None,
        stream: bool = False,
        **kwargs: Any,
    ) -> list:
        """
        Alias for the predict method, enabling the model instance to be callable for predictions.

        This method simplifies the process of making predictions by allowing the model instance to be called
        directly with the required arguments.

        Args:
            source (str | Path | int | PIL.Image | np.ndarray | torch.Tensor | List | Tuple): The source of
                the image(s) to make predictions on. Can be a file path, URL, PIL image, numpy array, PyTorch
                tensor, or a list/tuple of these.
            stream (bool): If True, treat the input source as a continuous stream for predictions.
            **kwargs (Any): Additional keyword arguments to configure the prediction process.

        Returns:
            (List[ultralytics.engine.results.Results]): A list of prediction results, each encapsulated in a
                Results object.

        Examples:
            >>> model = YOLO("yolo11n.pt")
            >>> results = model("https://ultralytics.com/images/bus.jpg")
            >>> for r in results:
            ...     print(f"Detected {len(r)} objects in image")
        """
        return self.predict(source, stream, **kwargs)

    @staticmethod
    def is_triton_model(model: str) -> bool:
        """
        Check if the given model string is a Triton Server URL.

        This static method determines whether the provided model string represents a valid Triton Server URL by
        parsing its components using urllib.parse.urlsplit().

        Args:
            model (str): The model string to be checked.

        Returns:
            (bool): True if the model string is a valid Triton Server URL, False otherwise.

        Examples:
            >>> Model.is_triton_model("http://localhost:8000/v2/models/yolo11n")
            True
            >>> Model.is_triton_model("yolo11n.pt")
            False
        """
        from urllib.parse import urlsplit

        url = urlsplit(model)
        return url.netloc and url.path and url.scheme in {"http", "grpc"}

    @staticmethod
    def is_hub_model(model: str) -> bool:
        """
        Check if the provided model is an Ultralytics HUB model.

        This static method determines whether the given model string represents a valid Ultralytics HUB model
        identifier.

        Args:
            model (str): The model string to check.

        Returns:
            (bool): True if the model is a valid Ultralytics HUB model, False otherwise.

        Examples:
            >>> Model.is_hub_model("https://hub.ultralytics.com/models/MODEL")
            True
            >>> Model.is_hub_model("yolo11n.pt")
            False
        """
        from ultralytics.hub import HUB_WEB_ROOT

        return model.startswith(f"{HUB_WEB_ROOT}/models/")

    def _new(self, cfg: str, task=None, model=None, verbose=False) -> None:
        """
        Initialize a new model and infer the task type from model definitions.

        Creates a new model instance based on the provided configuration file. Loads the model configuration, infers
        the task type if not specified, and initializes the model using the appropriate class from the task map.

        Args:
            cfg (str): Path to the model configuration file in YAML format.
            task (str | None): The specific task for the model. If None, it will be inferred from the config.
            model (torch.nn.Module | None): A custom model instance. If provided, it will be used instead of creating
                a new one.
            verbose (bool): If True, displays model information during loading.

        Raises:
            ValueError: If the configuration file is invalid or the task cannot be inferred.
            ImportError: If the required dependencies for the specified task are not installed.

        Examples:
            >>> model = Model()
            >>> model._new("yolo11n.yaml", task="detect", verbose=True)
        """
        cfg_dict = yaml_model_load(cfg)
        self.cfg = cfg
        self.task = task or guess_model_task(cfg_dict)
        self.model = (model or self._smart_load("model"))(cfg_dict, verbose=verbose and RANK == -1)  # build model
        self.overrides["model"] = self.cfg
        self.overrides["task"] = self.task

        # Below added to allow export from YAMLs
        self.model.args = {**DEFAULT_CFG_DICT, **self.overrides}  # combine default and model args (prefer model args)
        self.model.task = self.task
        self.model_name = cfg

    def _load(self, weights: str, task=None) -> None:
        """
        Load a model from a checkpoint file or initialize it from a weights file.

        This method handles loading models from either .pt checkpoint files or other weight file formats. It sets
        up the model, task, and related attributes based on the loaded weights.

        Args:
            weights (str): Path to the model weights file to be loaded.
            task (str | None): The task associated with the model. If None, it will be inferred from the model.

        Raises:
            FileNotFoundError: If the specified weights file does not exist or is inaccessible.
            ValueError: If the weights file format is unsupported or invalid.

        Examples:
            >>> model = Model()
            >>> model._load("yolo11n.pt")
            >>> model._load("path/to/weights.pth", task="detect")
        """
        if weights.lower().startswith(("https://", "http://", "rtsp://", "rtmp://", "tcp://")):
            weights = checks.check_file(weights, download_dir=SETTINGS["weights_dir"])  # download and return local file
        weights = checks.check_model_file_from_stem(weights)  # add suffix, i.e. yolo11n -> yolo11n.pt

        if Path(weights).suffix == ".pt":
            self.model, self.ckpt = attempt_load_one_weight(weights)
            self.task = self.model.args["task"]
            self.overrides = self.model.args = self._reset_ckpt_args(self.model.args)
            self.ckpt_path = self.model.pt_path
        else:
            weights = checks.check_file(weights)  # runs in all cases, not redundant with above call
            self.model, self.ckpt = weights, None
            self.task = task or guess_model_task(weights)
            self.ckpt_path = weights
        self.overrides["model"] = weights
        self.overrides["task"] = self.task
        self.model_name = weights

    def _check_is_pytorch_model(self) -> None:
        """
        Check if the model is a PyTorch model and raise TypeError if it's not.

        This method verifies that the model is either a PyTorch module or a .pt file. It's used to ensure that
        certain operations that require a PyTorch model are only performed on compatible model types.

        Raises:
            TypeError: If the model is not a PyTorch module or a .pt file. The error message provides detailed
                information about supported model formats and operations.

        Examples:
            >>> model = Model("yolo11n.pt")
            >>> model._check_is_pytorch_model()  # No error raised
            >>> model = Model("yolo11n.onnx")
            >>> model._check_is_pytorch_model()  # Raises TypeError
        """
        pt_str = isinstance(self.model, (str, Path)) and Path(self.model).suffix == ".pt"
        pt_module = isinstance(self.model, torch.nn.Module)
        if not (pt_module or pt_str):
            raise TypeError(
                f"model='{self.model}' should be a *.pt PyTorch model to run this method, but is a different format. "
                f"PyTorch models can train, val, predict and export, i.e. 'model.train(data=...)', but exported "
                f"formats like ONNX, TensorRT etc. only support 'predict' and 'val' modes, "
                f"i.e. 'yolo predict model=yolo11n.onnx'.\nTo run CUDA or MPS inference please pass the device "
                f"argument directly in your inference command, i.e. 'model.predict(source=..., device=0)'"
            )

    def reset_weights(self) -> "Model":
        """
        Reset the model's weights to their initial state.

        This method iterates through all modules in the model and resets their parameters if they have a
        'reset_parameters' method. It also ensures that all parameters have 'requires_grad' set to True,
        enabling them to be updated during training.

        Returns:
            (Model): The instance of the class with reset weights.

        Raises:
            AssertionError: If the model is not a PyTorch model.

        Examples:
            >>> model = Model("yolo11n.pt")
            >>> model.reset_weights()
        """
        self._check_is_pytorch_model()
        for m in self.model.modules():
            if hasattr(m, "reset_parameters"):
                m.reset_parameters()
        for p in self.model.parameters():
            p.requires_grad = True
        return self

    def load(self, weights: Union[str, Path] = "yolo11n.pt") -> "Model":
        """
        Load parameters from the specified weights file into the model.

        This method supports loading weights from a file or directly from a weights object. It matches parameters by
        name and shape and transfers them to the model.

        Args:
            weights (Union[str, Path]): Path to the weights file or a weights object.

        Returns:
            (Model): The instance of the class with loaded weights.

        Raises:
            AssertionError: If the model is not a PyTorch model.

        Examples:
            >>> model = Model()
            >>> model.load("yolo11n.pt")
            >>> model.load(Path("path/to/weights.pt"))
        """
        self._check_is_pytorch_model()
        if isinstance(weights, (str, Path)):
            self.overrides["pretrained"] = weights  # remember the weights for DDP training
            weights, self.ckpt = attempt_load_one_weight(weights)
        self.model.load(weights)
        return self

    def save(self, filename: Union[str, Path] = "saved_model.pt") -> None:
        """
        Save the current model state to a file.

        This method exports the model's checkpoint (ckpt) to the specified filename. It includes metadata such as
        the date, Ultralytics version, license information, and a link to the documentation.

        Args:
            filename (str | Path): The name of the file to save the model to.

        Raises:
            AssertionError: If the model is not a PyTorch model.

        Examples:
            >>> model = Model("yolo11n.pt")
            >>> model.save("my_model.pt")
        """
        self._check_is_pytorch_model()
        from copy import deepcopy
        from datetime import datetime

        from ultralytics import __version__

        updates = {
            "model": deepcopy(self.model).half() if isinstance(self.model, torch.nn.Module) else self.model,
            "date": datetime.now().isoformat(),
            "version": __version__,
            "license": "AGPL-3.0 License (https://ultralytics.com/license)",
            "docs": "https://docs.ultralytics.com",
        }
        torch.save({**self.ckpt, **updates}, filename)

    def info(self, detailed: bool = False, verbose: bool = True):
        """
        Display model information.

        This method provides an overview or detailed information about the model, depending on the arguments
        passed. It can control the verbosity of the output and return the information as a list.

        Args:
            detailed (bool): If True, shows detailed information about the model layers and parameters.
            verbose (bool): If True, prints the information. If False, returns the information as a list.

        Returns:
            (List[str]): A list of strings containing various types of information about the model, including
                model summary, layer details, and parameter counts. Empty if verbose is True.

        Examples:
            >>> model = Model("yolo11n.pt")
            >>> model.info()  # Prints model summary
            >>> info_list = model.info(detailed=True, verbose=False)  # Returns detailed info as a list
        """
        self._check_is_pytorch_model()
        return self.model.info(detailed=detailed, verbose=verbose)

    def fuse(self) -> None:
        """
        Fuse Conv2d and BatchNorm2d layers in the model for optimized inference.

        This method iterates through the model's modules and fuses consecutive Conv2d and BatchNorm2d layers
        into a single layer. This fusion can significantly improve inference speed by reducing the number of
        operations and memory accesses required during forward passes.

        The fusion process typically involves folding the BatchNorm2d parameters (mean, variance, weight, and
        bias) into the preceding Conv2d layer's weights and biases. This results in a single Conv2d layer that
        performs both convolution and normalization in one step.

        Examples:
            >>> model = Model("yolo11n.pt")
            >>> model.fuse()
            >>> # Model is now fused and ready for optimized inference
        """
        self._check_is_pytorch_model()
        self.model.fuse()

    def embed(
        self,
        source: Union[str, Path, int, list, tuple, np.ndarray, torch.Tensor] = None,
        stream: bool = False,
        **kwargs: Any,
    ) -> list:
        """
        Generate image embeddings based on the provided source.

        This method is a wrapper around the 'predict()' method, focusing on generating embeddings from an image
        source. It allows customization of the embedding process through various keyword arguments.

        Args:
            source (str | Path | int | List | Tuple | np.ndarray | torch.Tensor): The source of the image for
                generating embeddings. Can be a file path, URL, PIL image, numpy array, etc.
            stream (bool): If True, predictions are streamed.
            **kwargs (Any): Additional keyword arguments for configuring the embedding process.

        Returns:
            (List[torch.Tensor]): A list containing the image embeddings.

        Examples:
            >>> model = YOLO("yolo11n.pt")
            >>> image = "https://ultralytics.com/images/bus.jpg"
            >>> embeddings = model.embed(image)
            >>> print(embeddings[0].shape)
        """
        if not kwargs.get("embed"):
            kwargs["embed"] = [len(self.model.model) - 2]  # embed second-to-last layer if no indices passed
        return self.predict(source, stream, **kwargs)

    def predict(
        self,
        source: Union[str, Path, int, Image.Image, list, tuple, np.ndarray, torch.Tensor] = None,
        stream: bool = False,
        predictor=None,
        **kwargs: Any,
    ) -> List[Results]:
        """
        Performs predictions on the given image source using the YOLO model.

        This method facilitates the prediction process, allowing various configurations through keyword arguments.
        It supports predictions with custom predictors or the default predictor method. The method handles different
        types of image sources and can operate in a streaming mode.

        Args:
            source (str | Path | int | PIL.Image | np.ndarray | torch.Tensor | List | Tuple): The source
                of the image(s) to make predictions on. Accepts various types including file paths, URLs, PIL
                images, numpy arrays, and torch tensors.
            stream (bool): If True, treats the input source as a continuous stream for predictions.
            predictor (BasePredictor | None): An instance of a custom predictor class for making predictions.
                If None, the method uses a default predictor.
            **kwargs (Any): Additional keyword arguments for configuring the prediction process.

        Returns:
            (List[ultralytics.engine.results.Results]): A list of prediction results, each encapsulated in a
                Results object.

        Examples:
            >>> model = YOLO("yolo11n.pt")
            >>> results = model.predict(source="path/to/image.jpg", conf=0.25)
            >>> for r in results:
            ...     print(r.boxes.data)  # print detection bounding boxes

        Notes:
            - If 'source' is not provided, it defaults to the ASSETS constant with a warning.
            - The method sets up a new predictor if not already present and updates its arguments with each call.
            - For SAM-type models, 'prompts' can be passed as a keyword argument.
        """
        if source is None:
            source = ASSETS
            LOGGER.warning(f"'source' is missing. Using 'source={source}'.")

        is_cli = (ARGV[0].endswith("yolo") or ARGV[0].endswith("ultralytics")) and any(
            x in ARGV for x in ("predict", "track", "mode=predict", "mode=track")
        )

<<<<<<< HEAD
        custom = {"batch": 1, "save": is_cli, "mode": "predict"}  # method defaults
=======
        custom = {"conf": 0.25, "batch": 1, "save": is_cli, "mode": "predict", "rect": True}  # method defaults
>>>>>>> b9d605d1
        args = {**self.overrides, **custom, **kwargs}  # highest priority args on the right
        prompts = args.pop("prompts", None)  # for SAM-type models

        if not self.predictor:
            self.predictor = (predictor or self._smart_load("predictor"))(overrides=args, _callbacks=self.callbacks)
            self.predictor.setup_model(model=self.model, verbose=is_cli)
        else:  # only update args if predictor is already setup
            self.predictor.args = get_cfg(self.predictor.args, args)
            if "project" in args or "name" in args:
                self.predictor.save_dir = get_save_dir(self.predictor.args)
        if prompts and hasattr(self.predictor, "set_prompts"):  # for SAM-type models
            self.predictor.set_prompts(prompts)
        return self.predictor.predict_cli(source=source) if is_cli else self.predictor(source=source, stream=stream)

    def track(
        self,
        source: Union[str, Path, int, list, tuple, np.ndarray, torch.Tensor] = None,
        stream: bool = False,
        persist: bool = False,
        **kwargs: Any,
    ) -> List[Results]:
        """
        Conducts object tracking on the specified input source using the registered trackers.

        This method performs object tracking using the model's predictors and optionally registered trackers. It handles
        various input sources such as file paths or video streams, and supports customization through keyword arguments.
        The method registers trackers if not already present and can persist them between calls.

        Args:
            source (Union[str, Path, int, List, Tuple, np.ndarray, torch.Tensor], optional): Input source for object
                tracking. Can be a file path, URL, or video stream.
            stream (bool): If True, treats the input source as a continuous video stream.
            persist (bool): If True, persists trackers between different calls to this method.
            **kwargs (Any): Additional keyword arguments for configuring the tracking process.

        Returns:
            (List[ultralytics.engine.results.Results]): A list of tracking results, each a Results object.

        Examples:
            >>> model = YOLO("yolo11n.pt")
            >>> results = model.track(source="path/to/video.mp4", show=True)
            >>> for r in results:
            ...     print(r.boxes.id)  # print tracking IDs

        Notes:
            - This method sets a default confidence threshold of 0.1 for ByteTrack-based tracking.
            - The tracking mode is explicitly set in the keyword arguments.
            - Batch size is set to 1 for tracking in videos.
        """
        if not hasattr(self.predictor, "trackers"):
            from ultralytics.trackers import register_tracker

            register_tracker(self, persist)
        kwargs["conf"] = kwargs.get("conf") or 0.1  # ByteTrack-based method needs low confidence predictions as input
        kwargs["batch"] = kwargs.get("batch") or 1  # batch-size 1 for tracking in videos
        kwargs["mode"] = "track"
        return self.predict(source=source, stream=stream, **kwargs)

    def val(
        self,
        validator=None,
        **kwargs: Any,
    ):
        """
        Validate the model using a specified dataset and validation configuration.

        This method facilitates the model validation process, allowing for customization through various settings. It
        supports validation with a custom validator or the default validation approach. The method combines default
        configurations, method-specific defaults, and user-provided arguments to configure the validation process.

        Args:
            validator (ultralytics.engine.validator.BaseValidator | None): An instance of a custom validator class for
                validating the model.
            **kwargs (Any): Arbitrary keyword arguments for customizing the validation process.

        Returns:
            (ultralytics.utils.metrics.DetMetrics): Validation metrics obtained from the validation process.

        Raises:
            AssertionError: If the model is not a PyTorch model.

        Examples:
            >>> model = YOLO("yolo11n.pt")
            >>> results = model.val(data="coco8.yaml", imgsz=640)
            >>> print(results.box.map)  # Print mAP50-95
        """
        custom = {"rect": True}  # method defaults
        args = {**self.overrides, **custom, **kwargs, "mode": "val"}  # highest priority args on the right

        validator = (validator or self._smart_load("validator"))(args=args, _callbacks=self.callbacks)
        validator(model=self.model)
        self.metrics = validator.metrics
        return validator.metrics

    def benchmark(
        self,
        **kwargs: Any,
    ):
        """
        Benchmark the model across various export formats to evaluate performance.

        This method assesses the model's performance in different export formats, such as ONNX, TorchScript, etc.
        It uses the 'benchmark' function from the ultralytics.utils.benchmarks module. The benchmarking is
        configured using a combination of default configuration values, model-specific arguments, method-specific
        defaults, and any additional user-provided keyword arguments.

        Args:
            **kwargs (Any): Arbitrary keyword arguments to customize the benchmarking process. Common options include:
                - data (str): Path to the dataset for benchmarking.
                - imgsz (int | List[int]): Image size for benchmarking.
                - half (bool): Whether to use half-precision (FP16) mode.
                - int8 (bool): Whether to use int8 precision mode.
                - device (str): Device to run the benchmark on (e.g., 'cpu', 'cuda').
                - verbose (bool): Whether to print detailed benchmark information.
                - format (str): Export format name for specific benchmarking.

        Returns:
            (dict): A dictionary containing the results of the benchmarking process, including metrics for
                different export formats.

        Raises:
            AssertionError: If the model is not a PyTorch model.

        Examples:
            >>> model = YOLO("yolo11n.pt")
            >>> results = model.benchmark(data="coco8.yaml", imgsz=640, half=True)
            >>> print(results)
        """
        self._check_is_pytorch_model()
        from ultralytics.utils.benchmarks import benchmark

        custom = {"verbose": False}  # method defaults
        args = {**DEFAULT_CFG_DICT, **self.model.args, **custom, **kwargs, "mode": "benchmark"}
        return benchmark(
            model=self,
            data=kwargs.get("data"),  # if no 'data' argument passed set data=None for default datasets
            imgsz=args["imgsz"],
            half=args["half"],
            int8=args["int8"],
            device=args["device"],
            verbose=kwargs.get("verbose", False),
            format=kwargs.get("format", ""),
        )

    def export(
        self,
        **kwargs: Any,
    ) -> str:
        """
        Export the model to a different format suitable for deployment.

        This method facilitates the export of the model to various formats (e.g., ONNX, TorchScript) for deployment
        purposes. It uses the 'Exporter' class for the export process, combining model-specific overrides, method
        defaults, and any additional arguments provided.

        Args:
            **kwargs (Any): Arbitrary keyword arguments to customize the export process. These are combined with
                the model's overrides and method defaults. Common arguments include:
                format (str): Export format (e.g., 'onnx', 'engine', 'coreml').
                half (bool): Export model in half-precision.
                int8 (bool): Export model in int8 precision.
                device (str): Device to run the export on.
                workspace (int): Maximum memory workspace size for TensorRT engines.
                nms (bool): Add Non-Maximum Suppression (NMS) module to model.
                simplify (bool): Simplify ONNX model.

        Returns:
            (str): The path to the exported model file.

        Raises:
            AssertionError: If the model is not a PyTorch model.
            ValueError: If an unsupported export format is specified.
            RuntimeError: If the export process fails due to errors.

        Examples:
            >>> model = YOLO("yolo11n.pt")
            >>> model.export(format="onnx", dynamic=True, simplify=True)
            'path/to/exported/model.onnx'
        """
        self._check_is_pytorch_model()
        from .exporter import Exporter

        custom = {
            "imgsz": self.model.args["imgsz"],
            "batch": 1,
            "data": None,
            "device": None,  # reset to avoid multi-GPU errors
            "verbose": False,
        }  # method defaults
        args = {**self.overrides, **custom, **kwargs, "mode": "export"}  # highest priority args on the right
        return Exporter(overrides=args, _callbacks=self.callbacks)(model=self.model)

    def train(
        self,
        trainer=None,
        **kwargs: Any,
    ):
        """
        Trains the model using the specified dataset and training configuration.

        This method facilitates model training with a range of customizable settings. It supports training with a
        custom trainer or the default training approach. The method handles scenarios such as resuming training
        from a checkpoint, integrating with Ultralytics HUB, and updating model and configuration after training.

        When using Ultralytics HUB, if the session has a loaded model, the method prioritizes HUB training
        arguments and warns if local arguments are provided. It checks for pip updates and combines default
        configurations, method-specific defaults, and user-provided arguments to configure the training process.

        Args:
            trainer (BaseTrainer | None): Custom trainer instance for model training. If None, uses default.
            **kwargs (Any): Arbitrary keyword arguments for training configuration. Common options include:
                data (str): Path to dataset configuration file.
                epochs (int): Number of training epochs.
                batch_size (int): Batch size for training.
                imgsz (int): Input image size.
                device (str): Device to run training on (e.g., 'cuda', 'cpu').
                workers (int): Number of worker threads for data loading.
                optimizer (str): Optimizer to use for training.
                lr0 (float): Initial learning rate.
                patience (int): Epochs to wait for no observable improvement for early stopping of training.

        Returns:
            (Dict | None): Training metrics if available and training is successful; otherwise, None.

        Examples:
            >>> model = YOLO("yolo11n.pt")
            >>> results = model.train(data="coco8.yaml", epochs=3)
        """
        self._check_is_pytorch_model()
        if hasattr(self.session, "model") and self.session.model.id:  # Ultralytics HUB session with loaded model
            if any(kwargs):
                LOGGER.warning("using HUB training arguments, ignoring local training arguments.")
            kwargs = self.session.train_args  # overwrite kwargs

        checks.check_pip_update_available()

        overrides = YAML.load(checks.check_yaml(kwargs["cfg"])) if kwargs.get("cfg") else self.overrides
        custom = {
            # NOTE: handle the case when 'cfg' includes 'data'.
            "data": overrides.get("data") or DEFAULT_CFG_DICT["data"] or TASK2DATA[self.task],
            "model": self.overrides["model"],
            "task": self.task,
        }  # method defaults
        args = {**overrides, **custom, **kwargs, "mode": "train"}  # highest priority args on the right
        if args.get("resume"):
            args["resume"] = self.ckpt_path

        self.trainer = (trainer or self._smart_load("trainer"))(overrides=args, _callbacks=self.callbacks)
        if not args.get("resume"):  # manually set model only if not resuming
            self.trainer.model = self.trainer.get_model(weights=self.model if self.ckpt else None, cfg=self.model.yaml)
            self.model = self.trainer.model

        self.trainer.hub_session = self.session  # attach optional HUB session
        self.trainer.train()
        # Update model and cfg after training
        if RANK in {-1, 0}:
            ckpt = self.trainer.best if self.trainer.best.exists() else self.trainer.last
            self.model, self.ckpt = attempt_load_one_weight(ckpt)
            self.overrides = self.model.args
            self.metrics = getattr(self.trainer.validator, "metrics", None)  # TODO: no metrics returned by DDP
        return self.metrics

    def tune(
        self,
        use_ray=False,
        iterations=10,
        *args: Any,
        **kwargs: Any,
    ):
        """
        Conducts hyperparameter tuning for the model, with an option to use Ray Tune.

        This method supports two modes of hyperparameter tuning: using Ray Tune or a custom tuning method.
        When Ray Tune is enabled, it leverages the 'run_ray_tune' function from the ultralytics.utils.tuner module.
        Otherwise, it uses the internal 'Tuner' class for tuning. The method combines default, overridden, and
        custom arguments to configure the tuning process.

        Args:
            use_ray (bool): Whether to use Ray Tune for hyperparameter tuning. If False, uses internal tuning method.
            iterations (int): Number of tuning iterations to perform.
            *args (Any): Additional positional arguments to pass to the tuner.
            **kwargs (Any): Additional keyword arguments for tuning configuration. These are combined with model
                overrides and defaults to configure the tuning process.

        Returns:
            (dict): Results of the hyperparameter search, including best parameters and performance metrics.

        Raises:
            TypeError: If the model is not a PyTorch model.

        Examples:
            >>> model = YOLO("yolo11n.pt")
            >>> results = model.tune(data="coco8.yaml", iterations=5)
            >>> print(results)

            # Use Ray Tune for more advanced hyperparameter search
            >>> results = model.tune(use_ray=True, iterations=20, data="coco8.yaml")
        """
        self._check_is_pytorch_model()
        if use_ray:
            from ultralytics.utils.tuner import run_ray_tune

            return run_ray_tune(self, max_samples=iterations, *args, **kwargs)
        else:
            from .tuner import Tuner

            custom = {}  # method defaults
            args = {**self.overrides, **custom, **kwargs, "mode": "train"}  # highest priority args on the right
            return Tuner(args=args, _callbacks=self.callbacks)(model=self, iterations=iterations)

    def _apply(self, fn) -> "Model":
        """
        Apply a function to model tensors that are not parameters or registered buffers.

        This method extends the functionality of the parent class's _apply method by additionally resetting the
        predictor and updating the device in the model's overrides. It's typically used for operations like
        moving the model to a different device or changing its precision.

        Args:
            fn (Callable): A function to be applied to the model's tensors. This is typically a method like
                to(), cpu(), cuda(), half(), or float().

        Returns:
            (Model): The model instance with the function applied and updated attributes.

        Raises:
            AssertionError: If the model is not a PyTorch model.

        Examples:
            >>> model = Model("yolo11n.pt")
            >>> model = model._apply(lambda t: t.cuda())  # Move model to GPU
        """
        self._check_is_pytorch_model()
        self = super()._apply(fn)  # noqa
        self.predictor = None  # reset predictor as device may have changed
        self.overrides["device"] = self.device  # was str(self.device) i.e. device(type='cuda', index=0) -> 'cuda:0'
        return self

    @property
    def names(self) -> Dict[int, str]:
        """
        Retrieves the class names associated with the loaded model.

        This property returns the class names if they are defined in the model. It checks the class names for validity
        using the 'check_class_names' function from the ultralytics.nn.autobackend module. If the predictor is not
        initialized, it sets it up before retrieving the names.

        Returns:
            (Dict[int, str]): A dictionary of class names associated with the model, where keys are class indices and
                values are the corresponding class names.

        Raises:
            AttributeError: If the model or predictor does not have a 'names' attribute.

        Examples:
            >>> model = YOLO("yolo11n.pt")
            >>> print(model.names)
            {0: 'person', 1: 'bicycle', 2: 'car', ...}
        """
        from ultralytics.nn.autobackend import check_class_names

        if hasattr(self.model, "names"):
            return check_class_names(self.model.names)
        if not self.predictor:  # export formats will not have predictor defined until predict() is called
            self.predictor = self._smart_load("predictor")(overrides=self.overrides, _callbacks=self.callbacks)
            self.predictor.setup_model(model=self.model, verbose=False)
        return self.predictor.model.names

    @property
    def device(self) -> torch.device:
        """
        Get the device on which the model's parameters are allocated.

        This property determines the device (CPU or GPU) where the model's parameters are currently stored. It is
        applicable only to models that are instances of torch.nn.Module.

        Returns:
            (torch.device): The device (CPU/GPU) of the model.

        Raises:
            AttributeError: If the model is not a torch.nn.Module instance.

        Examples:
            >>> model = YOLO("yolo11n.pt")
            >>> print(model.device)
            device(type='cuda', index=0)  # if CUDA is available
            >>> model = model.to("cpu")
            >>> print(model.device)
            device(type='cpu')
        """
        return next(self.model.parameters()).device if isinstance(self.model, torch.nn.Module) else None

    @property
    def transforms(self):
        """
        Retrieves the transformations applied to the input data of the loaded model.

        This property returns the transformations if they are defined in the model. The transforms
        typically include preprocessing steps like resizing, normalization, and data augmentation
        that are applied to input data before it is fed into the model.

        Returns:
            (object | None): The transform object of the model if available, otherwise None.

        Examples:
            >>> model = YOLO("yolo11n.pt")
            >>> transforms = model.transforms
            >>> if transforms:
            ...     print(f"Model transforms: {transforms}")
            ... else:
            ...     print("No transforms defined for this model.")
        """
        return self.model.transforms if hasattr(self.model, "transforms") else None

    def add_callback(self, event: str, func) -> None:
        """
        Add a callback function for a specified event.

        This method allows registering custom callback functions that are triggered on specific events during
        model operations such as training or inference. Callbacks provide a way to extend and customize the
        behavior of the model at various stages of its lifecycle.

        Args:
            event (str): The name of the event to attach the callback to. Must be a valid event name recognized
                by the Ultralytics framework.
            func (Callable): The callback function to be registered. This function will be called when the
                specified event occurs.

        Raises:
            ValueError: If the event name is not recognized or is invalid.

        Examples:
            >>> def on_train_start(trainer):
            ...     print("Training is starting!")
            >>> model = YOLO("yolo11n.pt")
            >>> model.add_callback("on_train_start", on_train_start)
            >>> model.train(data="coco8.yaml", epochs=1)
        """
        self.callbacks[event].append(func)

    def clear_callback(self, event: str) -> None:
        """
        Clears all callback functions registered for a specified event.

        This method removes all custom and default callback functions associated with the given event.
        It resets the callback list for the specified event to an empty list, effectively removing all
        registered callbacks for that event.

        Args:
            event (str): The name of the event for which to clear the callbacks. This should be a valid event name
                recognized by the Ultralytics callback system.

        Examples:
            >>> model = YOLO("yolo11n.pt")
            >>> model.add_callback("on_train_start", lambda: print("Training started"))
            >>> model.clear_callback("on_train_start")
            >>> # All callbacks for 'on_train_start' are now removed

        Notes:
            - This method affects both custom callbacks added by the user and default callbacks
              provided by the Ultralytics framework.
            - After calling this method, no callbacks will be executed for the specified event
              until new ones are added.
            - Use with caution as it removes all callbacks, including essential ones that might
              be required for proper functioning of certain operations.
        """
        self.callbacks[event] = []

    def reset_callbacks(self) -> None:
        """
        Reset all callbacks to their default functions.

        This method reinstates the default callback functions for all events, removing any custom callbacks that were
        previously added. It iterates through all default callback events and replaces the current callbacks with the
        default ones.

        The default callbacks are defined in the 'callbacks.default_callbacks' dictionary, which contains predefined
        functions for various events in the model's lifecycle, such as on_train_start, on_epoch_end, etc.

        This method is useful when you want to revert to the original set of callbacks after making custom
        modifications, ensuring consistent behavior across different runs or experiments.

        Examples:
            >>> model = YOLO("yolo11n.pt")
            >>> model.add_callback("on_train_start", custom_function)
            >>> model.reset_callbacks()
            # All callbacks are now reset to their default functions
        """
        for event in callbacks.default_callbacks.keys():
            self.callbacks[event] = [callbacks.default_callbacks[event][0]]

    @staticmethod
    def _reset_ckpt_args(args: dict) -> dict:
        """
        Reset specific arguments when loading a PyTorch model checkpoint.

        This method filters the input arguments dictionary to retain only a specific set of keys that are
        considered important for model loading. It's used to ensure that only relevant arguments are preserved
        when loading a model from a checkpoint, discarding any unnecessary or potentially conflicting settings.

        Args:
            args (dict): A dictionary containing various model arguments and settings.

        Returns:
            (dict): A new dictionary containing only the specified include keys from the input arguments.

        Examples:
            >>> original_args = {"imgsz": 640, "data": "coco.yaml", "task": "detect", "batch": 16, "epochs": 100}
            >>> reset_args = Model._reset_ckpt_args(original_args)
            >>> print(reset_args)
            {'imgsz': 640, 'data': 'coco.yaml', 'task': 'detect'}
        """
        include = {"imgsz", "data", "task", "single_cls"}  # only remember these arguments when loading a PyTorch model
        return {k: v for k, v in args.items() if k in include}

    # def __getattr__(self, attr):
    #    """Raises error if object has no requested attribute."""
    #    name = self.__class__.__name__
    #    raise AttributeError(f"'{name}' object has no attribute '{attr}'. See valid attributes below.\n{self.__doc__}")

    def _smart_load(self, key: str):
        """
        Intelligently loads the appropriate module based on the model task.

        This method dynamically selects and returns the correct module (model, trainer, validator, or predictor)
        based on the current task of the model and the provided key. It uses the task_map dictionary to determine
        the appropriate module to load for the specific task.

        Args:
            key (str): The type of module to load. Must be one of 'model', 'trainer', 'validator', or 'predictor'.

        Returns:
            (object): The loaded module class corresponding to the specified key and current task.

        Raises:
            NotImplementedError: If the specified key is not supported for the current task.

        Examples:
            >>> model = Model(task="detect")
            >>> predictor_class = model._smart_load("predictor")
            >>> trainer_class = model._smart_load("trainer")
        """
        try:
            return self.task_map[self.task][key]
        except Exception as e:
            name = self.__class__.__name__
            mode = inspect.stack()[1][3]  # get the function name.
            raise NotImplementedError(f"'{name}' model does not support '{mode}' mode for '{self.task}' task.") from e

    @property
    def task_map(self) -> dict:
        """
        Provides a mapping from model tasks to corresponding classes for different modes.

        This property method returns a dictionary that maps each supported task (e.g., detect, segment, classify)
        to a nested dictionary. The nested dictionary contains mappings for different operational modes
        (model, trainer, validator, predictor) to their respective class implementations.

        The mapping allows for dynamic loading of appropriate classes based on the model's task and the
        desired operational mode. This facilitates a flexible and extensible architecture for handling
        various tasks and modes within the Ultralytics framework.

        Returns:
            (Dict[str, Dict[str, Any]]): A dictionary mapping task names to nested dictionaries. Each nested dictionary
            contains mappings for 'model', 'trainer', 'validator', and 'predictor' keys to their respective class
            implementations for that task.

        Examples:
            >>> model = Model("yolo11n.pt")
            >>> task_map = model.task_map
            >>> detect_predictor = task_map["detect"]["predictor"]
            >>> segment_trainer = task_map["segment"]["trainer"]
        """
        raise NotImplementedError("Please provide task map for your model!")

    def eval(self):
        """
        Sets the model to evaluation mode.

        This method changes the model's mode to evaluation, which affects layers like dropout and batch normalization
        that behave differently during training and evaluation. In evaluation mode, these layers use running statistics
        rather than computing batch statistics, and dropout layers are disabled.

        Returns:
            (Model): The model instance with evaluation mode set.

        Examples:
            >>> model = YOLO("yolo11n.pt")
            >>> model.eval()
            >>> # Model is now in evaluation mode for inference
        """
        self.model.eval()
        return self

    def __getattr__(self, name):
        """
        Enable accessing model attributes directly through the Model class.

        This method provides a way to access attributes of the underlying model directly through the Model class
        instance. It first checks if the requested attribute is 'model', in which case it returns the model from
        the module dictionary. Otherwise, it delegates the attribute lookup to the underlying model.

        Args:
            name (str): The name of the attribute to retrieve.

        Returns:
            (Any): The requested attribute value.

        Raises:
            AttributeError: If the requested attribute does not exist in the model.

        Examples:
            >>> model = YOLO("yolo11n.pt")
            >>> print(model.stride)  # Access model.stride attribute
            >>> print(model.names)  # Access model.names attribute
        """
        return self._modules["model"] if name == "model" else getattr(self.model, name)<|MERGE_RESOLUTION|>--- conflicted
+++ resolved
@@ -536,11 +536,7 @@
             x in ARGV for x in ("predict", "track", "mode=predict", "mode=track")
         )
 
-<<<<<<< HEAD
-        custom = {"batch": 1, "save": is_cli, "mode": "predict"}  # method defaults
-=======
-        custom = {"conf": 0.25, "batch": 1, "save": is_cli, "mode": "predict", "rect": True}  # method defaults
->>>>>>> b9d605d1
+        custom = {"batch": 1, "save": is_cli, "mode": "predict", "rect": True}  # method defaults
         args = {**self.overrides, **custom, **kwargs}  # highest priority args on the right
         prompts = args.pop("prompts", None)  # for SAM-type models
 
