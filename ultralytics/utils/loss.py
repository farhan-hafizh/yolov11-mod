# Ultralytics YOLO 🚀, AGPL-3.0 license

import torch
import torch.nn as nn
import torch.nn.functional as F

from ultralytics.utils.metrics import OKS_SIGMA
from ultralytics.utils.ops import crop_mask, xywh2xyxy, xyxy2xywh
from ultralytics.utils.tal import TaskAlignedAssigner, dist2bbox, make_anchors

from .metrics import bbox_iou
from .tal import bbox2dist


class VarifocalLoss(nn.Module):
    """
    Varifocal loss by Zhang et al.

    https://arxiv.org/abs/2008.13367.
    """

    def __init__(self):
        """Initialize the VarifocalLoss class."""
        super().__init__()

    @staticmethod
    def forward(pred_score, gt_score, label, alpha=0.75, gamma=2.0):
        """Computes varfocal loss."""
        weight = alpha * pred_score.sigmoid().pow(gamma) * (1 - label) + gt_score * label
        with torch.cuda.amp.autocast(enabled=False):
            loss = (F.binary_cross_entropy_with_logits(pred_score.float(), gt_score.float(), reduction='none') *
                    weight).mean(1).sum()
        return loss


class FocalLoss(nn.Module):
    """Wraps focal loss around existing loss_fcn(), i.e. criteria = FocalLoss(nn.BCEWithLogitsLoss(), gamma=1.5)."""

    def __init__(self, ):
        """Initializer for FocalLoss class with no parameters."""
        super().__init__()

    @staticmethod
    def forward(pred, label, gamma=1.5, alpha=0.25):
        """Calculates and updates confusion matrix for object detection/classification tasks."""
        loss = F.binary_cross_entropy_with_logits(pred, label, reduction='none')
        # p_t = torch.exp(-loss)
        # loss *= self.alpha * (1.000001 - p_t) ** self.gamma  # non-zero power for gradient stability

        # TF implementation https://github.com/tensorflow/addons/blob/v0.7.1/tensorflow_addons/losses/focal_loss.py
        pred_prob = pred.sigmoid()  # prob from logits
        p_t = label * pred_prob + (1 - label) * (1 - pred_prob)
        modulating_factor = (1.0 - p_t) ** gamma
        loss *= modulating_factor
        if alpha > 0:
            alpha_factor = label * alpha + (1 - label) * (1 - alpha)
            loss *= alpha_factor
        return loss.mean(1).sum()


class BboxLoss(nn.Module):

    def __init__(self, reg_max, use_dfl=False):
        """Initialize the BboxLoss module with regularization maximum and DFL settings."""
        super().__init__()
        self.reg_max = reg_max
        self.use_dfl = use_dfl

    def forward(self, pred_dist, pred_bboxes, anchor_points, target_bboxes, target_scores, target_scores_sum, fg_mask):
        """IoU loss."""
        weight = target_scores.sum(-1)[fg_mask].unsqueeze(-1)
        iou = bbox_iou(pred_bboxes[fg_mask], target_bboxes[fg_mask], xywh=False, CIoU=True)
        loss_iou = ((1.0 - iou) * weight).sum() / target_scores_sum

        # DFL loss
        if self.use_dfl:
            target_ltrb = bbox2dist(anchor_points, target_bboxes, self.reg_max)
            loss_dfl = self._df_loss(pred_dist[fg_mask].view(-1, self.reg_max + 1), target_ltrb[fg_mask]) * weight
            loss_dfl = loss_dfl.sum() / target_scores_sum
        else:
            loss_dfl = torch.tensor(0.0).to(pred_dist.device)

        return loss_iou, loss_dfl

    @staticmethod
    def _df_loss(pred_dist, target):
        """Return sum of left and right DFL losses."""
        # Distribution Focal Loss (DFL) proposed in Generalized Focal Loss https://ieeexplore.ieee.org/document/9792391
        tl = target.long()  # target left
        tr = tl + 1  # target right
        wl = tr - target  # weight left
        wr = 1 - wl  # weight right
        return (F.cross_entropy(pred_dist, tl.view(-1), reduction='none').view(tl.shape) * wl +
                F.cross_entropy(pred_dist, tr.view(-1), reduction='none').view(tl.shape) * wr).mean(-1, keepdim=True)


class KeypointLoss(nn.Module):
    """Criterion class for computing training losses."""

    def __init__(self, sigmas) -> None:
        """Initialize the KeypointLoss class."""
        super().__init__()
        self.sigmas = sigmas

    def forward(self, pred_kpts, gt_kpts, kpt_mask, area):
        """Calculates keypoint loss factor and Euclidean distance loss for predicted and actual keypoints."""
        d = (pred_kpts[..., 0] - gt_kpts[..., 0]) ** 2 + (pred_kpts[..., 1] - gt_kpts[..., 1]) ** 2
        kpt_loss_factor = kpt_mask.shape[1] / (torch.sum(kpt_mask != 0, dim=1) + 1e-9)
        # e = d / (2 * (area * self.sigmas) ** 2 + 1e-9)  # from formula
        e = d / (2 * self.sigmas) ** 2 / (area + 1e-9) / 2  # from cocoeval
        return (kpt_loss_factor.view(-1, 1) * ((1 - torch.exp(-e)) * kpt_mask)).mean()


class v8DetectionLoss:
    """Criterion class for computing training losses."""

    def __init__(self, model):  # model must be de-paralleled

        device = next(model.parameters()).device  # get model device
        h = model.args  # hyperparameters

        m = model.model[-1]  # Detect() module
        self.bce = nn.BCEWithLogitsLoss(reduction='none')
        self.hyp = h
        self.stride = m.stride  # model strides
        self.nc = m.nc  # number of classes
        self.no = m.no
        self.reg_max = m.reg_max
        self.device = device

        self.use_dfl = m.reg_max > 1

        self.assigner = TaskAlignedAssigner(topk=10, num_classes=self.nc, alpha=0.5, beta=6.0)
        self.bbox_loss = BboxLoss(m.reg_max - 1, use_dfl=self.use_dfl).to(device)
        self.proj = torch.arange(m.reg_max, dtype=torch.float, device=device)

    def preprocess(self, targets, batch_size, scale_tensor):
        """Preprocesses the target counts and matches with the input batch size to output a tensor."""
        if targets.shape[0] == 0:
            out = torch.zeros(batch_size, 0, 5, device=self.device)
        else:
            i = targets[:, 0]  # image index
            _, counts = i.unique(return_counts=True)
            counts = counts.to(dtype=torch.int32)
            out = torch.zeros(batch_size, counts.max(), 5, device=self.device)
            for j in range(batch_size):
                matches = i == j
                n = matches.sum()
                if n:
                    out[j, :n] = targets[matches, 1:]
            out[..., 1:5] = xywh2xyxy(out[..., 1:5].mul_(scale_tensor))
        return out

    def bbox_decode(self, anchor_points, pred_dist):
        """Decode predicted object bounding box coordinates from anchor points and distribution."""
        if self.use_dfl:
            b, a, c = pred_dist.shape  # batch, anchors, channels
            pred_dist = pred_dist.view(b, a, 4, c // 4).softmax(3).matmul(self.proj.type(pred_dist.dtype))
            # pred_dist = pred_dist.view(b, a, c // 4, 4).transpose(2,3).softmax(3).matmul(self.proj.type(pred_dist.dtype))
            # pred_dist = (pred_dist.view(b, a, c // 4, 4).softmax(2) * self.proj.type(pred_dist.dtype).view(1, 1, -1, 1)).sum(2)
        return dist2bbox(pred_dist, anchor_points, xywh=False)

    def __call__(self, preds, batch):
        """Calculate the sum of the loss for box, cls and dfl multiplied by batch size."""
        loss = torch.zeros(3, device=self.device)  # box, cls, dfl
        feats = preds[1] if isinstance(preds, tuple) else preds
        pred_distri, pred_scores = torch.cat([xi.view(feats[0].shape[0], self.no, -1) for xi in feats], 2).split(
            (self.reg_max * 4, self.nc), 1)

        pred_scores = pred_scores.permute(0, 2, 1).contiguous()
        pred_distri = pred_distri.permute(0, 2, 1).contiguous()

        dtype = pred_scores.dtype
        batch_size = pred_scores.shape[0]
        imgsz = torch.tensor(feats[0].shape[2:], device=self.device, dtype=dtype) * self.stride[0]  # image size (h,w)
        anchor_points, stride_tensor = make_anchors(feats, self.stride, 0.5)

        # targets
        targets = torch.cat((batch['batch_idx'].view(-1, 1), batch['cls'].view(-1, 1), batch['bboxes']), 1)
        targets = self.preprocess(targets.to(self.device), batch_size, scale_tensor=imgsz[[1, 0, 1, 0]])
        gt_labels, gt_bboxes = targets.split((1, 4), 2)  # cls, xyxy
        mask_gt = gt_bboxes.sum(2, keepdim=True).gt_(0)

        # pboxes
        pred_bboxes = self.bbox_decode(anchor_points, pred_distri)  # xyxy, (b, h*w, 4)

        _, target_bboxes, target_scores, fg_mask, _ = self.assigner(
            pred_scores.detach().sigmoid(), (pred_bboxes.detach() * stride_tensor).type(gt_bboxes.dtype),
            anchor_points * stride_tensor, gt_labels, gt_bboxes, mask_gt)

        target_scores_sum = max(target_scores.sum(), 1)

        # cls loss
        # loss[1] = self.varifocal_loss(pred_scores, target_scores, target_labels) / target_scores_sum  # VFL way
        loss[1] = self.bce(pred_scores, target_scores.to(dtype)).sum() / target_scores_sum  # BCE

        # bbox loss
        if fg_mask.sum():
            target_bboxes /= stride_tensor
            loss[0], loss[2] = self.bbox_loss(pred_distri, pred_bboxes, anchor_points, target_bboxes, target_scores,
                                              target_scores_sum, fg_mask)

        loss[0] *= self.hyp.box  # box gain
        loss[1] *= self.hyp.cls  # cls gain
        loss[2] *= self.hyp.dfl  # dfl gain

        return loss.sum() * batch_size, loss.detach()  # loss(box, cls, dfl)


class v8SegmentationLoss(v8DetectionLoss):
    """Criterion class for computing training losses."""

    def __init__(self, model):  # model must be de-paralleled
        super().__init__(model)
        self.overlap = model.args.overlap_mask

    def __call__(self, preds, batch):
        """Calculate and return the loss for the YOLO model."""
        loss = torch.zeros(4, device=self.device)  # box, cls, dfl
        feats, pred_masks, proto = preds if len(preds) == 3 else preds[1]
        batch_size, _, mask_h, mask_w = proto.shape  # batch size, number of masks, mask height, mask width
        pred_distri, pred_scores = torch.cat([xi.view(feats[0].shape[0], self.no, -1) for xi in feats], 2).split(
            (self.reg_max * 4, self.nc), 1)

        # b, grids, ..
        pred_scores = pred_scores.permute(0, 2, 1).contiguous()
        pred_distri = pred_distri.permute(0, 2, 1).contiguous()
        pred_masks = pred_masks.permute(0, 2, 1).contiguous()

        dtype = pred_scores.dtype
        imgsz = torch.tensor(feats[0].shape[2:], device=self.device, dtype=dtype) * self.stride[0]  # image size (h,w)
        anchor_points, stride_tensor = make_anchors(feats, self.stride, 0.5)

        # targets
        try:
            batch_idx = batch['batch_idx'].view(-1, 1)
            targets = torch.cat((batch_idx, batch['cls'].view(-1, 1), batch['bboxes']), 1)
            targets = self.preprocess(targets.to(self.device), batch_size, scale_tensor=imgsz[[1, 0, 1, 0]])
            gt_labels, gt_bboxes = targets.split((1, 4), 2)  # cls, xyxy
            mask_gt = gt_bboxes.sum(2, keepdim=True).gt_(0)
        except RuntimeError as e:
            raise TypeError('ERROR ❌ segment dataset incorrectly formatted or not a segment dataset.\n'
                            "This error can occur when incorrectly training a 'segment' model on a 'detect' dataset, "
                            "i.e. 'yolo train model=yolov8n-seg.pt data=coco128.yaml'.\nVerify your dataset is a "
                            "correctly formatted 'segment' dataset using 'data=coco128-seg.yaml' "
                            'as an example.\nSee https://docs.ultralytics.com/tasks/segment/ for help.') from e

        # pboxes
        pred_bboxes = self.bbox_decode(anchor_points, pred_distri)  # xyxy, (b, h*w, 4)

        _, target_bboxes, target_scores, fg_mask, target_gt_idx = self.assigner(
            pred_scores.detach().sigmoid(), (pred_bboxes.detach() * stride_tensor).type(gt_bboxes.dtype),
            anchor_points * stride_tensor, gt_labels, gt_bboxes, mask_gt)

        target_scores_sum = max(target_scores.sum(), 1)

        # cls loss
        # loss[1] = self.varifocal_loss(pred_scores, target_scores, target_labels) / target_scores_sum  # VFL way
        loss[2] = self.bce(pred_scores, target_scores.to(dtype)).sum() / target_scores_sum  # BCE

        if fg_mask.sum():
            # bbox loss
            loss[0], loss[3] = self.bbox_loss(pred_distri, pred_bboxes, anchor_points, target_bboxes / stride_tensor,
                                              target_scores, target_scores_sum, fg_mask)
            # masks loss
            masks = batch['masks'].to(self.device).float()
            if tuple(masks.shape[-2:]) != (mask_h, mask_w):  # downsample
                masks = F.interpolate(masks[None], (mask_h, mask_w), mode='nearest')[0]

            loss[1] = self.calculate_segmentation_loss(fg_mask, masks, target_gt_idx, target_bboxes, batch_idx, proto,
                                                       pred_masks, imgsz, self.overlap)

        # WARNING: lines below prevent Multi-GPU DDP 'unused gradient' PyTorch errors, do not remove
        else:
            loss[1] += (proto * 0).sum() + (pred_masks * 0).sum()  # inf sums may lead to nan loss

        loss[0] *= self.hyp.box  # box gain
        loss[1] *= self.hyp.box  # seg gain
        loss[2] *= self.hyp.cls  # cls gain
        loss[3] *= self.hyp.dfl  # dfl gain

        return loss.sum() * batch_size, loss.detach()  # loss(box, cls, dfl)

    @staticmethod
    def single_mask_loss(gt_mask: torch.Tensor, pred: torch.Tensor, proto: torch.Tensor, xyxy: torch.Tensor,
                         area: torch.Tensor) -> torch.Tensor:
        """
        Compute the instance segmentation loss for a single image.

        Args:
            gt_mask (torch.Tensor): Ground truth mask of shape (n, H, W), where n is the number of objects.
            pred (torch.Tensor): Predicted mask coefficients of shape (n, 32).
            proto (torch.Tensor): Prototype masks of shape (32, H, W).
            xyxy (torch.Tensor): Ground truth bounding boxes in xyxy format, normalized to [0, 1], of shape (n, 4).
            area (torch.Tensor): Area of each ground truth bounding box of shape (n,).

        Returns:
            (torch.Tensor): The calculated mask loss for a single image.

        Notes:
            The function uses the equation pred_mask = torch.einsum('in,nhw->ihw', pred, proto) to produce the
            predicted masks from the prototype masks and predicted mask coefficients.
        """
        pred_mask = torch.einsum('in,nhw->ihw', pred, proto)  # (n, 32) @ (32, 80, 80) -> (n, 80, 80)
        loss = F.binary_cross_entropy_with_logits(pred_mask, gt_mask, reduction='none')
        return (crop_mask(loss, xyxy).mean(dim=(1, 2)) / area).sum()

    def calculate_segmentation_loss(
        self,
        fg_mask: torch.Tensor,
        masks: torch.Tensor,
        target_gt_idx: torch.Tensor,
        target_bboxes: torch.Tensor,
        batch_idx: torch.Tensor,
        proto: torch.Tensor,
        pred_masks: torch.Tensor,
        imgsz: torch.Tensor,
        overlap: bool,
    ) -> torch.Tensor:
        """
<<<<<<< HEAD
        fg_mask: (BS, N_anchors)
        masks: (BS, H, W) if overlap else (BS, ?, H, W)
        target_gt_idx: (BS, N_anchors)
        target_bboxes: (BS, N_anchors, 4)
        batch_idx: (N_labels_in_batch, 1)
        proto: (BS, 32, H, W)
        pred_masks: (BS, N_anchors, 32)
        imgsz: (2): (H, W)
        overlap: bool
        """
        _, _, mask_h, mask_w = proto.shape

=======
        Calculate the loss for instance segmentation.

        Args:
            fg_mask (torch.Tensor): A binary tensor of shape (BS, N_anchors) indicating which anchors are positive.
            masks (torch.Tensor): Ground truth masks of shape (BS, H, W) if `overlap` is False, otherwise (BS, ?, H, W).
            target_gt_idx (torch.Tensor): Indexes of ground truth objects for each anchor of shape (BS, N_anchors).
            target_bboxes (torch.Tensor): Ground truth bounding boxes for each anchor of shape (BS, N_anchors, 4).
            batch_idx (torch.Tensor): Batch indices of shape (N_labels_in_batch, 1).
            proto (torch.Tensor): Prototype masks of shape (BS, 32, H, W).
            pred_masks (torch.Tensor): Predicted masks for each anchor of shape (BS, N_anchors, 32).
            imgsz (torch.Tensor): Size of the input image as a tensor of shape (2), i.e., (H, W).
            overlap (bool): Whether the masks in `masks` tensor overlap.

        Returns:
            (torch.Tensor): The calculated loss for instance segmentation.

        Notes:
            The batch loss can be computed for improved speed at higher memory usage.
            For example, pred_mask can be computed as follows:
                pred_mask = torch.einsum('in,nhw->ihw', pred, proto)  # (i, 32) @ (32, 160, 160) -> (i, 160, 160)
        """
        _, _, mask_h, mask_w = proto.shape
>>>>>>> e7f06587
        loss = 0

        # normalize to 0-1
        target_bboxes_normalized = target_bboxes / imgsz[[1, 0, 1, 0]]

        # areas of target bboxes
        marea = xyxy2xywh(target_bboxes_normalized)[..., 2:].prod(2)

        # normalize to mask size
        mxyxy = target_bboxes_normalized * torch.tensor([mask_w, mask_h, mask_w, mask_h], device=proto.device)

        for i, single_i in enumerate(zip(fg_mask, target_gt_idx, pred_masks, proto, mxyxy, marea, masks)):
            fg_mask_i, target_gt_idx_i, pred_masks_i, proto_i, mxyxy_i, marea_i, masks_i = single_i
            if fg_mask_i.any():
                mask_idx = target_gt_idx_i[fg_mask_i]
                if overlap:
                    gt_mask = masks_i == (mask_idx + 1).view(-1, 1, 1)
                    gt_mask = gt_mask.float()
                else:
                    gt_mask = masks[batch_idx.view(-1) == i][mask_idx]

                loss += self.single_mask_loss(gt_mask, pred_masks_i[fg_mask_i], proto_i, mxyxy_i[fg_mask_i],
                                              marea_i[fg_mask_i])

            # WARNING: lines below prevents Multi-GPU DDP 'unused gradient' PyTorch errors, do not remove
            else:
                loss += (proto * 0).sum() + (pred_masks * 0).sum()  # inf sums may lead to nan loss

        return loss / fg_mask.sum()


class v8PoseLoss(v8DetectionLoss):
    """Criterion class for computing training losses."""

    def __init__(self, model):  # model must be de-paralleled
        super().__init__(model)
        self.kpt_shape = model.model[-1].kpt_shape
        self.bce_pose = nn.BCEWithLogitsLoss()
        is_pose = self.kpt_shape == [17, 3]
        nkpt = self.kpt_shape[0]  # number of keypoints
        sigmas = torch.from_numpy(OKS_SIGMA).to(self.device) if is_pose else torch.ones(nkpt, device=self.device) / nkpt
        self.keypoint_loss = KeypointLoss(sigmas=sigmas)

    def __call__(self, preds, batch):
        """Calculate the total loss and detach it."""
        loss = torch.zeros(5, device=self.device)  # box, cls, dfl, kpt_location, kpt_visibility
        feats, pred_kpts = preds if isinstance(preds[0], list) else preds[1]
        pred_distri, pred_scores = torch.cat([xi.view(feats[0].shape[0], self.no, -1) for xi in feats], 2).split(
            (self.reg_max * 4, self.nc), 1)

        # b, grids, ..
        pred_scores = pred_scores.permute(0, 2, 1).contiguous()
        pred_distri = pred_distri.permute(0, 2, 1).contiguous()
        pred_kpts = pred_kpts.permute(0, 2, 1).contiguous()

        dtype = pred_scores.dtype
        imgsz = torch.tensor(feats[0].shape[2:], device=self.device, dtype=dtype) * self.stride[0]  # image size (h,w)
        anchor_points, stride_tensor = make_anchors(feats, self.stride, 0.5)

        # targets
        batch_size = pred_scores.shape[0]
        batch_idx = batch['batch_idx'].view(-1, 1)
        targets = torch.cat((batch_idx, batch['cls'].view(-1, 1), batch['bboxes']), 1)
        targets = self.preprocess(targets.to(self.device), batch_size, scale_tensor=imgsz[[1, 0, 1, 0]])
        gt_labels, gt_bboxes = targets.split((1, 4), 2)  # cls, xyxy
        mask_gt = gt_bboxes.sum(2, keepdim=True).gt_(0)

        # pboxes
        pred_bboxes = self.bbox_decode(anchor_points, pred_distri)  # xyxy, (b, h*w, 4)
        pred_kpts = self.kpts_decode(anchor_points, pred_kpts.view(batch_size, -1, *self.kpt_shape))  # (b, h*w, 17, 3)

        _, target_bboxes, target_scores, fg_mask, target_gt_idx = self.assigner(
            pred_scores.detach().sigmoid(), (pred_bboxes.detach() * stride_tensor).type(gt_bboxes.dtype),
            anchor_points * stride_tensor, gt_labels, gt_bboxes, mask_gt)

        target_scores_sum = max(target_scores.sum(), 1)

        # cls loss
        # loss[1] = self.varifocal_loss(pred_scores, target_scores, target_labels) / target_scores_sum  # VFL way
        loss[3] = self.bce(pred_scores, target_scores.to(dtype)).sum() / target_scores_sum  # BCE

        # bbox loss
        if fg_mask.sum():
            target_bboxes /= stride_tensor
            loss[0], loss[4] = self.bbox_loss(pred_distri, pred_bboxes, anchor_points, target_bboxes, target_scores,
                                              target_scores_sum, fg_mask)
            keypoints = batch['keypoints'].to(self.device).float().clone()
            keypoints[..., 0] *= imgsz[1]
            keypoints[..., 1] *= imgsz[0]

            loss[1], loss[2] = self.calculate_keypoints_loss(fg_mask, target_gt_idx, keypoints, batch_idx,
                                                             stride_tensor, target_bboxes, pred_kpts)

        loss[0] *= self.hyp.box  # box gain
        loss[1] *= self.hyp.pose  # pose gain
        loss[2] *= self.hyp.kobj  # kobj gain
        loss[3] *= self.hyp.cls  # cls gain
        loss[4] *= self.hyp.dfl  # dfl gain

        return loss.sum() * batch_size, loss.detach()  # loss(box, cls, dfl)

    @staticmethod
    def kpts_decode(anchor_points, pred_kpts):
        """Decodes predicted keypoints to image coordinates."""
        y = pred_kpts.clone()
        y[..., :2] *= 2.0
        y[..., 0] += anchor_points[:, [0]] - 0.5
        y[..., 1] += anchor_points[:, [1]] - 0.5
        return y

    def calculate_keypoints_loss(self, masks, target_gt_idx, keypoints, batch_idx, stride_tensor, target_bboxes,
                                 pred_kpts):
        """
        Calculate the keypoints loss for the model.

        This function calculates the keypoints loss and keypoints object loss for a given batch. The keypoints loss is
        based on the difference between the predicted keypoints and ground truth keypoints. The keypoints object loss is
        a binary classification loss that classifies whether a keypoint is present or not.

        Args:
            masks (torch.Tensor): Binary mask tensor indicating object presence, shape (BS, N_anchors).
            target_gt_idx (torch.Tensor): Index tensor mapping anchors to ground truth objects, shape (BS, N_anchors).
            keypoints (torch.Tensor): Ground truth keypoints, shape (N_kpts_in_batch, N_kpts_per_object, kpts_dim).
            batch_idx (torch.Tensor): Batch index tensor for keypoints, shape (N_kpts_in_batch, 1).
            stride_tensor (torch.Tensor): Stride tensor for anchors, shape (N_anchors, 1).
            target_bboxes (torch.Tensor): Ground truth boxes in (x1, y1, x2, y2) format, shape (BS, N_anchors, 4).
            pred_kpts (torch.Tensor): Predicted keypoints, shape (BS, N_anchors, N_kpts_per_object, kpts_dim).

        Returns:
            (tuple): Returns a tuple containing:
                - kpts_loss (torch.Tensor): The keypoints loss.
                - kpts_obj_loss (torch.Tensor): The keypoints object loss.
        """
        batch_idx = batch_idx.flatten()
        batch_size = len(masks)

        # Find the maximum number of keypoints in a single image
        max_kpts = torch.unique(batch_idx, return_counts=True)[1].max()

        # Create a tensor to hold batched keypoints
        batched_keypoints = torch.zeros((batch_size, max_kpts, keypoints.shape[1], keypoints.shape[2]),
                                        device=keypoints.device)

        # TODO: any idea how to vectorize this?
        # Fill batched_keypoints with keypoints based on batch_idx
        for i in range(batch_size):
            keypoints_i = keypoints[batch_idx == i]
            batched_keypoints[i, :keypoints_i.shape[0]] = keypoints_i

        # Expand dimensions of target_gt_idx to match the shape of batched_keypoints
        target_gt_idx_expanded = target_gt_idx.unsqueeze(-1).unsqueeze(-1)

        # Use target_gt_idx_expanded to select keypoints from batched_keypoints
        selected_keypoints = batched_keypoints.gather(
            1, target_gt_idx_expanded.expand(-1, -1, keypoints.shape[1], keypoints.shape[2]))

        # Divide coordinates by stride
        selected_keypoints /= stride_tensor.view(1, -1, 1, 1)

        kpts_loss = 0
        kpts_obj_loss = 0

        if masks.any():
            gt_kpt = selected_keypoints[masks]
            area = xyxy2xywh(target_bboxes[masks])[:, 2:].prod(1, keepdim=True)
            pred_kpt = pred_kpts[masks]
            kpt_mask = gt_kpt[..., 2] != 0 if gt_kpt.shape[-1] == 3 else torch.full_like(gt_kpt[..., 0], True)
            kpts_loss = self.keypoint_loss(pred_kpt, gt_kpt, kpt_mask, area)  # pose loss

            if pred_kpt.shape[-1] == 3:
                kpts_obj_loss = self.bce_pose(pred_kpt[..., 2], kpt_mask.float())  # keypoint obj loss

        return kpts_loss, kpts_obj_loss


class v8ClassificationLoss:
    """Criterion class for computing training losses."""

    def __call__(self, preds, batch):
        """Compute the classification loss between predictions and true labels."""
        loss = torch.nn.functional.cross_entropy(preds, batch['cls'], reduction='sum') / 64
        loss_items = loss.detach()
        return loss, loss_items


class MultiTaskLoss(v8DetectionLoss):

    def __init__(self, model):  # model must be de-paralleled
        super().__init__(model)
        self.pose_loss = v8PoseLoss(model)
        self.seg_loss = v8SegmentationLoss(model)

    def __call__(self, preds, batch):
        """Calculate the total loss and detach it."""
        # box_loss, pose_loss, kobj_loss, seg_loss, cls_loss, dfl_loss
        loss = torch.zeros(6, device=self.device)
        feats, pred_kpts, pred_masks, proto = preds if len(preds) == 4 else preds[1]
        batch_size, _, mask_h, mask_w = proto.shape  # batch size, number of masks, mask height, mask width
        pred_distri, pred_scores = torch.cat([xi.view(feats[0].shape[0], self.no, -1) for xi in feats], 2).split(
            (self.reg_max * 4, self.nc), 1)

        # b, grids, ..
        pred_scores = pred_scores.permute(0, 2, 1).contiguous()
        pred_distri = pred_distri.permute(0, 2, 1).contiguous()
        pred_kpts = pred_kpts.permute(0, 2, 1).contiguous()
        pred_masks = pred_masks.permute(0, 2, 1).contiguous()

        dtype = pred_scores.dtype
        imgsz = torch.tensor(feats[0].shape[2:], device=self.device, dtype=dtype) * self.stride[0]  # image size (h,w)
        anchor_points, stride_tensor = make_anchors(feats, self.stride, 0.5)

        # targets
        batch_idx = batch['batch_idx'].view(-1, 1)
        targets = torch.cat((batch_idx, batch['cls'].view(-1, 1), batch['bboxes']), 1)
        targets = self.preprocess(targets.to(self.device), batch_size, scale_tensor=imgsz[[1, 0, 1, 0]])
        gt_labels, gt_bboxes = targets.split((1, 4), 2)  # cls, xyxy
        mask_gt = gt_bboxes.sum(2, keepdim=True).gt_(0)

        # pboxes
        pred_bboxes = self.bbox_decode(anchor_points, pred_distri)  # xyxy, (b, h*w, 4)
        pred_kpts = self.pose_loss.kpts_decode(anchor_points,
                                               pred_kpts.view(batch_size, -1,
                                                              *self.pose_loss.kpt_shape))  # (b, h*w, 17, 3)

        _, target_bboxes, target_scores, fg_mask, target_gt_idx = self.assigner(
            pred_scores.detach().sigmoid(), (pred_bboxes.detach() * stride_tensor).type(gt_bboxes.dtype),
            anchor_points * stride_tensor, gt_labels, gt_bboxes, mask_gt)

        target_scores_sum = max(target_scores.sum(), 1)

        # cls loss
        loss[4] = self.bce(pred_scores, target_scores.to(dtype)).sum() / target_scores_sum  # BCE

        if fg_mask.any():
            target_strided_bboxes = target_bboxes / stride_tensor

            # bbox regression loss
            loss[0], loss[5] = self.bbox_loss(
                pred_distri,
                pred_bboxes,
                anchor_points,
                target_strided_bboxes,
                target_scores,
                target_scores_sum,
                fg_mask,
            )

            # keypoints loss
            keypoints = batch['keypoints'].to(self.device).float().clone()
            keypoints[..., 0] *= imgsz[1]
            keypoints[..., 1] *= imgsz[0]
            loss[1], loss[2] = self.pose_loss.calculate_keypoints_loss(
                fg_mask,
                target_gt_idx,
                keypoints,
                batch_idx,
                stride_tensor,
                target_strided_bboxes,
                pred_kpts,
            )

            # segmentation loss
            masks = batch['masks'].to(self.device).float()
            if tuple(masks.shape[-2:]) != (mask_h, mask_w):  # downsample
                masks = F.interpolate(masks[None], (mask_h, mask_w), mode='nearest')[0]

            loss[3] = self.seg_loss.calculate_segmentation_loss(fg_mask, masks, target_gt_idx, target_bboxes, batch_idx,
                                                                proto, pred_masks, imgsz, self.seg_loss.overlap)

        loss[0] *= self.hyp.box  # box gain
        loss[1] *= self.hyp.pose  # pose gain
        loss[2] *= self.hyp.kobj  # kobj gain
        loss[3] *= self.hyp.box  # seg gain
        loss[4] *= self.hyp.cls  # cls gain
        loss[5] *= self.hyp.dfl  # dfl gain

        return loss.sum() * batch_size, loss.detach()<|MERGE_RESOLUTION|>--- conflicted
+++ resolved
@@ -318,20 +318,6 @@
         overlap: bool,
     ) -> torch.Tensor:
         """
-<<<<<<< HEAD
-        fg_mask: (BS, N_anchors)
-        masks: (BS, H, W) if overlap else (BS, ?, H, W)
-        target_gt_idx: (BS, N_anchors)
-        target_bboxes: (BS, N_anchors, 4)
-        batch_idx: (N_labels_in_batch, 1)
-        proto: (BS, 32, H, W)
-        pred_masks: (BS, N_anchors, 32)
-        imgsz: (2): (H, W)
-        overlap: bool
-        """
-        _, _, mask_h, mask_w = proto.shape
-
-=======
         Calculate the loss for instance segmentation.
 
         Args:
@@ -354,7 +340,6 @@
                 pred_mask = torch.einsum('in,nhw->ihw', pred, proto)  # (i, 32) @ (32, 160, 160) -> (i, 160, 160)
         """
         _, _, mask_h, mask_w = proto.shape
->>>>>>> e7f06587
         loss = 0
 
         # normalize to 0-1
