# Ultralytics 🚀 AGPL-3.0 License - https://ultralytics.com/license

import requests

from ultralytics.data.utils import HUBDatasetStats
from ultralytics.hub.auth import Auth
from ultralytics.hub.session import HUBTrainingSession
from ultralytics.hub.utils import HUB_API_ROOT, HUB_WEB_ROOT, PREFIX, events
from ultralytics.utils import LOGGER, SETTINGS, checks

__all__ = (
    "PREFIX",
    "HUB_WEB_ROOT",
    "HUBTrainingSession",
    "login",
    "logout",
    "reset_model",
    "export_fmts_hub",
    "export_model",
    "get_export",
    "check_dataset",
    "events",
)


def login(api_key: str = None, save: bool = True) -> bool:
    """
    Log in to the Ultralytics HUB API using the provided API key.

    The session is not stored; a new session is created when needed using the saved SETTINGS or the HUB_API_KEY
    environment variable if successfully authenticated.

    Args:
        api_key (str, optional): API key to use for authentication. If not provided, it will be retrieved from SETTINGS
            or HUB_API_KEY environment variable.
        save (bool, optional): Whether to save the API key to SETTINGS if authentication is successful.

    Returns:
        (bool): True if authentication is successful, False otherwise.
    """
    checks.check_requirements("hub-sdk>=0.0.12")
    from hub_sdk import HUBClient

    api_key_url = f"{HUB_WEB_ROOT}/settings?tab=api+keys"  # set the redirect URL
    saved_key = SETTINGS.get("api_key")
    active_key = api_key or saved_key
    credentials = {"api_key": active_key} if active_key and active_key != "" else None  # set credentials

    client = HUBClient(credentials)  # initialize HUBClient

    if client.authenticated:
        # Successfully authenticated with HUB

        if save and client.api_key != saved_key:
            SETTINGS.update({"api_key": client.api_key})  # update settings with valid API key

        # Set message based on whether key was provided or retrieved from settings
        log_message = (
            "New authentication successful ✅" if client.api_key == api_key or not credentials else "Authenticated ✅"
        )
        LOGGER.info(f"{PREFIX}{log_message}")

        return True
    else:
        # Failed to authenticate with HUB
        LOGGER.info(f"{PREFIX}Get API key from {api_key_url} and then run 'yolo login API_KEY'")
        return False


def logout():
    """
    Log out of Ultralytics HUB by removing the API key from the settings file. To log in again, use 'yolo login'.

    Examples:
        >>> from ultralytics import hub
        >>> hub.logout()
    """
    SETTINGS["api_key"] = ""
    LOGGER.info(f"{PREFIX}logged out ✅. To log in again, use 'yolo login'.")


def reset_model(model_id: str = ""):
    """Reset a trained model to an untrained state."""
    r = requests.post(f"{HUB_API_ROOT}/model-reset", json={"modelId": model_id}, headers={"x-api-key": Auth().api_key})
    if r.status_code == 200:
        LOGGER.info(f"{PREFIX}Model reset successfully")
        return
    LOGGER.warning(f"{PREFIX}Model reset failure {r.status_code} {r.reason}")


def export_fmts_hub():
    """Returns a list of HUB-supported export formats."""
    from ultralytics.engine.exporter import export_formats

    return list(export_formats()["Argument"][1:]) + ["ultralytics_tflite", "ultralytics_coreml"]


<<<<<<< HEAD
def export_model(model_id="", output_format="torchscript"):
    """Export a model to all formats."""
    assert output_format in export_fmts_hub(), (
        f"Unsupported export format '{output_format}', valid formats are {export_fmts_hub()}"
    )
=======
def export_model(model_id: str = "", format: str = "torchscript"):
    """Export a model to the specified format."""
    assert format in export_fmts_hub(), f"Unsupported export format '{format}', valid formats are {export_fmts_hub()}"
>>>>>>> 7a435f60
    r = requests.post(
        f"{HUB_API_ROOT}/v1/models/{model_id}/export",
        json={"format": output_format},
        headers={"x-api-key": Auth().api_key},
    )
    assert r.status_code == 200, f"{PREFIX}{output_format} export failure {r.status_code} {r.reason}"
    LOGGER.info(f"{PREFIX}{output_format} export started ✅")


<<<<<<< HEAD
def get_export(model_id="", output_format="torchscript"):
=======
def get_export(model_id: str = "", format: str = "torchscript"):
>>>>>>> 7a435f60
    """Get an exported model dictionary with download URL."""
    assert output_format in export_fmts_hub(), (
        f"Unsupported export format '{output_format}', valid formats are {export_fmts_hub()}"
    )
    r = requests.post(
        f"{HUB_API_ROOT}/get-export",
        json={"apiKey": Auth().api_key, "modelId": model_id, "format": output_format},
        headers={"x-api-key": Auth().api_key},
    )
    assert r.status_code == 200, f"{PREFIX}{output_format} get_export failure {r.status_code} {r.reason}"
    return r.json()


def check_dataset(path: str, task: str) -> None:
    """
    Check HUB dataset Zip file for errors before upload.

    Args:
        path (str): Path to data.zip (with data.yaml inside data.zip).
        task (str): Dataset task. Options are 'detect', 'segment', 'pose', 'classify', 'obb'.

    Examples:
        >>> from ultralytics.hub import check_dataset
        >>> check_dataset("path/to/coco8.zip", task="detect")  # detect dataset
        >>> check_dataset("path/to/coco8-seg.zip", task="segment")  # segment dataset
        >>> check_dataset("path/to/coco8-pose.zip", task="pose")  # pose dataset
        >>> check_dataset("path/to/dota8.zip", task="obb")  # OBB dataset
        >>> check_dataset("path/to/imagenet10.zip", task="classify")  # classification dataset

    Note:
        Download *.zip files from https://github.com/ultralytics/hub/tree/main/example_datasets
        i.e. https://github.com/ultralytics/hub/raw/main/example_datasets/coco8.zip for coco8.zip.
    """
    HUBDatasetStats(path=path, task=task).get_json()
    LOGGER.info(f"Checks completed correctly ✅. Upload this dataset to {HUB_WEB_ROOT}/datasets/.")<|MERGE_RESOLUTION|>--- conflicted
+++ resolved
@@ -95,17 +95,11 @@
     return list(export_formats()["Argument"][1:]) + ["ultralytics_tflite", "ultralytics_coreml"]
 
 
-<<<<<<< HEAD
-def export_model(model_id="", output_format="torchscript"):
-    """Export a model to all formats."""
+def export_model(model_id: str = "", output_format: str = "torchscript"):
+    """Export a model to the specified format."""
     assert output_format in export_fmts_hub(), (
         f"Unsupported export format '{output_format}', valid formats are {export_fmts_hub()}"
     )
-=======
-def export_model(model_id: str = "", format: str = "torchscript"):
-    """Export a model to the specified format."""
-    assert format in export_fmts_hub(), f"Unsupported export format '{format}', valid formats are {export_fmts_hub()}"
->>>>>>> 7a435f60
     r = requests.post(
         f"{HUB_API_ROOT}/v1/models/{model_id}/export",
         json={"format": output_format},
@@ -115,11 +109,7 @@
     LOGGER.info(f"{PREFIX}{output_format} export started ✅")
 
 
-<<<<<<< HEAD
-def get_export(model_id="", output_format="torchscript"):
-=======
-def get_export(model_id: str = "", format: str = "torchscript"):
->>>>>>> 7a435f60
+def get_export(model_id: str = "", output_format: str = "torchscript"):
     """Get an exported model dictionary with download URL."""
     assert output_format in export_fmts_hub(), (
         f"Unsupported export format '{output_format}', valid formats are {export_fmts_hub()}"
