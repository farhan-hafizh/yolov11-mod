---
comments: true
description: Discover how to use YOLOv8 predict mode for various tasks. Learn about different inference sources like images, videos, and data formats.
keywords: Ultralytics, YOLOv8, predict mode, inference sources, prediction tasks, streaming mode, image processing, video processing, machine learning, AI
---

# Model Prediction with Ultralytics YOLO

<img width="1024" src="https://github.com/ultralytics/assets/raw/main/yolov8/banner-integrations.png" alt="Ultralytics YOLO ecosystem and integrations">

## Introduction

In the world of machine learning and computer vision, the process of making sense out of visual data is called 'inference' or 'prediction'. Ultralytics YOLOv8 offers a powerful feature known as **predict mode** that is tailored for high-performance, real-time inference on a wide range of data sources.

<p align="center">
  <br>
  <iframe loading="lazy" width="720" height="405" src="https://www.youtube.com/embed/QtsI0TnwDZs?si=ljesw75cMO2Eas14"
    title="YouTube video player" frameborder="0"
    allow="accelerometer; autoplay; clipboard-write; encrypted-media; gyroscope; picture-in-picture; web-share"
    allowfullscreen>
  </iframe>
  <br>
  <strong>Watch:</strong> How to Extract the Outputs from Ultralytics YOLOv8 Model for Custom Projects.
</p>

## Real-world Applications

|                   Manufacturing                   |                        Sports                        |                   Safety                    |
|:-------------------------------------------------:|:----------------------------------------------------:|:-------------------------------------------:|
| ![Vehicle Spare Parts Detection][car spare parts] | ![Football Player Detection][football player detect] | ![People Fall Detection][human fall detect] |
|           Vehicle Spare Parts Detection           |              Football Player Detection               |            People Fall Detection            |

## Why Use Ultralytics YOLO for Inference?

Here's why you should consider YOLOv8's predict mode for your various inference needs:

- **Versatility:** Capable of making inferences on images, videos, and even live streams.
- **Performance:** Engineered for real-time, high-speed processing without sacrificing accuracy.
- **Ease of Use:** Intuitive Python and CLI interfaces for rapid deployment and testing.
- **Highly Customizable:** Various settings and parameters to tune the model's inference behavior according to your specific requirements.

### Key Features of Predict Mode

YOLOv8's predict mode is designed to be robust and versatile, featuring:

- **Multiple Data Source Compatibility:** Whether your data is in the form of individual images, a collection of images, video files, or real-time video streams, predict mode has you covered.
- **Streaming Mode:** Use the streaming feature to generate a memory-efficient generator of `Results` objects. Enable this by setting `stream=True` in the predictor's call method.
- **Batch Processing:** The ability to process multiple images or video frames in a single batch, further speeding up inference time.
- **Integration Friendly:** Easily integrate with existing data pipelines and other software components, thanks to its flexible API.

Ultralytics YOLO models return either a Python list of `Results` objects, or a memory-efficient Python generator of `Results` objects when `stream=True` is passed to the model during inference:

!!! Example "Predict"

    === "Return a list with `stream=False`"

        ```python
        from ultralytics import YOLO

        # Load a model
        model = YOLO('yolov8n.pt')  # pretrained YOLOv8n model

        # Run batched inference on a list of images
        results = model(['im1.jpg', 'im2.jpg'])  # return a list of Results objects

        # Process results list
        for result in results:
            boxes = result.boxes  # Boxes object for bounding box outputs
            masks = result.masks  # Masks object for segmentation masks outputs
            keypoints = result.keypoints  # Keypoints object for pose outputs
            probs = result.probs  # Probs object for classification outputs
            result.show()  # display to screen
            result.save(filename='result.jpg')  # save to disk
        ```

    === "Return a generator with `stream=True`"

        ```python
        from ultralytics import YOLO

        # Load a model
        model = YOLO('yolov8n.pt')  # pretrained YOLOv8n model

        # Run batched inference on a list of images
        results = model(['im1.jpg', 'im2.jpg'], stream=True)  # return a generator of Results objects

        # Process results generator
        for result in results:
            boxes = result.boxes  # Boxes object for bounding box outputs
            masks = result.masks  # Masks object for segmentation masks outputs
            keypoints = result.keypoints  # Keypoints object for pose outputs
            probs = result.probs  # Probs object for classification outputs
            result.show()  # display to screen
            result.save(filename='result.jpg')  # save to disk
        ```

## Inference Sources

YOLOv8 can process different types of input sources for inference, as shown in the table below. The sources include static images, video streams, and various data formats. The table also indicates whether each source can be used in streaming mode with the argument `stream=True` ✅. Streaming mode is beneficial for processing videos or live streams as it creates a generator of results instead of loading all frames into memory.

!!! Tip "Tip"

    Use `stream=True` for processing long videos or large datasets to efficiently manage memory. When `stream=False`, the results for all frames or data points are stored in memory, which can quickly add up and cause out-of-memory errors for large inputs. In contrast, `stream=True` utilizes a generator, which only keeps the results of the current frame or data point in memory, significantly reducing memory consumption and preventing out-of-memory issues.

| Source         | Argument                                   | Type            | Notes                                                                                       |
|----------------|--------------------------------------------|-----------------|---------------------------------------------------------------------------------------------|
| image          | `'image.jpg'`                              | `str` or `Path` | Single image file.                                                                          |
| URL            | `'https://ultralytics.com/images/bus.jpg'` | `str`           | URL to an image.                                                                            |
| screenshot     | `'screen'`                                 | `str`           | Capture a screenshot.                                                                       |
| PIL            | `Image.open('im.jpg')`                     | `PIL.Image`     | HWC format with RGB channels.                                                               |
| OpenCV         | `cv2.imread('im.jpg')`                     | `np.ndarray`    | HWC format with BGR channels `uint8 (0-255)`.                                               |
| numpy          | `np.zeros((640,1280,3))`                   | `np.ndarray`    | HWC format with BGR channels `uint8 (0-255)`.                                               |
| torch          | `torch.zeros(16,3,320,640)`                | `torch.Tensor`  | BCHW format with RGB channels `float32 (0.0-1.0)`.                                          |
| CSV            | `'sources.csv'`                            | `str` or `Path` | CSV file containing paths to images, videos, or directories.                                |
| video ✅        | `'video.mp4'`                              | `str` or `Path` | Video file in formats like MP4, AVI, etc.                                                   |
| directory ✅    | `'path/'`                                  | `str` or `Path` | Path to a directory containing images or videos.                                            |
| glob ✅         | `'path/*.jpg'`                             | `str`           | Glob pattern to match multiple files. Use the `*` character as a wildcard.                  |
| YouTube ✅      | `'https://youtu.be/LNwODJXcvt4'`           | `str`           | URL to a YouTube video.                                                                     |
| stream ✅       | `'rtsp://example.com/media.mp4'`           | `str`           | URL for streaming protocols such as RTSP, RTMP, TCP, or an IP address.                      |
| multi-stream ✅ | `'list.streams'`                           | `str` or `Path` | `*.streams` text file with one stream URL per row, i.e. 8 streams will run at batch-size 8. |

Below are code examples for using each source type:

!!! Example "Prediction sources"

    === "image"

        Run inference on an image file.
        ```python
        from ultralytics import YOLO

        # Load a pretrained YOLOv8n model
        model = YOLO('yolov8n.pt')

        # Define path to the image file
        source = 'path/to/image.jpg'

        # Run inference on the source
        results = model(source)  # list of Results objects
        ```

    === "screenshot"

        Run inference on the current screen content as a screenshot.
        ```python
        from ultralytics import YOLO

        # Load a pretrained YOLOv8n model
        model = YOLO('yolov8n.pt')

        # Define current screenshot as source
        source = 'screen'

        # Run inference on the source
        results = model(source)  # list of Results objects
        ```

    === "URL"

        Run inference on an image or video hosted remotely via URL.
        ```python
        from ultralytics import YOLO

        # Load a pretrained YOLOv8n model
        model = YOLO('yolov8n.pt')

        # Define remote image or video URL
        source = 'https://ultralytics.com/images/bus.jpg'

        # Run inference on the source
        results = model(source)  # list of Results objects
        ```

    === "PIL"

        Run inference on an image opened with Python Imaging Library (PIL).
        ```python
        from PIL import Image
        from ultralytics import YOLO

        # Load a pretrained YOLOv8n model
        model = YOLO('yolov8n.pt')

        # Open an image using PIL
        source = Image.open('path/to/image.jpg')

        # Run inference on the source
        results = model(source)  # list of Results objects
        ```

    === "OpenCV"

        Run inference on an image read with OpenCV.
        ```python
        import cv2
        from ultralytics import YOLO

        # Load a pretrained YOLOv8n model
        model = YOLO('yolov8n.pt')

        # Read an image using OpenCV
        source = cv2.imread('path/to/image.jpg')

        # Run inference on the source
        results = model(source)  # list of Results objects
        ```

    === "numpy"

        Run inference on an image represented as a numpy array.
        ```python
        import numpy as np
        from ultralytics import YOLO

        # Load a pretrained YOLOv8n model
        model = YOLO('yolov8n.pt')

        # Create a random numpy array of HWC shape (640, 640, 3) with values in range [0, 255] and type uint8
        source = np.random.randint(low=0, high=255, size=(640, 640, 3), dtype='uint8')

        # Run inference on the source
        results = model(source)  # list of Results objects
        ```

    === "torch"

        Run inference on an image represented as a PyTorch tensor.
        ```python
        import torch
        from ultralytics import YOLO

        # Load a pretrained YOLOv8n model
        model = YOLO('yolov8n.pt')

        # Create a random torch tensor of BCHW shape (1, 3, 640, 640) with values in range [0, 1] and type float32
        source = torch.rand(1, 3, 640, 640, dtype=torch.float32)

        # Run inference on the source
        results = model(source)  # list of Results objects
        ```

    === "CSV"

        Run inference on a collection of images, URLs, videos and directories listed in a CSV file.
        ```python
        import torch
        from ultralytics import YOLO

        # Load a pretrained YOLOv8n model
        model = YOLO('yolov8n.pt')

        # Define a path to a CSV file with images, URLs, videos and directories
        source = 'path/to/file.csv'

        # Run inference on the source
        results = model(source)  # list of Results objects
        ```

    === "video"

        Run inference on a video file. By using `stream=True`, you can create a generator of Results objects to reduce memory usage.
        ```python
        from ultralytics import YOLO

        # Load a pretrained YOLOv8n model
        model = YOLO('yolov8n.pt')

        # Define path to video file
        source = 'path/to/video.mp4'

        # Run inference on the source
        results = model(source, stream=True)  # generator of Results objects
        ```

    === "directory"

        Run inference on all images and videos in a directory. To also capture images and videos in subdirectories use a glob pattern, i.e. `path/to/dir/**/*`.
        ```python
        from ultralytics import YOLO

        # Load a pretrained YOLOv8n model
        model = YOLO('yolov8n.pt')

        # Define path to directory containing images and videos for inference
        source = 'path/to/dir'

        # Run inference on the source
        results = model(source, stream=True)  # generator of Results objects
        ```

    === "glob"

        Run inference on all images and videos that match a glob expression with `*` characters.
        ```python
        from ultralytics import YOLO

        # Load a pretrained YOLOv8n model
        model = YOLO('yolov8n.pt')

        # Define a glob search for all JPG files in a directory
        source = 'path/to/dir/*.jpg'

        # OR define a recursive glob search for all JPG files including subdirectories
        source = 'path/to/dir/**/*.jpg'

        # Run inference on the source
        results = model(source, stream=True)  # generator of Results objects
        ```

    === "YouTube"

        Run inference on a YouTube video. By using `stream=True`, you can create a generator of Results objects to reduce memory usage for long videos.
        ```python
        from ultralytics import YOLO

        # Load a pretrained YOLOv8n model
        model = YOLO('yolov8n.pt')

        # Define source as YouTube video URL
        source = 'https://youtu.be/LNwODJXcvt4'

        # Run inference on the source
        results = model(source, stream=True)  # generator of Results objects
        ```

    === "Streams"

        Run inference on remote streaming sources using RTSP, RTMP, TCP and IP address protocols. If multiple streams are provided in a `*.streams` text file then batched inference will run, i.e. 8 streams will run at batch-size 8, otherwise single streams will run at batch-size 1.
        ```python
        from ultralytics import YOLO

        # Load a pretrained YOLOv8n model
        model = YOLO('yolov8n.pt')

        # Single stream with batch-size 1 inference
        source = 'rtsp://example.com/media.mp4'  # RTSP, RTMP, TCP or IP streaming address

        # Multiple streams with batched inference (i.e. batch-size 8 for 8 streams)
        source = 'path/to/list.streams'  # *.streams text file with one streaming address per row

        # Run inference on the source
        results = model(source, stream=True)  # generator of Results objects
        ```

## Inference Arguments

`model.predict()` accepts multiple arguments that can be passed at inference time to override defaults:

!!! Example

    ```python
    from ultralytics import YOLO

    # Load a pretrained YOLOv8n model
    model = YOLO('yolov8n.pt')

    # Run inference on 'bus.jpg' with arguments
    model.predict('bus.jpg', save=True, imgsz=320, conf=0.5)
    ```

Inference arguments:

<<<<<<< HEAD
| Name              | Type           | Default                | Description                                                                |
|-------------------|----------------|------------------------|----------------------------------------------------------------------------|
| `source`          | `str`          | `'ultralytics/assets'` | source directory for images or videos                                      |
| `conf`            | `float`        | `0.25`                 | object confidence threshold for detection                                  |
| `iou`             | `float`        | `0.7`                  | intersection over union (IoU) threshold for NMS                            |
| `imgsz`           | `int or tuple` | `640`                  | image size as scalar or (h, w) list, i.e. (640, 480)                       |
| `half`            | `bool`         | `False`                | use half precision (FP16)                                                  |
| `device`          | `None or str`  | `None`                 | device to run on, i.e. cuda device=0/1/2/3 or device=cpu                   |
| `max_det`         | `int`          | `300`                  | maximum number of detections per image                                     |
| `vid_stride`      | `bool`         | `False`                | video frame-rate stride                                                    |
| `stream_buffer`   | `bool`         | `False`                | buffer all streaming frames (True) or return the most recent frame (False) |
| `visualize`       | `bool`         | `False`                | visualize model features                                                   |
| `augment`         | `bool`         | `False`                | apply image augmentation to prediction sources                             |
| `agnostic_nms`    | `bool`         | `False`                | class-agnostic NMS                                                         |
| `classes`         | `list[int]`    | `None`                 | filter results by class, i.e. classes=0, or classes=[0,2,3]                |
| `retina_masks`    | `bool`         | `False`                | use high-resolution segmentation masks                                     |
| `embed`           | `list[int]`    | `None`                 | return feature vectors/embeddings from given layers                        |
| `separate_outputs`| `bool`         | `False`                | for models exported with separate_outputs flag set to True                 |
=======
| Argument        | Type           | Default                | Description                                                                                                                                                                                                                          |
|-----------------|----------------|------------------------|--------------------------------------------------------------------------------------------------------------------------------------------------------------------------------------------------------------------------------------|
| `source`        | `str`          | `'ultralytics/assets'` | Specifies the data source for inference. Can be an image path, video file, directory, URL, or device ID for live feeds. Supports a wide range of formats and sources, enabling flexible application across different types of input. |
| `conf`          | `float`        | `0.25`                 | Sets the minimum confidence threshold for detections. Objects detected with confidence below this threshold will be disregarded. Adjusting this value can help reduce false positives.                                               |
| `iou`           | `float`        | `0.7`                  | Intersection Over Union (IoU) threshold for Non-Maximum Suppression (NMS). Higher values result in fewer detections by eliminating overlapping boxes, useful for reducing duplicates.                                                |
| `imgsz`         | `int or tuple` | `640`                  | Defines the image size for inference. Can be a single integer `640` for square resizing or a (height, width) tuple. Proper sizing can improve detection accuracy and processing speed.                                               |
| `half`          | `bool`         | `False`                | Enables half-precision (FP16) inference, which can speed up model inference on supported GPUs with minimal impact on accuracy.                                                                                                       |
| `device`        | `str`          | `None`                 | Specifies the device for inference (e.g., `cpu`, `cuda:0` or `0`). Allows users to select between CPU, a specific GPU, or other compute devices for model execution.                                                                 |
| `max_det`       | `int`          | `300`                  | Maximum number of detections allowed per image. Limits the total number of objects the model can detect in a single inference, preventing excessive outputs in dense scenes.                                                         |
| `vid_stride`    | `int`          | `1`                    | Frame stride for video inputs. Allows skipping frames in videos to speed up processing at the cost of temporal resolution. A value of 1 processes every frame, higher values skip frames.                                            |
| `stream_buffer` | `bool`         | `False`                | Determines if all frames should be buffered when processing video streams (`True`), or if the model should return the most recent frame (`False`). Useful for real-time applications.                                                |
| `visualize`     | `bool`         | `False`                | Activates visualization of model features during inference, providing insights into what the model is "seeing". Useful for debugging and model interpretation.                                                                       |
| `augment`       | `bool`         | `False`                | Enables test-time augmentation (TTA) for predictions, potentially improving detection robustness at the cost of inference speed.                                                                                                     |
| `agnostic_nms`  | `bool`         | `False`                | Enables class-agnostic Non-Maximum Suppression (NMS), which merges overlapping boxes of different classes. Useful in multi-class detection scenarios where class overlap is common.                                                  |
| `classes`       | `list[int]`    | `None`                 | Filters predictions to a set of class IDs. Only detections belonging to the specified classes will be returned. Useful for focusing on relevant objects in multi-class detection tasks.                                              |
| `retina_masks`  | `bool`         | `False`                | Uses high-resolution segmentation masks if available in the model. This can enhance mask quality for segmentation tasks, providing finer detail.                                                                                     |
| `embed`         | `list[int]`    | `None`                 | Specifies the layers from which to extract feature vectors or embeddings. Useful for downstream tasks like clustering or similarity search.                                                                                          |
>>>>>>> aa592efd

Visualization arguments:

| Argument      | Type          | Default | Description                                                                                                                                                                   |
|---------------|---------------|---------|-------------------------------------------------------------------------------------------------------------------------------------------------------------------------------|
| `show`        | `bool`        | `False` | If `True`, displays the annotated images or videos in a window. Useful for immediate visual feedback during development or testing.                                           |
| `save`        | `bool`        | `False` | Enables saving of the annotated images or videos to file. Useful for documentation, further analysis, or sharing results.                                                     |
| `save_frames` | `bool`        | `False` | When processing videos, saves individual frames as images. Useful for extracting specific frames or for detailed frame-by-frame analysis.                                     |
| `save_txt`    | `bool`        | `False` | Saves detection results in a text file, following the format `[class] [x_center] [y_center] [width] [height] [confidence]`. Useful for integration with other analysis tools. |
| `save_conf`   | `bool`        | `False` | Includes confidence scores in the saved text files. Enhances the detail available for post-processing and analysis.                                                           |
| `save_crop`   | `bool`        | `False` | Saves cropped images of detections. Useful for dataset augmentation, analysis, or creating focused datasets for specific objects.                                             |
| `show_labels` | `bool`        | `True`  | Displays labels for each detection in the visual output. Provides immediate understanding of detected objects.                                                                |
| `show_conf`   | `bool`        | `True`  | Displays the confidence score for each detection alongside the label. Gives insight into the model's certainty for each detection.                                            |
| `show_boxes`  | `bool`        | `True`  | Draws bounding boxes around detected objects. Essential for visual identification and location of objects in images or video frames.                                          |
| `line_width`  | `None or int` | `None`  | Specifies the line width of bounding boxes. If `None`, the line width is automatically adjusted based on the image size. Provides visual customization for clarity.           |

## Image and Video Formats

YOLOv8 supports various image and video formats, as specified in [ultralytics/data/utils.py](https://github.com/ultralytics/ultralytics/blob/main/ultralytics/data/utils.py). See the tables below for the valid suffixes and example predict commands.

### Images

The below table contains valid Ultralytics image formats.

| Image Suffixes | Example Predict Command          | Reference                                                                     |
|----------------|----------------------------------|-------------------------------------------------------------------------------|
| `.bmp`         | `yolo predict source=image.bmp`  | [Microsoft BMP File Format](https://en.wikipedia.org/wiki/BMP_file_format)    |
| `.dng`         | `yolo predict source=image.dng`  | [Adobe DNG](https://www.adobe.com/products/photoshop/extend.displayTab2.html) |
| `.jpeg`        | `yolo predict source=image.jpeg` | [JPEG](https://en.wikipedia.org/wiki/JPEG)                                    |
| `.jpg`         | `yolo predict source=image.jpg`  | [JPEG](https://en.wikipedia.org/wiki/JPEG)                                    |
| `.mpo`         | `yolo predict source=image.mpo`  | [Multi Picture Object](https://fileinfo.com/extension/mpo)                    |
| `.png`         | `yolo predict source=image.png`  | [Portable Network Graphics](https://en.wikipedia.org/wiki/PNG)                |
| `.tif`         | `yolo predict source=image.tif`  | [Tag Image File Format](https://en.wikipedia.org/wiki/TIFF)                   |
| `.tiff`        | `yolo predict source=image.tiff` | [Tag Image File Format](https://en.wikipedia.org/wiki/TIFF)                   |
| `.webp`        | `yolo predict source=image.webp` | [WebP](https://en.wikipedia.org/wiki/WebP)                                    |
| `.pfm`         | `yolo predict source=image.pfm`  | [Portable FloatMap](https://en.wikipedia.org/wiki/Netpbm#File_formats)        |

### Videos

The below table contains valid Ultralytics video formats.

| Video Suffixes | Example Predict Command          | Reference                                                                        |
|----------------|----------------------------------|----------------------------------------------------------------------------------|
| `.asf`         | `yolo predict source=video.asf`  | [Advanced Systems Format](https://en.wikipedia.org/wiki/Advanced_Systems_Format) |
| `.avi`         | `yolo predict source=video.avi`  | [Audio Video Interleave](https://en.wikipedia.org/wiki/Audio_Video_Interleave)   |
| `.gif`         | `yolo predict source=video.gif`  | [Graphics Interchange Format](https://en.wikipedia.org/wiki/GIF)                 |
| `.m4v`         | `yolo predict source=video.m4v`  | [MPEG-4 Part 14](https://en.wikipedia.org/wiki/M4V)                              |
| `.mkv`         | `yolo predict source=video.mkv`  | [Matroska](https://en.wikipedia.org/wiki/Matroska)                               |
| `.mov`         | `yolo predict source=video.mov`  | [QuickTime File Format](https://en.wikipedia.org/wiki/QuickTime_File_Format)     |
| `.mp4`         | `yolo predict source=video.mp4`  | [MPEG-4 Part 14 - Wikipedia](https://en.wikipedia.org/wiki/MPEG-4_Part_14)       |
| `.mpeg`        | `yolo predict source=video.mpeg` | [MPEG-1 Part 2](https://en.wikipedia.org/wiki/MPEG-1)                            |
| `.mpg`         | `yolo predict source=video.mpg`  | [MPEG-1 Part 2](https://en.wikipedia.org/wiki/MPEG-1)                            |
| `.ts`          | `yolo predict source=video.ts`   | [MPEG Transport Stream](https://en.wikipedia.org/wiki/MPEG_transport_stream)     |
| `.wmv`         | `yolo predict source=video.wmv`  | [Windows Media Video](https://en.wikipedia.org/wiki/Windows_Media_Video)         |
| `.webm`        | `yolo predict source=video.webm` | [WebM Project](https://en.wikipedia.org/wiki/WebM)                               |

## Working with Results

All Ultralytics `predict()` calls will return a list of `Results` objects:

!!! Example "Results"

    ```python
    from ultralytics import YOLO

    # Load a pretrained YOLOv8n model
    model = YOLO('yolov8n.pt')

    # Run inference on an image
    results = model('bus.jpg')  # list of 1 Results object
    results = model(['bus.jpg', 'zidane.jpg'])  # list of 2 Results objects
    ```

`Results` objects have the following attributes:

| Attribute    | Type                  | Description                                                                              |
|--------------|-----------------------|------------------------------------------------------------------------------------------|
| `orig_img`   | `numpy.ndarray`       | The original image as a numpy array.                                                     |
| `orig_shape` | `tuple`               | The original image shape in (height, width) format.                                      |
| `boxes`      | `Boxes, optional`     | A Boxes object containing the detection bounding boxes.                                  |
| `masks`      | `Masks, optional`     | A Masks object containing the detection masks.                                           |
| `probs`      | `Probs, optional`     | A Probs object containing probabilities of each class for classification task.           |
| `keypoints`  | `Keypoints, optional` | A Keypoints object containing detected keypoints for each object.                        |
| `obb`        | `OBB, optional`       | An OBB object containing oriented bounding boxes.                                        |
| `speed`      | `dict`                | A dictionary of preprocess, inference, and postprocess speeds in milliseconds per image. |
| `names`      | `dict`                | A dictionary of class names.                                                             |
| `path`       | `str`                 | The path to the image file.                                                              |

`Results` objects have the following methods:

| Method        | Return Type     | Description                                                                         |
|---------------|-----------------|-------------------------------------------------------------------------------------|
| `update()`    | `None`          | Update the boxes, masks, and probs attributes of the Results object.                |
| `cpu()`       | `Results`       | Return a copy of the Results object with all tensors on CPU memory.                 |
| `numpy()`     | `Results`       | Return a copy of the Results object with all tensors as numpy arrays.               |
| `cuda()`      | `Results`       | Return a copy of the Results object with all tensors on GPU memory.                 |
| `to()`        | `Results`       | Return a copy of the Results object with tensors on the specified device and dtype. |
| `new()`       | `Results`       | Return a new Results object with the same image, path, and names.                   |
| `plot()`      | `numpy.ndarray` | Plots the detection results. Returns a numpy array of the annotated image.          |
| `show()`      | `None`          | Show annotated results to screen.                                                   |
| `save()`      | `None`          | Save annotated results to file.                                                     |
| `verbose()`   | `str`           | Return log string for each task.                                                    |
| `save_txt()`  | `None`          | Save predictions into a txt file.                                                   |
| `save_crop()` | `None`          | Save cropped predictions to `save_dir/cls/file_name.jpg`.                           |
| `tojson()`    | `str`           | Convert the object to JSON format.                                                  |

For more details see the [`Results` class documentation](../reference/engine/results.md).

### Boxes

`Boxes` object can be used to index, manipulate, and convert bounding boxes to different formats.

!!! Example "Boxes"

    ```python
    from ultralytics import YOLO

    # Load a pretrained YOLOv8n model
    model = YOLO('yolov8n.pt')

    # Run inference on an image
    results = model('bus.jpg')  # results list

    # View results
    for r in results:
        print(r.boxes)  # print the Boxes object containing the detection bounding boxes
    ```

Here is a table for the `Boxes` class methods and properties, including their name, type, and description:

| Name      | Type                      | Description                                                        |
|-----------|---------------------------|--------------------------------------------------------------------|
| `cpu()`   | Method                    | Move the object to CPU memory.                                     |
| `numpy()` | Method                    | Convert the object to a numpy array.                               |
| `cuda()`  | Method                    | Move the object to CUDA memory.                                    |
| `to()`    | Method                    | Move the object to the specified device.                           |
| `xyxy`    | Property (`torch.Tensor`) | Return the boxes in xyxy format.                                   |
| `conf`    | Property (`torch.Tensor`) | Return the confidence values of the boxes.                         |
| `cls`     | Property (`torch.Tensor`) | Return the class values of the boxes.                              |
| `id`      | Property (`torch.Tensor`) | Return the track IDs of the boxes (if available).                  |
| `xywh`    | Property (`torch.Tensor`) | Return the boxes in xywh format.                                   |
| `xyxyn`   | Property (`torch.Tensor`) | Return the boxes in xyxy format normalized by original image size. |
| `xywhn`   | Property (`torch.Tensor`) | Return the boxes in xywh format normalized by original image size. |

For more details see the [`Boxes` class documentation](../reference/engine/results.md#ultralytics.engine.results.Boxes).

### Masks

`Masks` object can be used index, manipulate and convert masks to segments.

!!! Example "Masks"

    ```python
    from ultralytics import YOLO

    # Load a pretrained YOLOv8n-seg Segment model
    model = YOLO('yolov8n-seg.pt')

    # Run inference on an image
    results = model('bus.jpg')  # results list

    # View results
    for r in results:
        print(r.masks)  # print the Masks object containing the detected instance masks
    ```

Here is a table for the `Masks` class methods and properties, including their name, type, and description:

| Name      | Type                      | Description                                                     |
|-----------|---------------------------|-----------------------------------------------------------------|
| `cpu()`   | Method                    | Returns the masks tensor on CPU memory.                         |
| `numpy()` | Method                    | Returns the masks tensor as a numpy array.                      |
| `cuda()`  | Method                    | Returns the masks tensor on GPU memory.                         |
| `to()`    | Method                    | Returns the masks tensor with the specified device and dtype.   |
| `xyn`     | Property (`torch.Tensor`) | A list of normalized segments represented as tensors.           |
| `xy`      | Property (`torch.Tensor`) | A list of segments in pixel coordinates represented as tensors. |

For more details see the [`Masks` class documentation](../reference/engine/results.md#ultralytics.engine.results.Masks).

### Keypoints

`Keypoints` object can be used index, manipulate and normalize coordinates.

!!! Example "Keypoints"

    ```python
    from ultralytics import YOLO

    # Load a pretrained YOLOv8n-pose Pose model
    model = YOLO('yolov8n-pose.pt')

    # Run inference on an image
    results = model('bus.jpg')  # results list

    # View results
    for r in results:
        print(r.keypoints)  # print the Keypoints object containing the detected keypoints
    ```

Here is a table for the `Keypoints` class methods and properties, including their name, type, and description:

| Name      | Type                      | Description                                                       |
|-----------|---------------------------|-------------------------------------------------------------------|
| `cpu()`   | Method                    | Returns the keypoints tensor on CPU memory.                       |
| `numpy()` | Method                    | Returns the keypoints tensor as a numpy array.                    |
| `cuda()`  | Method                    | Returns the keypoints tensor on GPU memory.                       |
| `to()`    | Method                    | Returns the keypoints tensor with the specified device and dtype. |
| `xyn`     | Property (`torch.Tensor`) | A list of normalized keypoints represented as tensors.            |
| `xy`      | Property (`torch.Tensor`) | A list of keypoints in pixel coordinates represented as tensors.  |
| `conf`    | Property (`torch.Tensor`) | Returns confidence values of keypoints if available, else None.   |

For more details see the [`Keypoints` class documentation](../reference/engine/results.md#ultralytics.engine.results.Keypoints).

### Probs

`Probs` object can be used index, get `top1` and `top5` indices and scores of classification.

!!! Example "Probs"

    ```python
    from ultralytics import YOLO

    # Load a pretrained YOLOv8n-cls Classify model
    model = YOLO('yolov8n-cls.pt')

    # Run inference on an image
    results = model('bus.jpg')  # results list

    # View results
    for r in results:
        print(r.probs)  # print the Probs object containing the detected class probabilities
    ```

Here's a table summarizing the methods and properties for the `Probs` class:

| Name       | Type                      | Description                                                             |
|------------|---------------------------|-------------------------------------------------------------------------|
| `cpu()`    | Method                    | Returns a copy of the probs tensor on CPU memory.                       |
| `numpy()`  | Method                    | Returns a copy of the probs tensor as a numpy array.                    |
| `cuda()`   | Method                    | Returns a copy of the probs tensor on GPU memory.                       |
| `to()`     | Method                    | Returns a copy of the probs tensor with the specified device and dtype. |
| `top1`     | Property (`int`)          | Index of the top 1 class.                                               |
| `top5`     | Property (`list[int]`)    | Indices of the top 5 classes.                                           |
| `top1conf` | Property (`torch.Tensor`) | Confidence of the top 1 class.                                          |
| `top5conf` | Property (`torch.Tensor`) | Confidences of the top 5 classes.                                       |

For more details see the [`Probs` class documentation](../reference/engine/results.md#ultralytics.engine.results.Probs).

### OBB

`OBB` object can be used to index, manipulate, and convert oriented bounding boxes to different formats.

!!! Example "OBB"

    ```python
    from ultralytics import YOLO

    # Load a pretrained YOLOv8n model
    model = YOLO('yolov8n-obb.pt')

    # Run inference on an image
    results = model('bus.jpg')  # results list

    # View results
    for r in results:
        print(r.obb)  # print the OBB object containing the oriented detection bounding boxes
    ```

Here is a table for the `OBB` class methods and properties, including their name, type, and description:

| Name        | Type                      | Description                                                           |
|-------------|---------------------------|-----------------------------------------------------------------------|
| `cpu()`     | Method                    | Move the object to CPU memory.                                        |
| `numpy()`   | Method                    | Convert the object to a numpy array.                                  |
| `cuda()`    | Method                    | Move the object to CUDA memory.                                       |
| `to()`      | Method                    | Move the object to the specified device.                              |
| `conf`      | Property (`torch.Tensor`) | Return the confidence values of the boxes.                            |
| `cls`       | Property (`torch.Tensor`) | Return the class values of the boxes.                                 |
| `id`        | Property (`torch.Tensor`) | Return the track IDs of the boxes (if available).                     |
| `xyxy`      | Property (`torch.Tensor`) | Return the horizontal boxes in xyxy format.                           |
| `xywhr`     | Property (`torch.Tensor`) | Return the rotated boxes in xywhr format.                             |
| `xyxyxyxy`  | Property (`torch.Tensor`) | Return the rotated boxes in xyxyxyxy format.                          |
| `xyxyxyxyn` | Property (`torch.Tensor`) | Return the rotated boxes in xyxyxyxy format normalized by image size. |

For more details see the [`OBB` class documentation](../reference/engine/results.md#ultralytics.engine.results.OBB).

## Plotting Results

The `plot()` method in `Results` objects facilitates visualization of predictions by overlaying detected objects (such as bounding boxes, masks, keypoints, and probabilities) onto the original image. This method returns the annotated image as a NumPy array, allowing for easy display or saving.

!!! Example "Plotting"

    ```python
    from PIL import Image
    from ultralytics import YOLO

    # Load a pretrained YOLOv8n model
    model = YOLO('yolov8n.pt')

    # Run inference on 'bus.jpg'
    results = model(['bus.jpg', 'zidane.jpg'])  # results list

    # Visualize the results
    for i, r in enumerate(results):
        # Plot results image
        im_bgr = r.plot()  # BGR-order numpy array
        im_rgb = Image.fromarray(im_array[..., ::-1])  # RGB-order PIL image
        
        # Show results to screen (in supported environments)
        r.show()

        # Save results to disk
        r.save(filename=f'results{i}.jpg')
    ```

### `plot()` Method Parameters

The `plot()` method supports various arguments to customize the output:

| Argument     | Type            | Description                                                                | Default       |
|--------------|-----------------|----------------------------------------------------------------------------|---------------|
| `conf`       | `bool`          | Include detection confidence scores.                                       | `True`        |
| `line_width` | `float`         | Line width of bounding boxes. Scales with image size if `None`.            | `None`        |
| `font_size`  | `float`         | Text font size. Scales with image size if `None`.                          | `None`        |
| `font`       | `str`           | Font name for text annotations.                                            | `'Arial.ttf'` |
| `pil`        | `bool`          | Return image as a PIL Image object.                                        | `False`       |
| `img`        | `numpy.ndarray` | Alternative image for plotting. Uses the original image if `None`.         | `None`        |
| `im_gpu`     | `torch.Tensor`  | GPU-accelerated image for faster mask plotting. Shape: (1, 3, 640, 640).   | `None`        |
| `kpt_radius` | `int`           | Radius for drawn keypoints.                                                | `5`           |
| `kpt_line`   | `bool`          | Connect keypoints with lines.                                              | `True`        |
| `labels`     | `bool`          | Include class labels in annotations.                                       | `True`        |
| `boxes`      | `bool`          | Overlay bounding boxes on the image.                                       | `True`        |
| `masks`      | `bool`          | Overlay masks on the image.                                                | `True`        |
| `probs`      | `bool`          | Include classification probabilities.                                      | `True`        |
| `show`       | `bool`          | Display the annotated image directly using the default image viewer.       | `False`       |
| `save`       | `bool`          | Save the annotated image to a file specified by `filename`.                | `False`       |
| `filename`   | `str`           | Path and name of the file to save the annotated image if `save` is `True`. | `None`        |

## Thread-Safe Inference

Ensuring thread safety during inference is crucial when you are running multiple YOLO models in parallel across different threads. Thread-safe inference guarantees that each thread's predictions are isolated and do not interfere with one another, avoiding race conditions and ensuring consistent and reliable outputs.

When using YOLO models in a multi-threaded application, it's important to instantiate separate model objects for each thread or employ thread-local storage to prevent conflicts:

!!! Example "Thread-Safe Inference"

    Instantiate a single model inside each thread for thread-safe inference:
    ```python
    from ultralytics import YOLO
    from threading import Thread

    def thread_safe_predict(image_path):
        # Instantiate a new model inside the thread
        local_model = YOLO("yolov8n.pt")
        results = local_model.predict(image_path)
        # Process results


    # Starting threads that each have their own model instance
    Thread(target=thread_safe_predict, args=("image1.jpg",)).start()
    Thread(target=thread_safe_predict, args=("image2.jpg",)).start()
    ```

For an in-depth look at thread-safe inference with YOLO models and step-by-step instructions, please refer to our [YOLO Thread-Safe Inference Guide](../guides/yolo-thread-safe-inference.md). This guide will provide you with all the necessary information to avoid common pitfalls and ensure that your multi-threaded inference runs smoothly.

## Streaming Source `for`-loop

Here's a Python script using OpenCV (`cv2`) and YOLOv8 to run inference on video frames. This script assumes you have already installed the necessary packages (`opencv-python` and `ultralytics`).

!!! Example "Streaming for-loop"

    ```python
    import cv2
    from ultralytics import YOLO

    # Load the YOLOv8 model
    model = YOLO('yolov8n.pt')

    # Open the video file
    video_path = "path/to/your/video/file.mp4"
    cap = cv2.VideoCapture(video_path)

    # Loop through the video frames
    while cap.isOpened():
        # Read a frame from the video
        success, frame = cap.read()

        if success:
            # Run YOLOv8 inference on the frame
            results = model(frame)

            # Visualize the results on the frame
            annotated_frame = results[0].plot()

            # Display the annotated frame
            cv2.imshow("YOLOv8 Inference", annotated_frame)

            # Break the loop if 'q' is pressed
            if cv2.waitKey(1) & 0xFF == ord("q"):
                break
        else:
            # Break the loop if the end of the video is reached
            break

    # Release the video capture object and close the display window
    cap.release()
    cv2.destroyAllWindows()
    ```

This script will run predictions on each frame of the video, visualize the results, and display them in a window. The loop can be exited by pressing 'q'.

[car spare parts]: https://github.com/RizwanMunawar/ultralytics/assets/62513924/a0f802a8-0776-44cf-8f17-93974a4a28a1

[football player detect]: https://github.com/RizwanMunawar/ultralytics/assets/62513924/7d320e1f-fc57-4d7f-a691-78ee579c3442

[human fall detect]: https://github.com/RizwanMunawar/ultralytics/assets/62513924/86437c4a-3227-4eee-90ef-9efb697bdb43<|MERGE_RESOLUTION|>--- conflicted
+++ resolved
@@ -360,26 +360,6 @@
 
 Inference arguments:
 
-<<<<<<< HEAD
-| Name              | Type           | Default                | Description                                                                |
-|-------------------|----------------|------------------------|----------------------------------------------------------------------------|
-| `source`          | `str`          | `'ultralytics/assets'` | source directory for images or videos                                      |
-| `conf`            | `float`        | `0.25`                 | object confidence threshold for detection                                  |
-| `iou`             | `float`        | `0.7`                  | intersection over union (IoU) threshold for NMS                            |
-| `imgsz`           | `int or tuple` | `640`                  | image size as scalar or (h, w) list, i.e. (640, 480)                       |
-| `half`            | `bool`         | `False`                | use half precision (FP16)                                                  |
-| `device`          | `None or str`  | `None`                 | device to run on, i.e. cuda device=0/1/2/3 or device=cpu                   |
-| `max_det`         | `int`          | `300`                  | maximum number of detections per image                                     |
-| `vid_stride`      | `bool`         | `False`                | video frame-rate stride                                                    |
-| `stream_buffer`   | `bool`         | `False`                | buffer all streaming frames (True) or return the most recent frame (False) |
-| `visualize`       | `bool`         | `False`                | visualize model features                                                   |
-| `augment`         | `bool`         | `False`                | apply image augmentation to prediction sources                             |
-| `agnostic_nms`    | `bool`         | `False`                | class-agnostic NMS                                                         |
-| `classes`         | `list[int]`    | `None`                 | filter results by class, i.e. classes=0, or classes=[0,2,3]                |
-| `retina_masks`    | `bool`         | `False`                | use high-resolution segmentation masks                                     |
-| `embed`           | `list[int]`    | `None`                 | return feature vectors/embeddings from given layers                        |
-| `separate_outputs`| `bool`         | `False`                | for models exported with separate_outputs flag set to True                 |
-=======
 | Argument        | Type           | Default                | Description                                                                                                                                                                                                                          |
 |-----------------|----------------|------------------------|--------------------------------------------------------------------------------------------------------------------------------------------------------------------------------------------------------------------------------------|
 | `source`        | `str`          | `'ultralytics/assets'` | Specifies the data source for inference. Can be an image path, video file, directory, URL, or device ID for live feeds. Supports a wide range of formats and sources, enabling flexible application across different types of input. |
@@ -397,7 +377,7 @@
 | `classes`       | `list[int]`    | `None`                 | Filters predictions to a set of class IDs. Only detections belonging to the specified classes will be returned. Useful for focusing on relevant objects in multi-class detection tasks.                                              |
 | `retina_masks`  | `bool`         | `False`                | Uses high-resolution segmentation masks if available in the model. This can enhance mask quality for segmentation tasks, providing finer detail.                                                                                     |
 | `embed`         | `list[int]`    | `None`                 | Specifies the layers from which to extract feature vectors or embeddings. Useful for downstream tasks like clustering or similarity search.                                                                                          |
->>>>>>> aa592efd
+| `separate_outputs`| `bool`       | `False`                | Used for models exported with separate_outputs flag set to True                 |
 
 Visualization arguments:
 
