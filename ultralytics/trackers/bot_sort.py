# Ultralytics 🚀 AGPL-3.0 License - https://ultralytics.com/license

from collections import deque
from typing import Any, List, Optional

import numpy as np
import torch

from ultralytics.utils.ops import xywh2xyxy
from ultralytics.utils.plotting import save_one_box

from .basetrack import TrackState
from .byte_tracker import BYTETracker, STrack
from .utils import matching
from .utils.gmc import GMC
from .utils.kalman_filter import KalmanFilterXYWH


class BOTrack(STrack):
    """
    An extended version of the STrack class for YOLO, adding object tracking features.

    This class extends the STrack class to include additional functionalities for object tracking, such as feature
    smoothing, Kalman filter prediction, and reactivation of tracks.

    Attributes:
        shared_kalman (KalmanFilterXYWH): A shared Kalman filter for all instances of BOTrack.
        smooth_feat (np.ndarray): Smoothed feature vector.
        curr_feat (np.ndarray): Current feature vector.
        features (deque): A deque to store feature vectors with a maximum length defined by `feat_history`.
        alpha (float): Smoothing factor for the exponential moving average of features.
        mean (np.ndarray): The mean state of the Kalman filter.
        covariance (np.ndarray): The covariance matrix of the Kalman filter.

    Methods:
        update_features: Update features vector and smooth it using exponential moving average.
        predict: Predict the mean and covariance using Kalman filter.
        re_activate: Reactivate a track with updated features and optionally new ID.
        update: Update the track with new detection and frame ID.
        tlwh: Property that gets the current position in tlwh format `(top left x, top left y, width, height)`.
        multi_predict: Predict the mean and covariance of multiple object tracks using shared Kalman filter.
        convert_coords: Convert tlwh bounding box coordinates to xywh format.
        tlwh_to_xywh: Convert bounding box to xywh format `(center x, center y, width, height)`.

    Examples:
        Create a BOTrack instance and update its features
        >>> bo_track = BOTrack(tlwh=[100, 50, 80, 40], score=0.9, cls=1, feat=np.random.rand(128))
        >>> bo_track.predict()
        >>> new_track = BOTrack(tlwh=[110, 60, 80, 40], score=0.85, cls=1, feat=np.random.rand(128))
        >>> bo_track.update(new_track, frame_id=2)
    """

    shared_kalman = KalmanFilterXYWH()

    def __init__(
        self, tlwh: np.ndarray, score: float, cls: int, feat: Optional[np.ndarray] = None, feat_history: int = 50
    ):
        """
        Initialize a BOTrack object with temporal parameters, such as feature history, alpha, and current features.

        Args:
            tlwh (np.ndarray): Bounding box coordinates in tlwh format (top left x, top left y, width, height).
            score (float): Confidence score of the detection.
            cls (int): Class ID of the detected object.
            feat (np.ndarray, optional): Feature vector associated with the detection.
            feat_history (int): Maximum length of the feature history deque.

        Examples:
            Initialize a BOTrack object with bounding box, score, class ID, and feature vector
            >>> tlwh = np.array([100, 50, 80, 120])
            >>> score = 0.9
            >>> cls = 1
            >>> feat = np.random.rand(128)
            >>> bo_track = BOTrack(tlwh, score, cls, feat)
        """
        super().__init__(tlwh, score, cls)

        self.smooth_feat = None
        self.curr_feat = None
        if feat is not None:
            self.update_features(feat)
        self.features = deque([], maxlen=feat_history)
        self.alpha = 0.9

    def update_features(self, feat: np.ndarray) -> None:
        """Update the feature vector and apply exponential moving average smoothing."""
        feat /= np.linalg.norm(feat)
        self.curr_feat = feat
        if self.smooth_feat is None:
            self.smooth_feat = feat
        else:
            self.smooth_feat = self.alpha * self.smooth_feat + (1 - self.alpha) * feat
        self.features.append(feat)
        self.smooth_feat /= np.linalg.norm(self.smooth_feat)

    def predict(self) -> None:
        """Predict the object's future state using the Kalman filter to update its mean and covariance."""
        mean_state = self.mean.copy()
        if self.state != TrackState.Tracked:
            mean_state[6] = 0
            mean_state[7] = 0

        self.mean, self.covariance = self.kalman_filter.predict(mean_state, self.covariance)

    def re_activate(self, new_track: "BOTrack", frame_id: int, new_id: bool = False) -> None:
        """Reactivate a track with updated features and optionally assign a new ID."""
        if new_track.curr_feat is not None:
            self.update_features(new_track.curr_feat)
        super().re_activate(new_track, frame_id, new_id)

<<<<<<< HEAD
    def update(self, new_track, frame_id, new_id=False):
=======
    def update(self, new_track: "BOTrack", frame_id: int) -> None:
>>>>>>> c393e14e
        """Update the track with new detection information and the current frame ID."""
        if new_track.curr_feat is not None:
            self.update_features(new_track.curr_feat)
        super().update(new_track, frame_id, new_id)

    @property
    def tlwh(self) -> np.ndarray:
        """Return the current bounding box position in `(top left x, top left y, width, height)` format."""
        if self.mean is None:
            return self._tlwh.copy()
        ret = self.mean[:4].copy()
        ret[:2] -= ret[2:] / 2
        return ret

    @staticmethod
    def multi_predict(stracks: List["BOTrack"]) -> None:
        """Predict the mean and covariance for multiple object tracks using a shared Kalman filter."""
        if len(stracks) <= 0:
            return
        multi_mean = np.asarray([st.mean.copy() for st in stracks])
        multi_covariance = np.asarray([st.covariance for st in stracks])
        for i, st in enumerate(stracks):
            if st.state != TrackState.Tracked:
                multi_mean[i][6] = 0
                multi_mean[i][7] = 0
        multi_mean, multi_covariance = BOTrack.shared_kalman.multi_predict(multi_mean, multi_covariance)
        for i, (mean, cov) in enumerate(zip(multi_mean, multi_covariance)):
            stracks[i].mean = mean
            stracks[i].covariance = cov

    def convert_coords(self, tlwh: np.ndarray) -> np.ndarray:
        """Convert tlwh bounding box coordinates to xywh format."""
        return self.tlwh_to_xywh(tlwh)

    @staticmethod
    def tlwh_to_xywh(tlwh: np.ndarray) -> np.ndarray:
        """Convert bounding box from tlwh (top-left-width-height) to xywh (center-x-center-y-width-height) format."""
        ret = np.asarray(tlwh).copy()
        ret[:2] += ret[2:] / 2
        return ret


class BOTSORT(BYTETracker):
    """
    An extended version of the BYTETracker class for YOLO, designed for object tracking with ReID and GMC algorithm.

    Attributes:
        proximity_thresh (float): Threshold for spatial proximity (IoU) between tracks and detections.
        appearance_thresh (float): Threshold for appearance similarity (ReID embeddings) between tracks and detections.
        encoder (Any): Object to handle ReID embeddings, set to None if ReID is not enabled.
        gmc (GMC): An instance of the GMC algorithm for data association.
        args (Any): Parsed command-line arguments containing tracking parameters.

    Methods:
        get_kalmanfilter: Return an instance of KalmanFilterXYWH for object tracking.
        init_track: Initialize track with detections, scores, and classes.
        get_dists: Get distances between tracks and detections using IoU and (optionally) ReID.
        multi_predict: Predict and track multiple objects with a YOLO model.
        reset: Reset the BOTSORT tracker to its initial state.

    Examples:
        Initialize BOTSORT and process detections
        >>> bot_sort = BOTSORT(args, frame_rate=30)
        >>> bot_sort.init_track(dets, scores, cls, img)
        >>> bot_sort.multi_predict(tracks)

    Note:
        The class is designed to work with a YOLO object detection model and supports ReID only if enabled via args.
    """

    def __init__(self, args: Any, frame_rate: int = 30):
        """
        Initialize BOTSORT object with ReID module and GMC algorithm.

        Args:
            args (Any): Parsed command-line arguments containing tracking parameters.
            frame_rate (int): Frame rate of the video being processed.

        Examples:
            Initialize BOTSORT with command-line arguments and a specified frame rate:
            >>> args = parse_args()
            >>> bot_sort = BOTSORT(args, frame_rate=30)
        """
        super().__init__(args, frame_rate)
        self.gmc = GMC(method=args.gmc_method)

        # ReID module
        self.proximity_thresh = args.proximity_thresh
        self.appearance_thresh = args.appearance_thresh
        self.encoder = (
            (lambda feats, s: [f.cpu().numpy() for f in feats])  # native features do not require any model
            if args.with_reid and self.args.model == "auto"
            else ReID(args.model)
            if args.with_reid
            else None
        )

    def get_kalmanfilter(self) -> KalmanFilterXYWH:
        """Return an instance of KalmanFilterXYWH for predicting and updating object states in the tracking process."""
        return KalmanFilterXYWH()

    def init_track(
        self, dets: np.ndarray, scores: np.ndarray, cls: np.ndarray, img: Optional[np.ndarray] = None
    ) -> List[BOTrack]:
        """Initialize object tracks using detection bounding boxes, scores, class labels, and optional ReID features."""
        if len(dets) == 0:
            return []
        if self.args.with_reid and self.encoder is not None:
            features_keep = self.encoder(img, dets)
            return [BOTrack(xyxy, s, c, f) for (xyxy, s, c, f) in zip(dets, scores, cls, features_keep)]  # detections
        else:
            return [BOTrack(xyxy, s, c) for (xyxy, s, c) in zip(dets, scores, cls)]  # detections

    def get_dists(self, tracks: List[BOTrack], detections: List[BOTrack]) -> np.ndarray:
        """Calculate distances between tracks and detections using IoU and optionally ReID embeddings."""
        dists = matching.iou_distance(tracks, detections)
        dists_mask = dists > (1 - self.proximity_thresh)

        if self.args.fuse_score:
            dists = matching.fuse_score(dists, detections)

        if self.args.with_reid and self.encoder is not None:
            emb_dists = matching.embedding_distance(tracks, detections) / 2.0
            emb_dists[emb_dists > (1 - self.appearance_thresh)] = 1.0
            emb_dists[dists_mask] = 1.0
            dists = np.minimum(dists, emb_dists)
        return dists

    def multi_predict(self, tracks: List[BOTrack]) -> None:
        """Predict the mean and covariance of multiple object tracks using a shared Kalman filter."""
        BOTrack.multi_predict(tracks)

    def reset(self) -> None:
        """Reset the BOTSORT tracker to its initial state, clearing all tracked objects and internal states."""
        super().reset()
        self.gmc.reset_params()


class ReID:
    """YOLO model as encoder for re-identification."""

    def __init__(self, model: str):
        """
        Initialize encoder for re-identification.

        Args:
            model (str): Path to the YOLO model for re-identification.
        """
        from ultralytics import YOLO

        self.model = YOLO(model)
        self.model(embed=[len(self.model.model.model) - 2 if ".pt" in model else -1], verbose=False, save=False)  # init

    def __call__(self, img: np.ndarray, dets: np.ndarray) -> List[np.ndarray]:
        """Extract embeddings for detected objects."""
        feats = self.model.predictor(
            [save_one_box(det, img, save=False) for det in xywh2xyxy(torch.from_numpy(dets[:, :4]))]
        )
        if len(feats) != dets.shape[0] and feats[0].shape[0] == dets.shape[0]:
            feats = feats[0]  # batched prediction with non-PyTorch backend
        return [f.cpu().numpy() for f in feats]<|MERGE_RESOLUTION|>--- conflicted
+++ resolved
@@ -108,11 +108,7 @@
             self.update_features(new_track.curr_feat)
         super().re_activate(new_track, frame_id, new_id)
 
-<<<<<<< HEAD
-    def update(self, new_track, frame_id, new_id=False):
-=======
-    def update(self, new_track: "BOTrack", frame_id: int) -> None:
->>>>>>> c393e14e
+    def update(self, new_track: "BOTrack", frame_id: int, new_id: bool=False) -> None:
         """Update the track with new detection information and the current frame ID."""
         if new_track.curr_feat is not None:
             self.update_features(new_track.curr_feat)
