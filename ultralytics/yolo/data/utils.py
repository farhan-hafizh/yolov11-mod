# Ultralytics YOLO 🚀, GPL-3.0 license

import contextlib
import hashlib
import json
import os
import subprocess
import time
import zipfile
from multiprocessing.pool import ThreadPool
from pathlib import Path
from tarfile import is_tarfile

import cv2
import numpy as np
from PIL import ExifTags, Image, ImageOps
from tqdm import tqdm

from ultralytics.nn.autobackend import check_class_names
from ultralytics.yolo.utils import (DATASETS_DIR, LOGGER, NUM_THREADS, ROOT, SETTINGS_YAML, clean_url, colorstr, emojis,
                                    yaml_load)
from ultralytics.yolo.utils.checks import check_file, check_font, is_ascii
from ultralytics.yolo.utils.downloads import download, safe_download, unzip_file
<<<<<<< HEAD
from ultralytics.yolo.utils.ops import segments2boxes, dota2yolo
=======
from ultralytics.yolo.utils.ops import dota2yolo, segments2boxes
>>>>>>> 29229a67

HELP_URL = 'See https://github.com/ultralytics/yolov5/wiki/Train-Custom-Data'
IMG_FORMATS = 'bmp', 'dng', 'jpeg', 'jpg', 'mpo', 'png', 'tif', 'tiff', 'webp', 'pfm'  # image suffixes
VID_FORMATS = 'asf', 'avi', 'gif', 'm4v', 'mkv', 'mov', 'mp4', 'mpeg', 'mpg', 'ts', 'wmv', 'webm'  # video suffixes
PIN_MEMORY = str(os.getenv('PIN_MEMORY', True)).lower() == 'true'  # global pin_memory for dataloaders
IMAGENET_MEAN = 0.485, 0.456, 0.406  # RGB mean
IMAGENET_STD = 0.229, 0.224, 0.225  # RGB standard deviation

# Get orientation exif tag
for orientation in ExifTags.TAGS.keys():
    if ExifTags.TAGS[orientation] == 'Orientation':
        break


def img2label_paths(img_paths, use_obb):
    # Define label paths as a function of image paths
    # /images/, /labels/ substrings
    sa, sb = f'{os.sep}images{os.sep}', f'{os.sep}labels{os.sep}' if not use_obb else f'{os.sep}labelTxt{os.sep}'
    return [sb.join(x.rsplit(sa, 1)).rsplit('.', 1)[0] + '.txt' for x in img_paths]


def get_hash(paths):
    # Returns a single hash value of a list of paths (files or dirs)
    size = sum(os.path.getsize(p) for p in paths if os.path.exists(p))  # sizes
    h = hashlib.sha256(str(size).encode())  # hash sizes
    h.update(''.join(paths).encode())  # hash paths
    return h.hexdigest()  # return hash


def exif_size(img):
    # Returns exif-corrected PIL size
    s = img.size  # (width, height)
    with contextlib.suppress(Exception):
        rotation = dict(img._getexif().items())[orientation]
        if rotation in [6, 8]:  # rotation 270 or 90
            s = (s[1], s[0])
    return s


def verify_image_label(args):
    # Verify one image-label pair
    im_file, lb_file, prefix, keypoint, obb, cls, nkpt, ndim = args
    # number (missing, found, empty, corrupt), message, segments, keypoints
    nm, nf, ne, nc, msg, segments, keypoints, obb_theta = 0, 0, 0, 0, '', [], None, None
    num_cls = len(cls)

    try:
        # verify images
        im = Image.open(im_file)
        im.verify()  # PIL verify
        shape = exif_size(im)  # image size
        shape = (shape[1], shape[0])  # hw
        assert (shape[0] > 9) & (shape[1] > 9), f'image size {shape} <10 pixels'
        assert im.format.lower() in IMG_FORMATS, f'invalid image format {im.format}'
        if im.format.lower() in ('jpg', 'jpeg'):
            with open(im_file, 'rb') as f:
                f.seek(-2, 2)
                if f.read() != b'\xff\xd9':  # corrupt JPEG
                    ImageOps.exif_transpose(Image.open(im_file)).save(im_file, 'JPEG', subsampling=0, quality=100)
                    msg = f'{prefix}WARNING ⚠️ {im_file}: corrupt JPEG restored and saved'

        # verify labels
        if os.path.isfile(lb_file):
            nf = 1  # label found
            with open(lb_file) as f:
                lb = [x.split() for x in f.read().strip().splitlines() if len(x)]
                if any(len(x) > 6 for x in lb) and (not keypoint) and (not obb):  # is segment
                    classes = np.array([x[0] for x in lb], dtype=np.float32)
                    segments = [np.array(x[1:], dtype=np.float32).reshape(-1, 2) for x in lb]  # (cls, xy1...)
                    lb = np.concatenate((classes.reshape(-1, 1), segments2boxes(segments)), 1)  # (cls, xywh)
                elif any(len(x) > 9 for x in lb) and obb:
                    classes = np.array([next(k for k, v in cls.items() if v == x[8]) for x in lb], dtype=np.float32)
                    obbox = np.array([x[0:8] for x in lb], dtype=np.float32)
                    img_width, img_height = im.size
                    lb = np.concatenate((classes.reshape(-1, 1), dota2yolo(obbox, img_width, img_height)), 1)

                lb = np.array(lb, dtype=np.float32)
            nl = len(lb)
            if nl:
                if keypoint:
                    assert lb.shape[1] == (5 + nkpt * ndim), f'labels require {(5 + nkpt * ndim)} columns each'
                    assert (lb[:, 5::ndim] <= 1).all(), 'non-normalized or out of bounds coordinate labels'
                    assert (lb[:, 6::ndim] <= 1).all(), 'non-normalized or out of bounds coordinate labels'
                elif obb:
                    assert lb.shape[1] == 6, f'labels require 10 columns, {lb.shape[1]} columns detected'
                    assert (lb[:, 1:] <= 1).all(), \
                        f'non-normalized or out of bounds coordinates {lb[:, 1:][lb[:, 1:] > 1]}'
                    assert (lb >= 0).all(), f'negative label values {lb[lb < 0]}'
                else:
                    assert lb.shape[1] == 5, f'labels require 5 columns, {lb.shape[1]} columns detected'
                    assert (lb[:, 1:] <= 1).all(), \
                        f'non-normalized or out of bounds coordinates {lb[:, 1:][lb[:, 1:] > 1]}'
                    assert (lb >= 0).all(), f'negative label values {lb[lb < 0]}'
                # All labels
                max_cls = int(lb[:, 0].max())  # max label count
                assert max_cls <= num_cls, \
                    f'Label class {max_cls} exceeds dataset class count {num_cls}. ' \
                    f'Possible class labels are 0-{num_cls - 1}'
                _, i = np.unique(lb, axis=0, return_index=True)
                if len(i) < nl:  # duplicate row check
                    lb = lb[i]  # remove duplicates
                    if segments:
                        segments = [segments[x] for x in i]
                    msg = f'{prefix}WARNING ⚠️ {im_file}: {nl - len(i)} duplicate labels removed'
            else:
                ne = 1  # label empty
                lb = np.zeros((0, (5 + nkpt * ndim)), dtype=np.float32) if keypoint else np.zeros(
                    (0, 5), dtype=np.float32)
        else:
            nm = 1  # label missing
            lb = np.zeros((0, (5 + nkpt * ndim)), dtype=np.float32) if keypoint else np.zeros((0, 5), dtype=np.float32)
        if keypoint:
            keypoints = lb[:, 5:].reshape(-1, nkpt, ndim)
            if ndim == 2:
                kpt_mask = np.ones(keypoints.shape[:2], dtype=np.float32)
                kpt_mask = np.where(keypoints[..., 0] < 0, 0.0, kpt_mask)
                kpt_mask = np.where(keypoints[..., 1] < 0, 0.0, kpt_mask)
                keypoints = np.concatenate([keypoints, kpt_mask[..., None]], axis=-1)  # (nl, nkpt, 3)
        if obb:
            obb_theta = lb[:, 5:6]
        lb = lb[:, :5]
        return im_file, lb, shape, segments, keypoints, obb_theta, nm, nf, ne, nc, msg
    except Exception as e:
        nc = 1
        msg = f'{prefix}WARNING ⚠️ {im_file}: ignoring corrupt image/label: {e}'
        return [None, None, None, None, None, None, nm, nf, ne, nc, msg]


def polygon2mask(imgsz, polygons, color=1, downsample_ratio=1):
    """
    Args:
        imgsz (tuple): The image size.
        polygons (np.ndarray): [N, M], N is the number of polygons, M is the number of points(Be divided by 2).
        color (int): color
        downsample_ratio (int): downsample ratio
    """
    mask = np.zeros(imgsz, dtype=np.uint8)
    polygons = np.asarray(polygons)
    polygons = polygons.astype(np.int32)
    shape = polygons.shape
    polygons = polygons.reshape(shape[0], -1, 2)
    cv2.fillPoly(mask, polygons, color=color)
    nh, nw = (imgsz[0] // downsample_ratio, imgsz[1] // downsample_ratio)
    # NOTE: fillPoly firstly then resize is trying the keep the same way
    # of loss calculation when mask-ratio=1.
    mask = cv2.resize(mask, (nw, nh))
    return mask


def polygons2masks(imgsz, polygons, color, downsample_ratio=1):
    """
    Args:
        imgsz (tuple): The image size.
        polygons (list[np.ndarray]): each polygon is [N, M], N is number of polygons, M is number of points (M % 2 = 0)
        color (int): color
        downsample_ratio (int): downsample ratio
    """
    masks = []
    for si in range(len(polygons)):
        mask = polygon2mask(imgsz, [polygons[si].reshape(-1)], color, downsample_ratio)
        masks.append(mask)
    return np.array(masks)


def polygons2masks_overlap(imgsz, segments, downsample_ratio=1):
    """Return a (640, 640) overlap mask."""
    masks = np.zeros((imgsz[0] // downsample_ratio, imgsz[1] // downsample_ratio),
                     dtype=np.int32 if len(segments) > 255 else np.uint8)
    areas = []
    ms = []
    for si in range(len(segments)):
        mask = polygon2mask(imgsz, [segments[si].reshape(-1)], downsample_ratio=downsample_ratio, color=1)
        ms.append(mask)
        areas.append(mask.sum())
    areas = np.asarray(areas)
    index = np.argsort(-areas)
    ms = np.array(ms)[index]
    for i in range(len(segments)):
        mask = ms[i] * (i + 1)
        masks = masks + mask
        masks = np.clip(masks, a_min=0, a_max=i + 1)
    return masks, index


def check_det_dataset(dataset, autodownload=True):
    # Download, check and/or unzip dataset if not found locally
    data = check_file(dataset)

    # Download (optional)
    extract_dir = ''
    if isinstance(data, (str, Path)) and (zipfile.is_zipfile(data) or is_tarfile(data)):
        new_dir = safe_download(data, dir=DATASETS_DIR, unzip=True, delete=False, curl=False)
        data = next((DATASETS_DIR / new_dir).rglob('*.yaml'))
        extract_dir, autodownload = data.parent, False

    # Read yaml (optional)
    if isinstance(data, (str, Path)):
        data = yaml_load(data, append_filename=True)  # dictionary

    # Checks
    for k in 'train', 'val':
        if k not in data:
            raise SyntaxError(
                emojis(f"{dataset} '{k}:' key missing ❌.\n'train' and 'val' are required in all data YAMLs."))
    if 'names' not in data and 'nc' not in data:
        raise SyntaxError(emojis(f"{dataset} key missing ❌.\n either 'names' or 'nc' are required in all data YAMLs."))
    if 'names' in data and 'nc' in data and len(data['names']) != data['nc']:
        raise SyntaxError(emojis(f"{dataset} 'names' length {len(data['names'])} and 'nc: {data['nc']}' must match."))
    if 'names' not in data:
        data['names'] = [f'class_{i}' for i in range(data['nc'])]
    else:
        data['nc'] = len(data['names'])

    data['names'] = check_class_names(data['names'])

    # Resolve paths
    path = Path(extract_dir or data.get('path') or Path(data.get('yaml_file', '')).parent)  # dataset root

    if not path.is_absolute():
        path = (DATASETS_DIR / path).resolve()
        data['path'] = path  # download scripts
    for k in 'train', 'val', 'test':
        if data.get(k):  # prepend path
            if isinstance(data[k], str):
                x = (path / data[k]).resolve()
                if not x.exists() and data[k].startswith('../'):
                    x = (path / data[k][3:]).resolve()
                data[k] = str(x)
            else:
                data[k] = [str((path / x).resolve()) for x in data[k]]

    # Parse yaml
    train, val, test, s = (data.get(x) for x in ('train', 'val', 'test', 'download'))
    if val:
        val = [Path(x).resolve() for x in (val if isinstance(val, list) else [val])]  # val path
        if not all(x.exists() for x in val):
            name = clean_url(dataset)  # dataset name with URL auth stripped
            m = f"\nDataset '{name}' images not found ⚠️, missing paths %s" % [str(x) for x in val if not x.exists()]
            if s and autodownload:
                LOGGER.warning(m)
            else:
                m += f"\nNote dataset download directory is '{DATASETS_DIR}'. You can update this in '{SETTINGS_YAML}'"
                raise FileNotFoundError(m)
            t = time.time()
            if s.startswith('http') and s.endswith('.zip'):  # URL
                safe_download(url=s, dir=DATASETS_DIR, delete=True)
                r = None  # success
            elif s.startswith('bash '):  # bash script
                LOGGER.info(f'Running {s} ...')
                r = os.system(s)
            else:  # python script
                r = exec(s, {'yaml': data})  # return None
            dt = f'({round(time.time() - t, 1)}s)'
            s = f"success ✅ {dt}, saved to {colorstr('bold', DATASETS_DIR)}" if r in (0, None) else f'failure {dt} ❌'
            LOGGER.info(f'Dataset download {s}\n')
    check_font('Arial.ttf' if is_ascii(data['names']) else 'Arial.Unicode.ttf')  # download fonts

    return data  # dictionary


def check_cls_dataset(dataset: str):
    """
    Check a classification dataset such as Imagenet.

    Copy code
    This function takes a `dataset` name as input and returns a dictionary containing information about the dataset.
    If the dataset is not found, it attempts to download the dataset from the internet and save it to the local file system.

    Args:
        dataset (str): Name of the dataset.

    Returns:
        data (dict): A dictionary containing the following keys and values:
            'train': Path object for the directory containing the training set of the dataset
            'val': Path object for the directory containing the validation set of the dataset
            'test': Path object for the directory containing the test set of the dataset
            'nc': Number of classes in the dataset
            'names': List of class names in the dataset
    """
    data_dir = (DATASETS_DIR / dataset).resolve()
    if not data_dir.is_dir():
        LOGGER.info(f'\nDataset not found ⚠️, missing path {data_dir}, attempting download...')
        t = time.time()
        if dataset == 'imagenet':
            subprocess.run(f"bash {ROOT / 'yolo/data/scripts/get_imagenet.sh'}", shell=True, check=True)
        else:
            url = f'https://github.com/ultralytics/yolov5/releases/download/v1.0/{dataset}.zip'
            download(url, dir=data_dir.parent)
        s = f"Dataset download success ✅ ({time.time() - t:.1f}s), saved to {colorstr('bold', data_dir)}\n"
        LOGGER.info(s)
    train_set = data_dir / 'train'
    val_set = data_dir / 'val' if (data_dir / 'val').exists() else None  # data/test or data/val
    test_set = data_dir / 'test' if (data_dir / 'test').exists() else None  # data/val or data/test
    nc = len([x for x in (data_dir / 'train').glob('*') if x.is_dir()])  # number of classes
    names = [x.name for x in (data_dir / 'train').iterdir() if x.is_dir()]  # class names list
    names = dict(enumerate(sorted(names)))
    return {'train': train_set, 'val': val_set, 'test': test_set, 'nc': nc, 'names': names}


class HUBDatasetStats():
    """ Class for generating HUB dataset JSON and `-hub` dataset directory

    Arguments
        path:           Path to data.yaml or data.zip (with data.yaml inside data.zip)
        autodownload:   Attempt to download dataset if not found locally

    Usage
        from ultralytics.yolo.data.utils import HUBDatasetStats
        stats = HUBDatasetStats('coco128.yaml', autodownload=True)  # usage 1
        stats = HUBDatasetStats('/Users/glennjocher/Downloads/coco6.zip')  # usage 2
        stats.get_json(save=False)
        stats.process_images()
    """

    def __init__(self, path='coco128.yaml', autodownload=False):
        # Initialize class
        zipped, data_dir, yaml_path = self._unzip(Path(path))
        try:
            # data = yaml_load(check_yaml(yaml_path))  # data dict
            data = check_det_dataset(yaml_path, autodownload)  # data dict
            if zipped:
                data['path'] = data_dir
        except Exception as e:
            raise Exception('error/HUB/dataset_stats/yaml_load') from e

        self.hub_dir = Path(str(data['path']) + '-hub')
        self.im_dir = self.hub_dir / 'images'
        self.im_dir.mkdir(parents=True, exist_ok=True)  # makes /images
        self.stats = {'nc': len(data['names']), 'names': list(data['names'].values())}  # statistics dictionary
        self.data = data

    @staticmethod
    def _find_yaml(dir):
        # Return data.yaml file
        files = list(dir.glob('*.yaml')) or list(dir.rglob('*.yaml'))  # try root level first and then recursive
        assert files, f'No *.yaml file found in {dir}'
        if len(files) > 1:
            files = [f for f in files if f.stem == dir.stem]  # prefer *.yaml files that match dir name
            assert files, f'Multiple *.yaml files found in {dir}, only 1 *.yaml file allowed'
        assert len(files) == 1, f'Multiple *.yaml files found: {files}, only 1 *.yaml file allowed in {dir}'
        return files[0]

    def _unzip(self, path):
        # Unzip data.zip
        if not str(path).endswith('.zip'):  # path is data.yaml
            return False, None, path
        assert Path(path).is_file(), f'Error unzipping {path}, file not found'
        unzip_file(path, path=path.parent)
        dir = path.with_suffix('')  # dataset directory == zip name
        assert dir.is_dir(), f'Error unzipping {path}, {dir} not found. path/to/abc.zip MUST unzip to path/to/abc/'
        return True, str(dir), self._find_yaml(dir)  # zipped, data_dir, yaml_path

    def _hub_ops(self, f):
        compress_one_image(f, self.im_dir / Path(f).name)  # save to dataset-hub

    def get_json(self, save=False, verbose=False):
        # Return dataset JSON for Ultralytics HUB
        # from ultralytics.yolo.data import YOLODataset
        from ultralytics.yolo.data.dataloaders.v5loader import LoadImagesAndLabels

        def _round(labels):
            # Update labels to integer class and 6 decimal place floats
            return [[int(c), *(round(x, 4) for x in points)] for c, *points in labels]

        for split in 'train', 'val', 'test':
            if self.data.get(split) is None:
                self.stats[split] = None  # i.e. no test set
                continue
            dataset = LoadImagesAndLabels(self.data[split])  # load dataset
            x = np.array([
                np.bincount(label[:, 0].astype(int), minlength=self.data['nc'])
                for label in tqdm(dataset.labels, total=len(dataset), desc='Statistics')])  # shape(128x80)
            self.stats[split] = {
                'instance_stats': {
                    'total': int(x.sum()),
                    'per_class': x.sum(0).tolist()},
                'image_stats': {
                    'total': len(dataset),
                    'unlabelled': int(np.all(x == 0, 1).sum()),
                    'per_class': (x > 0).sum(0).tolist()},
                'labels': [{
                    str(Path(k).name): _round(v.tolist())} for k, v in zip(dataset.im_files, dataset.labels)]}

        # Save, print and return
        if save:
            stats_path = self.hub_dir / 'stats.json'
            LOGGER.info(f'Saving {stats_path.resolve()}...')
            with open(stats_path, 'w') as f:
                json.dump(self.stats, f)  # save stats.json
        if verbose:
            LOGGER.info(json.dumps(self.stats, indent=2, sort_keys=False))
        return self.stats

    def process_images(self):
        # Compress images for Ultralytics HUB
        # from ultralytics.yolo.data import YOLODataset
        from ultralytics.yolo.data.dataloaders.v5loader import LoadImagesAndLabels

        for split in 'train', 'val', 'test':
            if self.data.get(split) is None:
                continue
            dataset = LoadImagesAndLabels(self.data[split])  # load dataset
            with ThreadPool(NUM_THREADS) as pool:
                for _ in tqdm(pool.imap(self._hub_ops, dataset.im_files), total=len(dataset), desc=f'{split} images'):
                    pass
        LOGGER.info(f'Done. All images saved to {self.im_dir}')
        return self.im_dir


def compress_one_image(f, f_new=None, max_dim=1920, quality=50):
    """
    Compresses a single image file to reduced size while preserving its aspect ratio and quality using either the
    Python Imaging Library (PIL) or OpenCV library. If the input image is smaller than the maximum dimension, it will
    not be resized.

    Args:
        f (str): The path to the input image file.
        f_new (str, optional): The path to the output image file. If not specified, the input file will be overwritten.
        max_dim (int, optional): The maximum dimension (width or height) of the output image. Default is 1920 pixels.
        quality (int, optional): The image compression quality as a percentage. Default is 50%.

    Returns:
        None

    Usage:
        from pathlib import Path
        from ultralytics.yolo.data.utils import compress_one_image
        for f in Path('/Users/glennjocher/Downloads/dataset').rglob('*.jpg'):
            compress_one_image(f)
    """
    try:  # use PIL
        im = Image.open(f)
        r = max_dim / max(im.height, im.width)  # ratio
        if r < 1.0:  # image too large
            im = im.resize((int(im.width * r), int(im.height * r)))
        im.save(f_new or f, 'JPEG', quality=quality, optimize=True)  # save
    except Exception as e:  # use OpenCV
        LOGGER.info(f'WARNING ⚠️ HUB ops PIL failure {f}: {e}')
        im = cv2.imread(f)
        im_height, im_width = im.shape[:2]
        r = max_dim / max(im_height, im_width)  # ratio
        if r < 1.0:  # image too large
            im = cv2.resize(im, (int(im_width * r), int(im_height * r)), interpolation=cv2.INTER_AREA)
        cv2.imwrite(str(f_new or f), im)


def delete_dsstore(path):
    """
    Deletes all ".DS_store" files under a specified directory.

    Args:
        path (str, optional): The directory path where the ".DS_store" files should be deleted.

    Returns:
        None

    Usage:
        from ultralytics.yolo.data.utils import delete_dsstore
        delete_dsstore('/Users/glennjocher/Downloads/dataset')

    Note:
        ".DS_store" files are created by the Apple operating system and contain metadata about folders and files. They
        are hidden system files and can cause issues when transferring files between different operating systems.
    """
    # Delete Apple .DS_store files
    files = list(Path(path).rglob('.DS_store'))
    LOGGER.info(f'Deleting *.DS_store files: {files}')
    for f in files:
        f.unlink()


def zip_directory(dir, use_zipfile_library=True):
    """Zips a directory and saves the archive to the specified output path.

    Args:
        dir (str): The path to the directory to be zipped.
        use_zipfile_library (bool): Whether to use zipfile library or shutil for zipping.

    Returns:
        None

    Usage:
        from ultralytics.yolo.data.utils import zip_directory
        zip_directory('/Users/glennjocher/Downloads/playground')

        zip -r coco8-pose.zip coco8-pose
    """
    delete_dsstore(dir)
    if use_zipfile_library:
        dir = Path(dir)
        with zipfile.ZipFile(dir.with_suffix('.zip'), 'w', zipfile.ZIP_DEFLATED) as zip_file:
            for file_path in dir.glob('**/*'):
                if file_path.is_file():
                    zip_file.write(file_path, file_path.relative_to(dir))
    else:
        import shutil
        shutil.make_archive(dir, 'zip', dir)<|MERGE_RESOLUTION|>--- conflicted
+++ resolved
@@ -21,11 +21,7 @@
                                     yaml_load)
 from ultralytics.yolo.utils.checks import check_file, check_font, is_ascii
 from ultralytics.yolo.utils.downloads import download, safe_download, unzip_file
-<<<<<<< HEAD
-from ultralytics.yolo.utils.ops import segments2boxes, dota2yolo
-=======
 from ultralytics.yolo.utils.ops import dota2yolo, segments2boxes
->>>>>>> 29229a67
 
 HELP_URL = 'See https://github.com/ultralytics/yolov5/wiki/Train-Custom-Data'
 IMG_FORMATS = 'bmp', 'dng', 'jpeg', 'jpg', 'mpo', 'png', 'tif', 'tiff', 'webp', 'pfm'  # image suffixes
