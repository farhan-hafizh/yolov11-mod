--- conflicted
+++ resolved
@@ -471,12 +471,8 @@
         save=False,
         filename=None,
         color_mode="class",
-<<<<<<< HEAD
+        txt_color=(255, 255, 255),
         color_list=None,
-        **kwargs,  # deprecated args TODO: remove support in 8.2
-=======
-        txt_color=(255, 255, 255),
->>>>>>> bf6602af
     ):
         """
         Plots detection results on an input RGB image.
