# Ultralytics YOLO 🚀, AGPL-3.0 license
"""Block modules."""

import numpy as np
import torch
import torch.nn as nn
import torch.nn.functional as F

from .bra_legacy import *
from .conv import Conv, DWConv, GhostConv, LightConv, RepConv
from .transformer import TransformerBlock
import warnings

# __all__ = [
#     'DFL', 'HGBlock', 'HGStem', 'SPP', 'SPPF', 'C1', 'C2', 'C3', 'C2f', 'C3x', 'C3TR', 'C3Ghost', 'GhostBottleneck',
#     'Bottleneck', 'BottleneckCSP', 'Proto', 'RepC3','se_block','cbam_block','eca_block','CA_Block','BiLevelRoutingAttention','CSPStage']

import torch
import torch.nn as nn
import math

__all__ = (
    "DFL",
    "HGBlock",
    "HGStem",
    "SPP",
    "SPPF",
    "C1",
    "C2",
    "C3",
    "C2f",
    "C2fAttn",
    "ImagePoolingAttn",
    "ContrastiveHead",
    "BNContrastiveHead",
    "C3x",
    "C3TR",
    "C3Ghost",
    "GhostBottleneck",
    "Bottleneck",
    "BottleneckCSP",
    "Proto",
    "RepC3",
    "ResNetLayer",
    "se_block",
    "cbam_block",
    "eca_block",
    "CA_Block",
    "BiLevelRoutingAttention",
    "CSPStage",
    "Involution",
    "CoordAtt",
)


class DFL(nn.Module):
    """
    Integral module of Distribution Focal Loss (DFL).

    Proposed in Generalized Focal Loss https://ieeexplore.ieee.org/document/9792391
    """

    def __init__(self, c1=16):
        """Initialize a convolutional layer with a given number of input channels."""
        super().__init__()
        self.conv = nn.Conv2d(c1, 1, 1, bias=False).requires_grad_(False)
        x = torch.arange(c1, dtype=torch.float)
        self.conv.weight.data[:] = nn.Parameter(x.view(1, c1, 1, 1))
        self.c1 = c1

    def forward(self, x):
        """Applies a transformer layer on input tensor 'x' and returns a tensor."""
        b, c, a = x.shape  # batch, channels, anchors
        return self.conv(x.view(b, 4, self.c1, a).transpose(2, 1).softmax(1)).view(b, 4, a)
        # return self.conv(x.view(b, self.c1, 4, a).softmax(1)).view(b, 4, a)


class Proto(nn.Module):
    """YOLOv8 mask Proto module for segmentation models."""

    def __init__(self, c1, c_=256, c2=32):
        """
        Initializes the YOLOv8 mask Proto module with specified number of protos and masks.

        Input arguments are ch_in, number of protos, number of masks.
        """
        super().__init__()
        self.cv1 = Conv(c1, c_, k=3)
        self.upsample = nn.ConvTranspose2d(c_, c_, 2, 2, 0, bias=True)  # nn.Upsample(scale_factor=2, mode='nearest')
        self.cv2 = Conv(c_, c_, k=3)
        self.cv3 = Conv(c_, c2)

    def forward(self, x):
        """Performs a forward pass through layers using an upsampled input image."""
        return self.cv3(self.cv2(self.upsample(self.cv1(x))))


class HGStem(nn.Module):
    """
    StemBlock of PPHGNetV2 with 5 convolutions and one maxpool2d.

    https://github.com/PaddlePaddle/PaddleDetection/blob/develop/ppdet/modeling/backbones/hgnet_v2.py
    """

    def __init__(self, c1, cm, c2):
        """Initialize the SPP layer with input/output channels and specified kernel sizes for max pooling."""
        super().__init__()
        self.stem1 = Conv(c1, cm, 3, 2, act=nn.ReLU())
        self.stem2a = Conv(cm, cm // 2, 2, 1, 0, act=nn.ReLU())
        self.stem2b = Conv(cm // 2, cm, 2, 1, 0, act=nn.ReLU())
        self.stem3 = Conv(cm * 2, cm, 3, 2, act=nn.ReLU())
        self.stem4 = Conv(cm, c2, 1, 1, act=nn.ReLU())
        self.pool = nn.MaxPool2d(kernel_size=2, stride=1, padding=0, ceil_mode=True)

    def forward(self, x):
        """Forward pass of a PPHGNetV2 backbone layer."""
        x = self.stem1(x)
        x = F.pad(x, [0, 1, 0, 1])
        x2 = self.stem2a(x)
        x2 = F.pad(x2, [0, 1, 0, 1])
        x2 = self.stem2b(x2)
        x1 = self.pool(x)
        x = torch.cat([x1, x2], dim=1)
        x = self.stem3(x)
        x = self.stem4(x)
        return x


class HGBlock(nn.Module):
    """
    HG_Block of PPHGNetV2 with 2 convolutions and LightConv.

    https://github.com/PaddlePaddle/PaddleDetection/blob/develop/ppdet/modeling/backbones/hgnet_v2.py
    """

    def __init__(self, c1, cm, c2, k=3, n=6, lightconv=False, shortcut=False, act=nn.ReLU()):
        """Initializes a CSP Bottleneck with 1 convolution using specified input and output channels."""
        super().__init__()
        block = LightConv if lightconv else Conv
        self.m = nn.ModuleList(block(c1 if i == 0 else cm, cm, k=k, act=act) for i in range(n))
        self.sc = Conv(c1 + n * cm, c2 // 2, 1, 1, act=act)  # squeeze conv
        self.ec = Conv(c2 // 2, c2, 1, 1, act=act)  # excitation conv
        self.add = shortcut and c1 == c2

    def forward(self, x):
        """Forward pass of a PPHGNetV2 backbone layer."""
        y = [x]
        y.extend(m(y[-1]) for m in self.m)
        y = self.ec(self.sc(torch.cat(y, 1)))
        return y + x if self.add else y


class SPP(nn.Module):
    """Spatial Pyramid Pooling (SPP) layer https://arxiv.org/abs/1406.4729."""

    def __init__(self, c1, c2, k=(5, 9, 13)):
        """Initialize the SPP layer with input/output channels and pooling kernel sizes."""
        super().__init__()
        c_ = c1 // 2  # hidden channels
        self.cv1 = Conv(c1, c_, 1, 1)
        self.cv2 = Conv(c_ * (len(k) + 1), c2, 1, 1)
        self.m = nn.ModuleList([nn.MaxPool2d(kernel_size=x, stride=1, padding=x // 2) for x in k])

    def forward(self, x):
        """Forward pass of the SPP layer, performing spatial pyramid pooling."""
        x = self.cv1(x)
        return self.cv2(torch.cat([x] + [m(x) for m in self.m], 1))


class SPPF(nn.Module):
    """Spatial Pyramid Pooling - Fast (SPPF) layer for YOLOv5 by Glenn Jocher."""

    def __init__(self, c1, c2, k=5):
        """
        Initializes the SPPF layer with given input/output channels and kernel size.

        This module is equivalent to SPP(k=(5, 9, 13)).
        """
        super().__init__()
        c_ = c1 // 2  # hidden channels
        self.cv1 = Conv(c1, c_, 1, 1)
        self.cv2 = Conv(c_ * 4, c2, 1, 1)
        self.m = nn.MaxPool2d(kernel_size=k, stride=1, padding=k // 2)

    def forward(self, x):
        """Forward pass through Ghost Convolution block."""
        x = self.cv1(x)
        y1 = self.m(x)
        y2 = self.m(y1)
        return self.cv2(torch.cat((x, y1, y2, self.m(y2)), 1))


class C1(nn.Module):
    """CSP Bottleneck with 1 convolution."""

    def __init__(self, c1, c2, n=1):
        """Initializes the CSP Bottleneck with configurations for 1 convolution with arguments ch_in, ch_out, number."""
        super().__init__()
        self.cv1 = Conv(c1, c2, 1, 1)
        self.m = nn.Sequential(*(Conv(c2, c2, 3) for _ in range(n)))

    def forward(self, x):
        """Applies cross-convolutions to input in the C3 module."""
        y = self.cv1(x)
        return self.m(y) + y


class C2(nn.Module):
    """CSP Bottleneck with 2 convolutions."""

    def __init__(self, c1, c2, n=1, shortcut=True, g=1, e=0.5):
        """Initializes the CSP Bottleneck with 2 convolutions module with arguments ch_in, ch_out, number, shortcut,
        groups, expansion.
        """
        super().__init__()
        self.c = int(c2 * e)  # hidden channels
        self.cv1 = Conv(c1, 2 * self.c, 1, 1)
        self.cv2 = Conv(2 * self.c, c2, 1)  # optional act=FReLU(c2)
        # self.attention = ChannelAttention(2 * self.c)  # or SpatialAttention()
        self.m = nn.Sequential(*(Bottleneck(self.c, self.c, shortcut, g, k=((3, 3), (3, 3)), e=1.0) for _ in range(n)))

    def forward(self, x):
        """Forward pass through the CSP bottleneck with 2 convolutions."""
        a, b = self.cv1(x).chunk(2, 1)
        return self.cv2(torch.cat((self.m(a), b), 1))


class C2f(nn.Module):
    """Faster Implementation of CSP Bottleneck with 2 convolutions."""

    def __init__(self, c1, c2, n=1, shortcut=False, g=1, e=0.5):
        """Initialize CSP bottleneck layer with two convolutions with arguments ch_in, ch_out, number, shortcut, groups,
        expansion.
        """
        super().__init__()
        self.c = int(c2 * e)  # hidden channels
        self.cv1 = Conv(c1, 2 * self.c, 1, 1)
        self.cv2 = Conv((2 + n) * self.c, c2, 1)  # optional act=FReLU(c2)
        self.m = nn.ModuleList(Bottleneck(self.c, self.c, shortcut, g, k=((3, 3), (3, 3)), e=1.0) for _ in range(n))

    def forward(self, x):
        """Forward pass through C2f layer."""
        y = list(self.cv1(x).chunk(2, 1))
        y.extend(m(y[-1]) for m in self.m)
        return self.cv2(torch.cat(y, 1))

    def forward_split(self, x):
        """Forward pass using split() instead of chunk()."""
        y = list(self.cv1(x).split((self.c, self.c), 1))
        y.extend(m(y[-1]) for m in self.m)
        return self.cv2(torch.cat(y, 1))


class C3(nn.Module):
    """CSP Bottleneck with 3 convolutions."""

    def __init__(self, c1, c2, n=1, shortcut=True, g=1, e=0.5):
        """Initialize the CSP Bottleneck with given channels, number, shortcut, groups, and expansion values."""
        super().__init__()
        c_ = int(c2 * e)  # hidden channels
        self.cv1 = Conv(c1, c_, 1, 1)
        self.cv2 = Conv(c1, c_, 1, 1)
        self.cv3 = Conv(2 * c_, c2, 1)  # optional act=FReLU(c2)
        self.m = nn.Sequential(*(Bottleneck(c_, c_, shortcut, g, k=((1, 1), (3, 3)), e=1.0) for _ in range(n)))

    def forward(self, x):
        """Forward pass through the CSP bottleneck with 2 convolutions."""
        return self.cv3(torch.cat((self.m(self.cv1(x)), self.cv2(x)), 1))


class C3x(C3):
    """C3 module with cross-convolutions."""

    def __init__(self, c1, c2, n=1, shortcut=True, g=1, e=0.5):
        """Initialize C3TR instance and set default parameters."""
        super().__init__(c1, c2, n, shortcut, g, e)
        self.c_ = int(c2 * e)
        self.m = nn.Sequential(*(Bottleneck(self.c_, self.c_, shortcut, g, k=((1, 3), (3, 1)), e=1) for _ in range(n)))


class RepC3(nn.Module):
    """Rep C3."""

    def __init__(self, c1, c2, n=3, e=1.0):
        """Initialize CSP Bottleneck with a single convolution using input channels, output channels, and number."""
        super().__init__()
        c_ = int(c2 * e)  # hidden channels
        self.cv1 = Conv(c1, c2, 1, 1)
        self.cv2 = Conv(c1, c2, 1, 1)
        self.m = nn.Sequential(*[RepConv(c_, c_) for _ in range(n)])
        self.cv3 = Conv(c_, c2, 1, 1) if c_ != c2 else nn.Identity()

    def forward(self, x):
        """Forward pass of RT-DETR neck layer."""
        return self.cv3(self.m(self.cv1(x)) + self.cv2(x))


class C3TR(C3):
    """C3 module with TransformerBlock()."""

    def __init__(self, c1, c2, n=1, shortcut=True, g=1, e=0.5):
        """Initialize C3Ghost module with GhostBottleneck()."""
        super().__init__(c1, c2, n, shortcut, g, e)
        c_ = int(c2 * e)
        self.m = TransformerBlock(c_, c_, 4, n)


class C3Ghost(C3):
    """C3 module with GhostBottleneck()."""

    def __init__(self, c1, c2, n=1, shortcut=True, g=1, e=0.5):
        """Initialize 'SPP' module with various pooling sizes for spatial pyramid pooling."""
        super().__init__(c1, c2, n, shortcut, g, e)
        c_ = int(c2 * e)  # hidden channels
        self.m = nn.Sequential(*(GhostBottleneck(c_, c_) for _ in range(n)))


class GhostBottleneck(nn.Module):
    """Ghost Bottleneck https://github.com/huawei-noah/ghostnet."""

    def __init__(self, c1, c2, k=3, s=1):
        """Initializes GhostBottleneck module with arguments ch_in, ch_out, kernel, stride."""
        super().__init__()
        c_ = c2 // 2
        self.conv = nn.Sequential(
            GhostConv(c1, c_, 1, 1),  # pw
            DWConv(c_, c_, k, s, act=False) if s == 2 else nn.Identity(),  # dw
            GhostConv(c_, c2, 1, 1, act=False),  # pw-linear
        )
        self.shortcut = (
            nn.Sequential(DWConv(c1, c1, k, s, act=False), Conv(c1, c2, 1, 1, act=False)) if s == 2 else nn.Identity()
        )

    def forward(self, x):
        """Applies skip connection and concatenation to input tensor."""
        return self.conv(x) + self.shortcut(x)


class Bottleneck(nn.Module):
    """Standard bottleneck."""

    def __init__(self, c1, c2, shortcut=True, g=1, k=(3, 3), e=0.5):
        """Initializes a bottleneck module with given input/output channels, shortcut option, group, kernels, and
        expansion.
        """
        super().__init__()
        c_ = int(c2 * e)  # hidden channels
        self.cv1 = Conv(c1, c_, k[0], 1)
        self.cv2 = Conv(c_, c2, k[1], 1, g=g)
        self.add = shortcut and c1 == c2

    def forward(self, x):
        """'forward()' applies the YOLO FPN to input data."""
        return x + self.cv2(self.cv1(x)) if self.add else self.cv2(self.cv1(x))


class BottleneckCSP(nn.Module):
    """CSP Bottleneck https://github.com/WongKinYiu/CrossStagePartialNetworks."""

    def __init__(self, c1, c2, n=1, shortcut=True, g=1, e=0.5):
        """Initializes the CSP Bottleneck given arguments for ch_in, ch_out, number, shortcut, groups, expansion."""
        super().__init__()
        c_ = int(c2 * e)  # hidden channels
        self.cv1 = Conv(c1, c_, 1, 1)
        self.cv2 = nn.Conv2d(c1, c_, 1, 1, bias=False)
        self.cv3 = nn.Conv2d(c_, c_, 1, 1, bias=False)
        self.cv4 = Conv(2 * c_, c2, 1, 1)
        self.bn = nn.BatchNorm2d(2 * c_)  # applied to cat(cv2, cv3)
        self.act = nn.SiLU()
        self.m = nn.Sequential(*(Bottleneck(c_, c_, shortcut, g, e=1.0) for _ in range(n)))

    def forward(self, x):
        """Applies a CSP bottleneck with 3 convolutions."""
        y1 = self.cv3(self.m(self.cv1(x)))
        y2 = self.cv2(x)
        return self.cv4(self.act(self.bn(torch.cat((y1, y2), 1))))


class ResNetBlock(nn.Module):
    """ResNet block with standard convolution layers."""

    def __init__(self, c1, c2, s=1, e=4):
        """Initialize convolution with given parameters."""
        super().__init__()
        c3 = e * c2
        self.cv1 = Conv(c1, c2, k=1, s=1, act=True)
        self.cv2 = Conv(c2, c2, k=3, s=s, p=1, act=True)
        self.cv3 = Conv(c2, c3, k=1, act=False)
        self.shortcut = nn.Sequential(Conv(c1, c3, k=1, s=s, act=False)) if s != 1 or c1 != c3 else nn.Identity()

    def forward(self, x):
        """Forward pass through the ResNet block."""
        return F.relu(self.cv3(self.cv2(self.cv1(x))) + self.shortcut(x))


class ResNetLayer(nn.Module):
    """ResNet layer with multiple ResNet blocks."""

    def __init__(self, c1, c2, s=1, is_first=False, n=1, e=4):
        """Initializes the ResNetLayer given arguments."""
        super().__init__()
        self.is_first = is_first

        if self.is_first:
            self.layer = nn.Sequential(
                Conv(c1, c2, k=7, s=2, p=3, act=True), nn.MaxPool2d(kernel_size=3, stride=2, padding=1)
            )
        else:
            blocks = [ResNetBlock(c1, c2, s, e=e)]
            blocks.extend([ResNetBlock(e * c2, c2, 1, e=e) for _ in range(n - 1)])
            self.layer = nn.Sequential(*blocks)

    def forward(self, x):
        """Forward pass through the ResNet layer."""
        return self.layer(x)

<<<<<<< HEAD
##### NEW MODULES #####

class se_block(nn.Module):   #SEnet
    def __init__(self, channel,  ratio=16):
=======

##### NEW MODULES #####


class se_block(nn.Module):  # SEnet
    def __init__(self, channel, ratio=16):
>>>>>>> 581ab75c
        super(se_block, self).__init__()
        channel = channel // 2
        self.avg_pool = nn.AdaptiveAvgPool2d(1)
        self.fc = nn.Sequential(
            nn.Linear(channel, channel // ratio, bias=False),
            nn.ReLU(inplace=True),
            nn.Linear(channel // ratio, channel, bias=False),
            nn.Sigmoid(),
        )

    def forward(self, x):
        b, c, _, _ = x.size()
        # b,c,h,w -> b,c,1,1,
        y = self.avg_pool(x).view(b, c)
        y = self.fc(y).view(b, c, 1, 1)
        return x * y


class ChannelAttention(nn.Module):  # CAM
    def __init__(self, in_planes, ratio=8):
        super(ChannelAttention, self).__init__()
        self.avg_pool = nn.AdaptiveAvgPool2d(1)
        self.max_pool = nn.AdaptiveMaxPool2d(1)

        # 利用1x1卷积代替全连接
        self.fc1 = nn.Conv2d(in_planes, in_planes // ratio, 1, bias=False)
        self.relu1 = nn.ReLU()
        self.fc2 = nn.Conv2d(in_planes // ratio, in_planes, 1, bias=False)

        self.sigmoid = nn.Sigmoid()

    def forward(self, x):
        avg_out = self.fc2(self.relu1(self.fc1(self.avg_pool(x))))
        max_out = self.fc2(self.relu1(self.fc1(self.max_pool(x))))
        out = avg_out + max_out
        return self.sigmoid(out)


class SpatialAttention(nn.Module):  # SAM
    def __init__(self, kernel_size=7):
        super(SpatialAttention, self).__init__()

        assert kernel_size in (3, 7), "kernel size must be 3 or 7"
        padding = 3 if kernel_size == 7 else 1
        self.conv1 = nn.Conv2d(2, 1, kernel_size, padding=padding, bias=False)
        self.sigmoid = nn.Sigmoid()

    def forward(self, x):
        avg_out = torch.mean(x, dim=1, keepdim=True)
        max_out, _ = torch.max(x, dim=1, keepdim=True)
        x = torch.cat([avg_out, max_out], dim=1)
        x = self.conv1(x)
        return self.sigmoid(x)


class cbam_block(nn.Module):  # CBAM
    def __init__(self, channel, ratio=8, kernel_size=7):
        super(cbam_block, self).__init__()
        self.tt = channel
        channel = channel // 2
        self.channelattention = ChannelAttention(channel, ratio=ratio)
        self.spatialattention = SpatialAttention(kernel_size=kernel_size)

    def forward(self, x):
        x = x * self.channelattention(x)
        x = x * self.spatialattention(x)
        return x


class eca_block(nn.Module):
    def __init__(self, channel, b=1, gamma=2):
        super(eca_block, self).__init__()
        kernel_size = int(abs((math.log(channel, 2) + b) / gamma))
        kernel_size = kernel_size if kernel_size % 2 else kernel_size + 1

        self.avg_pool = nn.AdaptiveAvgPool2d(1)  # 对输入特征层进行全局平均池化
        self.conv = nn.Conv1d(1, 1, kernel_size=kernel_size, padding=(kernel_size - 1) // 2, bias=False)  # 使用1D卷积
        self.sigmoid = nn.Sigmoid()  # 归一化（0,1）

    def forward(self, x):
        y = self.avg_pool(x)
        y = self.conv(y.squeeze(-1).transpose(-1, -2)).transpose(-1, -2).unsqueeze(-1)
        y = self.sigmoid(y)
        return x * y.expand_as(x)


class CA_Block(nn.Module):
    def __init__(self, channel, reduction=16):
        super(CA_Block, self).__init__()
        channel = channel // 2
        self.conv_1x1 = nn.Conv2d(
            in_channels=channel, out_channels=channel // reduction, kernel_size=1, stride=1, bias=False
        )

        self.relu = nn.ReLU()
        self.bn = nn.BatchNorm2d(channel // reduction)

        self.F_h = nn.Conv2d(
            in_channels=channel // reduction, out_channels=channel, kernel_size=1, stride=1, bias=False
        )
        self.F_w = nn.Conv2d(
            in_channels=channel // reduction, out_channels=channel, kernel_size=1, stride=1, bias=False
        )

        self.sigmoid_h = nn.Sigmoid()
        self.sigmoid_w = nn.Sigmoid()

    def forward(self, x):
        _, _, h, w = x.size()

        x_h = torch.mean(x, dim=3, keepdim=True).permute(0, 1, 3, 2)
        x_w = torch.mean(x, dim=2, keepdim=True)

        x_cat_conv_relu = self.relu(self.bn(self.conv_1x1(torch.cat((x_h, x_w), 3))))

        x_cat_conv_split_h, x_cat_conv_split_w = x_cat_conv_relu.split([h, w], 3)

        s_h = self.sigmoid_h(self.F_h(x_cat_conv_split_h.permute(0, 1, 3, 2)))
        s_w = self.sigmoid_w(self.F_w(x_cat_conv_split_w))

        out = x * s_h.expand_as(x) * s_w.expand_as(x)
        return out


class BiLevelRoutingAttention(nn.Module):
    """
    n_win: number of windows in one side (so the actual number of windows is n_win*n_win)
    kv_per_win: for kv_downsample_mode='ada_xxxpool' only, number of key/values per window. Similar to n_win, the actual number is kv_per_win*kv_per_win.
    topk: topk for window filtering
    param_attention: 'qkvo'-linear for q,k,v and o, 'none': param free attention
    param_routing: extra linear for routing
    diff_routing: wether to set routing differentiable
    soft_routing: wether to multiply soft routing weights
    """

    def __init__(
        self,
        dim,
        n_win=7,
        num_heads=8,
        qk_dim=None,
        qk_scale=None,
        kv_per_win=4,
        kv_downsample_ratio=4,
        kv_downsample_kernel=None,
        kv_downsample_mode="identity",
        topk=4,
        param_attention="qkvo",
        param_routing=False,
        diff_routing=False,
        soft_routing=False,
        side_dwconv=3,
        auto_pad=True,
    ):
        super().__init__()
        # local attention setting
        self.dim = dim
        self.n_win = n_win  # Wh, Ww
        self.num_heads = num_heads
        self.qk_dim = qk_dim or dim
        assert (
            self.qk_dim % num_heads == 0 and self.dim % num_heads == 0
        ), "qk_dim and dim must be divisible by num_heads!"
        self.scale = qk_scale or self.qk_dim**-0.5

        ################side_dwconv (i.e. LCE in ShuntedTransformer)###########
        self.lepe = (
            nn.Conv2d(dim, dim, kernel_size=side_dwconv, stride=1, padding=side_dwconv // 2, groups=dim)
            if side_dwconv > 0
            else lambda x: torch.zeros_like(x)
        )

        ################ global routing setting #################
        self.topk = topk
        self.param_routing = param_routing
        self.diff_routing = diff_routing
        self.soft_routing = soft_routing
        # router
        assert not (self.param_routing and not self.diff_routing)  # cannot be with_param=True and diff_routing=False
        self.router = TopkRouting(
            qk_dim=self.qk_dim,
            qk_scale=self.scale,
            topk=self.topk,
            diff_routing=self.diff_routing,
            param_routing=self.param_routing,
        )
        if self.soft_routing:  # soft routing, always diffrentiable (if no detach)
            mul_weight = "soft"
        elif self.diff_routing:  # hard differentiable routing
            mul_weight = "hard"
        else:  # hard non-differentiable routing
            mul_weight = "none"
        self.kv_gather = KVGather(mul_weight=mul_weight)

        # qkv mapping (shared by both global routing and local attention)
        self.param_attention = param_attention
        if self.param_attention == "qkvo":
            self.qkv = QKVLinear(self.dim, self.qk_dim)
            self.wo = nn.Linear(dim, dim)
        elif self.param_attention == "qkv":
            self.qkv = QKVLinear(self.dim, self.qk_dim)
            self.wo = nn.Identity()
        else:
            raise ValueError(f"param_attention mode {self.param_attention} is not surpported!")

        self.kv_downsample_mode = kv_downsample_mode
        self.kv_per_win = kv_per_win
        self.kv_downsample_ratio = kv_downsample_ratio
        self.kv_downsample_kenel = kv_downsample_kernel
        if self.kv_downsample_mode == "ada_avgpool":
            assert self.kv_per_win is not None
            self.kv_down = nn.AdaptiveAvgPool2d(self.kv_per_win)
        elif self.kv_downsample_mode == "ada_maxpool":
            assert self.kv_per_win is not None
            self.kv_down = nn.AdaptiveMaxPool2d(self.kv_per_win)
        elif self.kv_downsample_mode == "maxpool":
            assert self.kv_downsample_ratio is not None
            self.kv_down = nn.MaxPool2d(self.kv_downsample_ratio) if self.kv_downsample_ratio > 1 else nn.Identity()
        elif self.kv_downsample_mode == "avgpool":
            assert self.kv_downsample_ratio is not None
            self.kv_down = nn.AvgPool2d(self.kv_downsample_ratio) if self.kv_downsample_ratio > 1 else nn.Identity()
        elif self.kv_downsample_mode == "identity":  # no kv downsampling
            self.kv_down = nn.Identity()
        elif self.kv_downsample_mode == "fracpool":
            # assert self.kv_downsample_ratio is not None
            # assert self.kv_downsample_kenel is not None
            # TODO: fracpool
            # 1. kernel size should be input size dependent
            # 2. there is a random factor, need to avoid independent sampling for k and v
            raise NotImplementedError("fracpool policy is not implemented yet!")
        elif kv_downsample_mode == "conv":
            # TODO: need to consider the case where k != v so that need two downsample modules
            raise NotImplementedError("conv policy is not implemented yet!")
        else:
            raise ValueError(f"kv_down_sample_mode {self.kv_downsaple_mode} is not surpported!")

        # softmax for local attention
        self.attn_act = nn.Softmax(dim=-1)

        self.auto_pad = auto_pad

    def forward(self, x, ret_attn_mask=False):
        """
        x: NHWC tensor

        Return:
            NHWC tensor
        """
        x = rearrange(x, "n c h w -> n h w c")
        # NOTE: use padding for semantic segmentation
        ###################################################
        if self.auto_pad:
            N, H_in, W_in, C = x.size()

            pad_l = pad_t = 0
            pad_r = (self.n_win - W_in % self.n_win) % self.n_win
            pad_b = (self.n_win - H_in % self.n_win) % self.n_win
            x = F.pad(
                x,
                (
                    0,
                    0,  # dim=-1
                    pad_l,
                    pad_r,  # dim=-2
                    pad_t,
                    pad_b,
                ),
            )  # dim=-3
            _, H, W, _ = x.size()  # padded size
        else:
            N, H, W, C = x.size()
            assert H % self.n_win == 0 and W % self.n_win == 0  #
        ###################################################

        # patchify, (n, p^2, w, w, c), keep 2d window as we need 2d pooling to reduce kv size
        # print(x.shape,self.n_win)
        x = rearrange(x, "n (j h) (i w) c -> n (j i) h w c", j=self.n_win, i=self.n_win)
        # print(x.shape,self.n_win)
        #################qkv projection###################
        # q: (n, p^2, w, w, c_qk)
        # kv: (n, p^2, w, w, c_qk+c_v)
        # NOTE: separate kv if there were memory leak issue caused by gather
        q, kv = self.qkv(x)

        # pixel-wise qkv
        # q_pix: (n, p^2, w^2, c_qk)
        # kv_pix: (n, p^2, h_kv*w_kv, c_qk+c_v)
        q_pix = rearrange(q, "n p2 h w c -> n p2 (h w) c")
        kv_pix = self.kv_down(rearrange(kv, "n p2 h w c -> (n p2) c h w"))
        kv_pix = rearrange(kv_pix, "(n j i) c h w -> n (j i) (h w) c", j=self.n_win, i=self.n_win)

        q_win, k_win = (
            q.mean([2, 3]),
            kv[..., 0 : self.qk_dim].mean([2, 3]),
        )  # window-wise qk, (n, p^2, c_qk), (n, p^2, c_qk)

        ##################side_dwconv(lepe)##################
        # NOTE: call contiguous to avoid gradient warning when using ddp
        lepe = self.lepe(
            rearrange(
                kv[..., self.qk_dim :], "n (j i) h w c -> n c (j h) (i w)", j=self.n_win, i=self.n_win
            ).contiguous()
        )
        lepe = rearrange(lepe, "n c (j h) (i w) -> n (j h) (i w) c", j=self.n_win, i=self.n_win)

        ############ gather q dependent k/v #################

        r_weight, r_idx = self.router(q_win, k_win)  # both are (n, p^2, topk) tensors

        kv_pix_sel = self.kv_gather(r_idx=r_idx, r_weight=r_weight, kv=kv_pix)  # (n, p^2, topk, h_kv*w_kv, c_qk+c_v)
        k_pix_sel, v_pix_sel = kv_pix_sel.split([self.qk_dim, self.dim], dim=-1)
        # kv_pix_sel: (n, p^2, topk, h_kv*w_kv, c_qk)
        # v_pix_sel: (n, p^2, topk, h_kv*w_kv, c_v)

        ######### do attention as normal ####################
        k_pix_sel = rearrange(
            k_pix_sel, "n p2 k w2 (m c) -> (n p2) m c (k w2)", m=self.num_heads
        )  # flatten to BMLC, (n*p^2, m, topk*h_kv*w_kv, c_kq//m) transpose here?
        v_pix_sel = rearrange(
            v_pix_sel, "n p2 k w2 (m c) -> (n p2) m (k w2) c", m=self.num_heads
        )  # flatten to BMLC, (n*p^2, m, topk*h_kv*w_kv, c_v//m)
        q_pix = rearrange(
            q_pix, "n p2 w2 (m c) -> (n p2) m w2 c", m=self.num_heads
        )  # to BMLC tensor (n*p^2, m, w^2, c_qk//m)

        # param-free multihead attention
        attn_weight = (
            q_pix * self.scale
        ) @ k_pix_sel  # (n*p^2, m, w^2, c) @ (n*p^2, m, c, topk*h_kv*w_kv) -> (n*p^2, m, w^2, topk*h_kv*w_kv)
        attn_weight = self.attn_act(attn_weight)
        out = (
            attn_weight @ v_pix_sel
        )  # (n*p^2, m, w^2, topk*h_kv*w_kv) @ (n*p^2, m, topk*h_kv*w_kv, c) -> (n*p^2, m, w^2, c)
        out = rearrange(
            out,
            "(n j i) m (h w) c -> n (j h) (i w) (m c)",
            j=self.n_win,
            i=self.n_win,
            h=H // self.n_win,
            w=W // self.n_win,
        )

        out = out + lepe
        # output linear
        out = self.wo(out)

        # NOTE: use padding for semantic segmentation
        # crop padded region
        if self.auto_pad and (pad_r > 0 or pad_b > 0):
            out = out[:, :H_in, :W_in, :].contiguous()

        if ret_attn_mask:
            return out, r_weight, r_idx, attn_weight
        else:
            return rearrange(out, "n h w c -> n c h w")


def conv_bn(in_channels, out_channels, kernel_size, stride, padding, groups=1):
    """Basic cell for rep-style block, including conv and bn."""
    result = nn.Sequential()
    result.add_module(
        "conv",
        nn.Conv2d(
            in_channels=in_channels,
            out_channels=out_channels,
            kernel_size=kernel_size,
            stride=stride,
            padding=padding,
            groups=groups,
            bias=False,
        ),
    )
    result.add_module("bn", nn.BatchNorm2d(num_features=out_channels))
    return result


class RepConv(nn.Module):
    """RepConv is a basic rep-style block, including training and deploy status
    Code is based on https://github.com/DingXiaoH/RepVGG/blob/main/repvgg.py
    """

    def __init__(
        self,
        in_channels,
        out_channels,
        kernel_size=3,
        stride=1,
        padding=1,
        dilation=1,
        groups=1,
        padding_mode="zeros",
        deploy=False,
        act="relu",
        norm=None,
    ):
        super(RepConv, self).__init__()
        self.deploy = deploy
        self.groups = groups
        self.in_channels = in_channels
        self.out_channels = out_channels

        assert kernel_size == 3
        assert padding == 1

        padding_11 = padding - kernel_size // 2

        if isinstance(act, str):
            self.nonlinearity = get_activation(act)
        else:
            self.nonlinearity = act

        if deploy:
            self.rbr_reparam = nn.Conv2d(
                in_channels=in_channels,
                out_channels=out_channels,
                kernel_size=kernel_size,
                stride=stride,
                padding=padding,
                dilation=dilation,
                groups=groups,
                bias=True,
                padding_mode=padding_mode,
            )

        else:
            self.rbr_identity = None
            self.rbr_dense = conv_bn(
                in_channels=in_channels,
                out_channels=out_channels,
                kernel_size=kernel_size,
                stride=stride,
                padding=padding,
                groups=groups,
            )
            self.rbr_1x1 = conv_bn(
                in_channels=in_channels,
                out_channels=out_channels,
                kernel_size=1,
                stride=stride,
                padding=padding_11,
                groups=groups,
            )

    def forward(self, inputs):
        """Forward process."""
        if hasattr(self, "rbr_reparam"):
            return self.nonlinearity(self.rbr_reparam(inputs))

        if self.rbr_identity is None:
            id_out = 0
        else:
            id_out = self.rbr_identity(inputs)

        return self.nonlinearity(self.rbr_dense(inputs) + self.rbr_1x1(inputs) + id_out)

    def get_equivalent_kernel_bias(self):
        kernel3x3, bias3x3 = self._fuse_bn_tensor(self.rbr_dense)
        kernel1x1, bias1x1 = self._fuse_bn_tensor(self.rbr_1x1)
        kernelid, biasid = self._fuse_bn_tensor(self.rbr_identity)
        return kernel3x3 + self._pad_1x1_to_3x3_tensor(kernel1x1) + kernelid, bias3x3 + bias1x1 + biasid

    def _pad_1x1_to_3x3_tensor(self, kernel1x1):
        if kernel1x1 is None:
            return 0
        else:
            return torch.nn.functional.pad(kernel1x1, [1, 1, 1, 1])

    def _fuse_bn_tensor(self, branch):
        if branch is None:
            return 0, 0
        if isinstance(branch, nn.Sequential):
            kernel = branch.conv.weight
            running_mean = branch.bn.running_mean
            running_var = branch.bn.running_var
            gamma = branch.bn.weight
            beta = branch.bn.bias
            eps = branch.bn.eps
        else:
            assert isinstance(branch, nn.BatchNorm2d)
            if not hasattr(self, "id_tensor"):
                input_dim = self.in_channels // self.groups
                kernel_value = np.zeros((self.in_channels, input_dim, 3, 3), dtype=np.float32)
                for i in range(self.in_channels):
                    kernel_value[i, i % input_dim, 1, 1] = 1
                self.id_tensor = torch.from_numpy(kernel_value).to(branch.weight.device)
            kernel = self.id_tensor
            running_mean = branch.running_mean
            running_var = branch.running_var
            gamma = branch.weight
            beta = branch.bias
            eps = branch.eps
        std = (running_var + eps).sqrt()
        t = (gamma / std).reshape(-1, 1, 1, 1)
        return kernel * t, beta - running_mean * gamma / std

    def switch_to_deploy(self):
        if hasattr(self, "rbr_reparam"):
            return
        kernel, bias = self.get_equivalent_kernel_bias()
        self.rbr_reparam = nn.Conv2d(
            in_channels=self.rbr_dense.conv.in_channels,
            out_channels=self.rbr_dense.conv.out_channels,
            kernel_size=self.rbr_dense.conv.kernel_size,
            stride=self.rbr_dense.conv.stride,
            padding=self.rbr_dense.conv.padding,
            dilation=self.rbr_dense.conv.dilation,
            groups=self.rbr_dense.conv.groups,
            bias=True,
        )
        self.rbr_reparam.weight.data = kernel
        self.rbr_reparam.bias.data = bias
        for para in self.parameters():
            para.detach_()
        self.__delattr__("rbr_dense")
        self.__delattr__("rbr_1x1")
        if hasattr(self, "rbr_identity"):
            self.__delattr__("rbr_identity")
        if hasattr(self, "id_tensor"):
            self.__delattr__("id_tensor")
        self.deploy = True


class Swish(nn.Module):
    def __init__(self, inplace=True):
        super(Swish, self).__init__()
        self.inplace = inplace

    def forward(self, x):
        if self.inplace:
            x.mul_(F.sigmoid(x))
            return x
        else:
            return x * F.sigmoid(x)


def get_activation(name="silu", inplace=True):
    if name is None:
        return nn.Identity()

    if isinstance(name, str):
        if name == "silu":
            module = nn.SiLU(inplace=inplace)
        elif name == "relu":
            module = nn.ReLU(inplace=inplace)
        elif name == "lrelu":
            module = nn.LeakyReLU(0.1, inplace=inplace)
        elif name == "swish":
            module = Swish(inplace=inplace)
        elif name == "hardsigmoid":
            module = nn.Hardsigmoid(inplace=inplace)
        elif name == "identity":
            module = nn.Identity()
        else:
            raise AttributeError("Unsupported act type: {}".format(name))
        return module

    elif isinstance(name, nn.Module):
        return name

    else:
        raise AttributeError("Unsupported act type: {}".format(name))


def get_norm(name, out_channels, inplace=True):
    if name == "bn":
        module = nn.BatchNorm2d(out_channels)
    else:
        raise NotImplementedError
    return module


class ConvBNAct(nn.Module):
    """A Conv2d -> Batchnorm -> silu/leaky relu block."""

    def __init__(
        self,
        in_channels,
        out_channels,
        ksize,
        stride=1,
        groups=1,
        bias=False,
        act="silu",
        norm="bn",
        reparam=False,
    ):
        super().__init__()
        # same padding
        pad = (ksize - 1) // 2
        self.conv = nn.Conv2d(
            in_channels,
            out_channels,
            kernel_size=ksize,
            stride=stride,
            padding=pad,
            groups=groups,
            bias=bias,
        )
        if norm is not None:
            self.bn = get_norm(norm, out_channels, inplace=True)
        if act is not None:
            self.act = get_activation(act, inplace=True)
        self.with_norm = norm is not None
        self.with_act = act is not None

    def forward(self, x):
        x = self.conv(x)
        if self.with_norm:
            x = self.bn(x)
        if self.with_act:
            x = self.act(x)
        return x

    def fuseforward(self, x):
        return self.act(self.conv(x))


class BasicBlock_3x3_Reverse(nn.Module):
    def __init__(self, ch_in, ch_hidden_ratio, ch_out, act="relu", shortcut=True):
        super(BasicBlock_3x3_Reverse, self).__init__()
        assert ch_in == ch_out
        ch_hidden = int(ch_in * ch_hidden_ratio)
        self.conv1 = ConvBNAct(ch_hidden, ch_out, 3, stride=1, act=act)
        self.conv2 = RepConv(ch_in, ch_hidden, 3, stride=1, act=act)
        self.shortcut = shortcut

    def forward(self, x):
        y = self.conv2(x)
        y = self.conv1(y)
        if self.shortcut:
            return x + y
        else:
            return y


class SPP(nn.Module):
    def __init__(
        self,
        ch_in,
        ch_out,
        k,
        pool_size,
        act="swish",
    ):
        super(SPP, self).__init__()
        self.pool = []
        for i, size in enumerate(pool_size):
            pool = nn.MaxPool2d(kernel_size=size, stride=1, padding=size // 2, ceil_mode=False)
            self.add_module("pool{}".format(i), pool)
            self.pool.append(pool)
        self.conv = ConvBNAct(ch_in, ch_out, k, act=act)

    def forward(self, x):
        outs = [x]

        for pool in self.pool:
            outs.append(pool(x))
        y = torch.cat(outs, axis=1)

        y = self.conv(y)
        return y


class CSPStage(nn.Module):
    def __init__(self, ch_in, ch_out, n, block_fn="BasicBlock_3x3_Reverse", ch_hidden_ratio=1.0, act="silu", spp=False):
        super(CSPStage, self).__init__()

        split_ratio = 2
        ch_first = int(ch_out // split_ratio)
        ch_mid = int(ch_out - ch_first)
        self.conv1 = ConvBNAct(ch_in, ch_first, 1, act=act)
        self.conv2 = ConvBNAct(ch_in, ch_mid, 1, act=act)
        self.convs = nn.Sequential()

        next_ch_in = ch_mid
        for i in range(n):
            if block_fn == "BasicBlock_3x3_Reverse":
                self.convs.add_module(
                    str(i), BasicBlock_3x3_Reverse(next_ch_in, ch_hidden_ratio, ch_mid, act=act, shortcut=True)
                )
            else:
                raise NotImplementedError
            if i == (n - 1) // 2 and spp:
                self.convs.add_module("spp", SPP(ch_mid * 4, ch_mid, 1, [5, 9, 13], act=act))
            next_ch_in = ch_mid
        self.conv3 = ConvBNAct(ch_mid * n + ch_first, ch_out, 1, act=act)

    def forward(self, x):
        y1 = self.conv1(x)
        y2 = self.conv2(x)

        mid_out = [y1]
        for conv in self.convs:
            y2 = conv(y2)
            mid_out.append(y2)
        y = torch.cat(mid_out, axis=1)
        y = self.conv3(y)
        return y


# contributed by @aash1999
class Involution(nn.Module):
    def __init__(self, c1, c2, kernel_size, stride):
        """
        Initialize the Involution module.

        Args:
            c1 (int): Number of input channels.
            c2 (int): Number of output channels.
            kernel_size (int): Size of the involution kernel.
            stride (int): Stride for the involution operation.
        """
        super().__init__()
        self.kernel_size = kernel_size
        self.stride = stride
        self.c1 = c1
        reduction_ratio = 1
        self.group_channels = 16
        self.groups = self.c1 // self.group_channels
        self.conv1 = Conv(c1, c1 // reduction_ratio, 1)
        self.conv2 = Conv(c1 // reduction_ratio, kernel_size**2 * self.groups, 1, 1)

        if stride > 1:
            self.avgpool = nn.AvgPool2d(stride, stride)
        self.unfold = nn.Unfold(kernel_size, 1, (kernel_size - 1) // 2, stride)

    def forward(self, x):
        """
        Forward pass of the Involution module.

        Args:
            x (torch.Tensor): Input tensor.
        Returns:
            out (torch.Tensor): Output tensor after applying the involution operation.
        """
        with warnings.catch_warnings():
            warnings.simplefilter("ignore")
            weight = self.conv2(x)
            b, c, h, w = weight.shape
            weight = weight.view(b, self.groups, self.kernel_size**2, h, w).unsqueeze(2)
            out = self.unfold(x).view(b, self.groups, self.group_channels, self.kernel_size**2, h, w)
            out = (weight * out).sum(dim=3).view(b, self.c1, h, w)

            return out


# ===== COORDINATE ATTENTION ==== #
# Code taken from https://github.com/houqb/CoordAttention/tree/main?tab=readme-ov-file
class h_sigmoid(nn.Module):
    def __init__(self, inplace=True):
        super(h_sigmoid, self).__init__()
        self.relu = nn.ReLU6(inplace=inplace)

    def forward(self, x):
        return self.relu(x + 3) / 6


class h_swish(nn.Module):
    def __init__(self, inplace=True):
        super(h_swish, self).__init__()
        self.sigmoid = h_sigmoid(inplace=inplace)

    def forward(self, x):
        return x * self.sigmoid(x)


class CoordAtt(nn.Module):
    def __init__(self, inp, oup, reduction=32):
        super(CoordAtt, self).__init__()
        self.pool_h = nn.AdaptiveAvgPool2d((None, 1))
        self.pool_w = nn.AdaptiveAvgPool2d((1, None))

        mip = max(8, inp // reduction)

        self.conv1 = nn.Conv2d(inp, mip, kernel_size=1, stride=1, padding=0)
        self.bn1 = nn.BatchNorm2d(mip)
        self.act = h_swish()

        self.conv_h = nn.Conv2d(mip, oup, kernel_size=1, stride=1, padding=0)
        self.conv_w = nn.Conv2d(mip, oup, kernel_size=1, stride=1, padding=0)

    def forward(self, x):
        identity = x

        n, c, h, w = x.size()
        x_h = self.pool_h(x)
        x_w = self.pool_w(x).permute(0, 1, 3, 2)

        y = torch.cat([x_h, x_w], dim=2)
        y = self.conv1(y)
        y = self.bn1(y)
        y = self.act(y)

        x_h, x_w = torch.split(y, [h, w], dim=2)
        x_w = x_w.permute(0, 1, 3, 2)

        a_h = self.conv_h(x_h).sigmoid()
        a_w = self.conv_w(x_w).sigmoid()

        out = identity * a_w * a_h

        return out
<<<<<<< HEAD
    
# ============================== # 
class MaxSigmoidAttnBlock(nn.Module):
    """Max Sigmoid attention block."""

    def __init__(self, c1, c2, nh=1, ec=128, gc=512, scale=False):
        """Initializes MaxSigmoidAttnBlock with specified arguments."""
        super().__init__()
        self.nh = nh
        self.hc = c2 // nh
        self.ec = Conv(c1, ec, k=1, act=False) if c1 != ec else None
        self.gl = nn.Linear(gc, ec)
        self.bias = nn.Parameter(torch.zeros(nh))
        self.proj_conv = Conv(c1, c2, k=3, s=1, act=False)
        self.scale = nn.Parameter(torch.ones(1, nh, 1, 1)) if scale else 1.0

    def forward(self, x, guide):
        """Forward process."""
        bs, _, h, w = x.shape

        guide = self.gl(guide)
        guide = guide.view(bs, -1, self.nh, self.hc)
        embed = self.ec(x) if self.ec is not None else x
        embed = embed.view(bs, self.nh, self.hc, h, w)

        aw = torch.einsum("bmchw,bnmc->bmhwn", embed, guide)
        aw = aw.max(dim=-1)[0]
        aw = aw / (self.hc**0.5)
        aw = aw + self.bias[None, :, None, None]
        aw = aw.sigmoid() * self.scale

        x = self.proj_conv(x)
        x = x.view(bs, self.nh, -1, h, w)
        x = x * aw.unsqueeze(2)
        return x.view(bs, -1, h, w)


class C2fAttn(nn.Module):
    """C2f module with an additional attn module."""

    def __init__(self, c1, c2, n=1, ec=128, nh=1, gc=512, shortcut=False, g=1, e=0.5):
        """Initialize CSP bottleneck layer with two convolutions with arguments ch_in, ch_out, number, shortcut, groups,
        expansion.
        """
        super().__init__()
        self.c = int(c2 * e)  # hidden channels
        self.cv1 = Conv(c1, 2 * self.c, 1, 1)
        self.cv2 = Conv((3 + n) * self.c, c2, 1)  # optional act=FReLU(c2)
        self.m = nn.ModuleList(Bottleneck(self.c, self.c, shortcut, g, k=((3, 3), (3, 3)), e=1.0) for _ in range(n))
        self.attn = MaxSigmoidAttnBlock(self.c, self.c, gc=gc, ec=ec, nh=nh)

    def forward(self, x, guide):
        """Forward pass through C2f layer."""
        y = list(self.cv1(x).chunk(2, 1))
        y.extend(m(y[-1]) for m in self.m)
        y.append(self.attn(y[-1], guide))
        return self.cv2(torch.cat(y, 1))

    def forward_split(self, x, guide):
        """Forward pass using split() instead of chunk()."""
        y = list(self.cv1(x).split((self.c, self.c), 1))
        y.extend(m(y[-1]) for m in self.m)
        y.append(self.attn(y[-1], guide))
        return self.cv2(torch.cat(y, 1))


class ImagePoolingAttn(nn.Module):
    """ImagePoolingAttn: Enhance the text embeddings with image-aware information."""

    def __init__(self, ec=256, ch=(), ct=512, nh=8, k=3, scale=False):
        """Initializes ImagePoolingAttn with specified arguments."""
        super().__init__()

        nf = len(ch)
        self.query = nn.Sequential(nn.LayerNorm(ct), nn.Linear(ct, ec))
        self.key = nn.Sequential(nn.LayerNorm(ec), nn.Linear(ec, ec))
        self.value = nn.Sequential(nn.LayerNorm(ec), nn.Linear(ec, ec))
        self.proj = nn.Linear(ec, ct)
        self.scale = nn.Parameter(torch.tensor([0.0]), requires_grad=True) if scale else 1.0
        self.projections = nn.ModuleList([nn.Conv2d(in_channels, ec, kernel_size=1) for in_channels in ch])
        self.im_pools = nn.ModuleList([nn.AdaptiveMaxPool2d((k, k)) for _ in range(nf)])
        self.ec = ec
        self.nh = nh
        self.nf = nf
        self.hc = ec // nh
        self.k = k

    def forward(self, x, text):
        """Executes attention mechanism on input tensor x and guide tensor."""
        bs = x[0].shape[0]
        assert len(x) == self.nf
        num_patches = self.k**2
        x = [pool(proj(x)).view(bs, -1, num_patches) for (x, proj, pool) in zip(x, self.projections, self.im_pools)]
        x = torch.cat(x, dim=-1).transpose(1, 2)
        q = self.query(text)
        k = self.key(x)
        v = self.value(x)

        # q = q.reshape(1, text.shape[1], self.nh, self.hc).repeat(bs, 1, 1, 1)
        q = q.reshape(bs, -1, self.nh, self.hc)
        k = k.reshape(bs, -1, self.nh, self.hc)
        v = v.reshape(bs, -1, self.nh, self.hc)

        aw = torch.einsum("bnmc,bkmc->bmnk", q, k)
        aw = aw / (self.hc**0.5)
        aw = F.softmax(aw, dim=-1)

        x = torch.einsum("bmnk,bkmc->bnmc", aw, v)
        x = self.proj(x.reshape(bs, -1, self.ec))
        return x * self.scale + text


class ContrastiveHead(nn.Module):
    """Contrastive Head for YOLO-World compute the region-text scores according to the similarity between image and text
    features.
    """

    def __init__(self):
        """Initializes ContrastiveHead with specified region-text similarity parameters."""
        super().__init__()
        self.bias = nn.Parameter(torch.zeros([]))
        self.logit_scale = nn.Parameter(torch.ones([]) * torch.tensor(1 / 0.07).log())

    def forward(self, x, w):
        """Forward function of contrastive learning."""
        x = F.normalize(x, dim=1, p=2)
        w = F.normalize(w, dim=-1, p=2)
        x = torch.einsum("bchw,bkc->bkhw", x, w)
        return x * self.logit_scale.exp() + self.bias


class BNContrastiveHead(nn.Module):
    """
    Batch Norm Contrastive Head for YOLO-World using batch norm instead of l2-normalization.

    Args:
        embed_dims (int): Embed dimensions of text and image features.
        norm_cfg (dict): Normalization parameters.
    """

    def __init__(self, embed_dims: int):
        """Initialize ContrastiveHead with region-text similarity parameters."""
        super().__init__()
        self.norm = nn.BatchNorm2d(embed_dims)
        self.bias = nn.Parameter(torch.zeros([]))
        # use -1.0 is more stable
        self.logit_scale = nn.Parameter(-1.0 * torch.ones([]))

    def forward(self, x, w):
        """Forward function of contrastive learning."""
        x = self.norm(x)
        w = F.normalize(w, dim=-1, p=2)
        x = torch.einsum("bchw,bkc->bkhw", x, w)
        return x * self.logit_scale.exp() + self.bias
=======


# ============================== #
>>>>>>> 581ab75c
<|MERGE_RESOLUTION|>--- conflicted
+++ resolved
@@ -414,19 +414,10 @@
         """Forward pass through the ResNet layer."""
         return self.layer(x)
 
-<<<<<<< HEAD
 ##### NEW MODULES #####
-
-class se_block(nn.Module):   #SEnet
-    def __init__(self, channel,  ratio=16):
-=======
-
-##### NEW MODULES #####
-
 
 class se_block(nn.Module):  # SEnet
     def __init__(self, channel, ratio=16):
->>>>>>> 581ab75c
         super(se_block, self).__init__()
         channel = channel // 2
         self.avg_pool = nn.AdaptiveAvgPool2d(1)
@@ -1229,7 +1220,6 @@
         out = identity * a_w * a_h
 
         return out
-<<<<<<< HEAD
     
 # ============================== # 
 class MaxSigmoidAttnBlock(nn.Module):
@@ -1384,8 +1374,6 @@
         w = F.normalize(w, dim=-1, p=2)
         x = torch.einsum("bchw,bkc->bkhw", x, w)
         return x * self.logit_scale.exp() + self.bias
-=======
-
-
-# ============================== #
->>>>>>> 581ab75c
+
+
+# ============================== #