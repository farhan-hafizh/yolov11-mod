--- conflicted
+++ resolved
@@ -64,11 +64,7 @@
 ```python
 def example_function(arg1, arg2=4):
     """
-<<<<<<< HEAD
-    This example shows a Google-style docstring. Note that both input and output `types` must always be enclosed by parentheses, i.e., `(bool)`.
-=======
     Example function demonstrating Google-style docstrings.
->>>>>>> 250eaa85
 
     Args:
         arg1 (int): The first argument.
@@ -92,11 +88,7 @@
 ```python
 def example_function(arg1: int, arg2: int = 4) -> bool:
     """
-<<<<<<< HEAD
-    This example shows both a Google-style docstring and argument and return type hints, though both are not required; one can be used without the other.
-=======
     Example function demonstrating Google-style docstrings.
->>>>>>> 250eaa85
 
     Args:
         arg1: The first argument.
