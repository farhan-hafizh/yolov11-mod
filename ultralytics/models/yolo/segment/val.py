# Ultralytics YOLO 🚀, AGPL-3.0 license

from multiprocessing.pool import ThreadPool
from pathlib import Path

import numpy as np
import torch
import torch.nn.functional as F

from ultralytics.models.yolo.detect import DetectionValidator
from ultralytics.utils import LOGGER, NUM_THREADS, ops
from ultralytics.utils.checks import check_requirements
from ultralytics.utils.metrics import SegmentMetrics, box_iou, mask_iou
from ultralytics.utils.plotting import output_to_target, plot_images


class SegmentationValidator(DetectionValidator):
    """
    A class extending the DetectionValidator class for validation based on a segmentation model.

    Example:
        ```python
        from ultralytics.models.yolo.segment import SegmentationValidator

        args = dict(model='yolov8n-seg.pt', data='coco8-seg.yaml')
        validator = SegmentationValidator(args=args)
        validator()
        ```
    """

    def __init__(self, dataloader=None, save_dir=None, pbar=None, args=None, _callbacks=None):
        """Initialize SegmentationValidator and set task to 'segment', metrics to SegmentMetrics."""
        super().__init__(dataloader, save_dir, pbar, args, _callbacks)
        self.plot_masks = None
        self.process = None
        self.args.task = "segment"
        self.metrics = SegmentMetrics(save_dir=self.save_dir, on_plot=self.on_plot)

        # add mIoU metrics
        self.iou_list = []
        self.mIoU = 0
        self.mIoU_list = []
        self.pred_instances = []
        self.gt_instances = []

    def preprocess(self, batch):
        """Preprocesses batch by converting masks to float and sending to device."""
        batch = super().preprocess(batch)
        batch["masks"] = batch["masks"].to(self.device).float()
        return batch

    def init_metrics(self, model):
        """Initialize metrics and select mask processing function based on save_json flag."""
        super().init_metrics(model)
        self.plot_masks = []
        if self.args.save_json:
            check_requirements("pycocotools>=2.0.6")
            self.process = ops.process_mask_upsample  # more accurate
        else:
            self.process = ops.process_mask  # faster
        self.stats = dict(tp_m=[], tp=[], conf=[], pred_cls=[], target_cls=[])

    def get_desc(self):
        """Return a formatted description of evaluation metrics."""
        return ("%22s" + "%11s" * 11) % (
            "Class",
            "Images",
            "Instances",
            "Box(P",
            "R",
            "mAP50",
            "mAP50-95)",
            "Mask(P",
            "R",
            "mAP50",
            "mAP50-95)",
            "mIoU",  # add mIoU metrics
        )

    def postprocess(self, preds):
        """Post-processes YOLO predictions and returns output detections with proto."""
        p = ops.non_max_suppression(
            preds[0],
            self.args.conf,
            self.args.iou,
            labels=self.lb,
            multi_label=True,
            agnostic=self.args.single_cls,
            max_det=self.args.max_det,
            nc=self.nc,
        )
        proto = preds[1][-1] if len(preds[1]) == 3 else preds[1]  # second output is len 3 if pt, but only 1 if exported
        return p, proto

    def _prepare_batch(self, si, batch):
        """Prepares a batch for training or inference by processing images and targets."""
        prepared_batch = super()._prepare_batch(si, batch)
        midx = [si] if self.args.overlap_mask else batch["batch_idx"] == si
        prepared_batch["masks"] = batch["masks"][midx]
        return prepared_batch

    def _prepare_pred(self, pred, pbatch, proto):
        """Prepares a batch for training or inference by processing images and targets."""
        predn = super()._prepare_pred(pred, pbatch)
        pred_masks = self.process(proto, pred[:, 6:], pred[:, :4], shape=pbatch["imgsz"])
        return predn, pred_masks

<<<<<<< HEAD
    def merge_masks_and_calculate_IoU(self, gt_masks: torch.Tensor, pred_masks: torch.Tensor, gt_cls: torch.Tensor, pred_cls: torch.Tensor, overlap = False):
        """
        Merge ground truth masks and predicted masks by class and calculate IoU.

        Args:
            gt_masks (torch.Tensor): Ground truth masks.
            pred_masks (torch.Tensor): Predicted masks.
            gt_cls (torch.Tensor): Ground truth class labels.
            pred_cls (torch.Tensor): Predicted class labels.
            overlap (bool, optional): Flag indicating whether the gt masks overlap. Defaults to False.

        Returns:
            torch.Tensor, torch.Tensor, torch.Tensor: Unique ground truth class labels, unique predicted class labels,
            and IoU scores.
        """
=======
    def merge_masks_and_calculate_IoU(
        self,
        gt_masks: torch.Tensor,
        pred_masks: torch.Tensor,
        gt_cls: torch.Tensor,
        pred_cls: torch.Tensor,
        overlap=False,
    ):
>>>>>>> 37b64264
        if overlap == True:
            nl = len(gt_cls)
            index = torch.arange(nl, device=gt_masks.device).view(nl, 1, 1) + 1
            gt_masks = gt_masks.repeat(nl, 1, 1)  # shape(1,640,640) -> (n,640,640)
            gt_masks = torch.where(gt_masks == index, 1.0, 0.0)

        unique_gt_cls = gt_cls.unique().reshape(-1)
        binary_gt_masks = torch.zeros(unique_gt_cls.shape[0], *gt_masks.shape[1:])
        for i, cls in enumerate(unique_gt_cls):
            binary_gt_masks[i] = gt_masks[gt_cls == cls].sum(dim=0).clamp(min=0, max=1)

        unique_pred_cls = pred_cls.unique().reshape(-1)
        binary_pred_masks = torch.zeros(unique_pred_cls.shape[0], *pred_masks.shape[1:])
        for i, cls in enumerate(unique_pred_cls):
            binary_pred_masks[i] = pred_masks[pred_cls == cls].sum(dim=0).clamp(min=0, max=1)

        iou = mask_iou(
            binary_gt_masks.view(binary_gt_masks.shape[0], -1), binary_pred_masks.view(binary_pred_masks.shape[0], -1)
        )

        return unique_gt_cls, unique_pred_cls, iou

    def update_metrics(self, preds, batch):
        """Metrics."""
        for si, (pred, proto) in enumerate(zip(preds[0], preds[1])):
            self.seen += 1
            npr = len(pred)
            stat = dict(
                conf=torch.zeros(0, device=self.device),
                pred_cls=torch.zeros(0, device=self.device),
                tp=torch.zeros(npr, self.niou, dtype=torch.bool, device=self.device),
                tp_m=torch.zeros(npr, self.niou, dtype=torch.bool, device=self.device),
            )
            pbatch = self._prepare_batch(si, batch)
            cls, bbox = pbatch.pop("cls"), pbatch.pop("bbox")
            nl = len(cls)
            stat["target_cls"] = cls
            if npr == 0:
                if nl:
                    for k in self.stats.keys():
                        self.stats[k].append(stat[k])
                    if self.args.plots:
                        self.confusion_matrix.process_batch(detections=None, gt_bboxes=bbox, gt_cls=cls)
                continue

            # Masks
            gt_masks = pbatch.pop("masks")
            # Predictions
            if self.args.single_cls:
                pred[:, 5] = 0
            predn, pred_masks = self._prepare_pred(pred, pbatch, proto)
            stat["conf"] = predn[:, 4]
            stat["pred_cls"] = predn[:, 5]

            # Evaluate
            if nl:
                stat["tp"] = self._process_batch(predn, bbox, cls)
                stat["tp_m"] = self._process_batch(
                    predn, bbox, cls, pred_masks, gt_masks, self.args.overlap_mask, masks=True
                )

                unique_gt_cls, unique_pred_cls, iou_matrix = self.merge_masks_and_calculate_IoU(
                    gt_masks.cpu(), pred_masks.cpu(), cls.cpu(), predn[:, 5].cpu(), overlap=self.args.overlap_mask
                )
                # add instances to list
                self.pred_instances += predn[:, 5].cpu().long().reshape(-1).bincount(minlength=self.nc)
                self.gt_instances += unique_gt_cls.cpu().long().reshape(-1).bincount(minlength=self.nc)

                # add IoU to list for all classes
                for iou_idx, ious in enumerate(iou_matrix):
                    if ious.sum().item() > 0:
                        # just get predicted classes that having in gt classes
                        if unique_gt_cls.long()[iou_idx] in unique_pred_cls:
                            pred_idx = torch.where(unique_pred_cls == unique_gt_cls.long()[iou_idx])[0]
                            self.iou_list[unique_gt_cls.long()[iou_idx]] += ious[pred_idx].sum().item()

                if self.args.plots:
                    self.confusion_matrix.process_batch(predn, bbox, cls)

            for k in self.stats.keys():
                self.stats[k].append(stat[k])

            pred_masks = torch.as_tensor(pred_masks, dtype=torch.uint8)
            if self.args.plots and self.batch_i < 3:
                self.plot_masks.append(pred_masks[:15].cpu())  # filter top 15 to plot

            # Save
            if self.args.save_json:
                pred_masks = ops.scale_image(
                    pred_masks.permute(1, 2, 0).contiguous().cpu().numpy(),
                    pbatch["ori_shape"],
                    ratio_pad=batch["ratio_pad"][si],
                )
                self.pred_to_json(predn, batch["im_file"][si], pred_masks)
            # if self.args.save_txt:
            #    save_one_txt(predn, save_conf, shape, file=save_dir / 'labels' / f'{path.stem}.txt')

    def finalize_metrics(self, *args, **kwargs):
        """Sets speed and confusion matrix for evaluation metrics."""
        self.metrics.speed = self.speed
        self.metrics.confusion_matrix = self.confusion_matrix

        # add mIoU metrics to SegmentMetrics class
        self.metrics.seg.mIoU = self.mIoU
        self.metrics.seg.mIoU_list = self.mIoU_list

    def _process_batch(self, detections, gt_bboxes, gt_cls, pred_masks=None, gt_masks=None, overlap=False, masks=False):
        """
        Return correct prediction matrix.

        Args:
            detections (array[N, 6]), x1, y1, x2, y2, conf, class
            labels (array[M, 5]), class, x1, y1, x2, y2

        Returns:
            correct (array[N, 10]), for 10 IoU levels
        """
        if masks:
            if overlap:
                nl = len(gt_cls)
                index = torch.arange(nl, device=gt_masks.device).view(nl, 1, 1) + 1
                gt_masks = gt_masks.repeat(nl, 1, 1)  # shape(1,640,640) -> (n,640,640)
                gt_masks = torch.where(gt_masks == index, 1.0, 0.0)
            if gt_masks.shape[1:] != pred_masks.shape[1:]:
                gt_masks = F.interpolate(gt_masks[None], pred_masks.shape[1:], mode="bilinear", align_corners=False)[0]
                gt_masks = gt_masks.gt_(0.5)
            iou = mask_iou(gt_masks.view(gt_masks.shape[0], -1), pred_masks.view(pred_masks.shape[0], -1))
        else:  # boxes
            iou = box_iou(gt_bboxes, detections[:, :4])

        return self.match_predictions(detections[:, 5], gt_cls, iou)

    def plot_val_samples(self, batch, ni):
        """Plots validation samples with bounding box labels."""
        plot_images(
            batch["img"],
            batch["batch_idx"],
            batch["cls"].squeeze(-1),
            batch["bboxes"],
            masks=batch["masks"],
            paths=batch["im_file"],
            fname=self.save_dir / f"val_batch{ni}_labels.jpg",
            names=self.names,
            on_plot=self.on_plot,
        )

    def plot_predictions(self, batch, preds, ni):
        """Plots batch predictions with masks and bounding boxes."""
        plot_images(
            batch["img"],
            *output_to_target(preds[0], max_det=15),  # not set to self.args.max_det due to slow plotting speed
            torch.cat(self.plot_masks, dim=0) if len(self.plot_masks) else self.plot_masks,
            paths=batch["im_file"],
            fname=self.save_dir / f"val_batch{ni}_pred.jpg",
            names=self.names,
            on_plot=self.on_plot,
        )  # pred
        self.plot_masks.clear()

    def pred_to_json(self, predn, filename, pred_masks):
        """
        Save one JSON result.

        Examples:
             >>> result = {"image_id": 42, "category_id": 18, "bbox": [258.15, 41.29, 348.26, 243.78], "score": 0.236}
        """
        from pycocotools.mask import encode  # noqa

        def single_encode(x):
            """Encode predicted masks as RLE and append results to jdict."""
            rle = encode(np.asarray(x[:, :, None], order="F", dtype="uint8"))[0]
            rle["counts"] = rle["counts"].decode("utf-8")
            return rle

        stem = Path(filename).stem
        image_id = int(stem) if stem.isnumeric() else stem
        box = ops.xyxy2xywh(predn[:, :4])  # xywh
        box[:, :2] -= box[:, 2:] / 2  # xy center to top-left corner
        pred_masks = np.transpose(pred_masks, (2, 0, 1))
        with ThreadPool(NUM_THREADS) as pool:
            rles = pool.map(single_encode, pred_masks)
        for i, (p, b) in enumerate(zip(predn.tolist(), box.tolist())):
            self.jdict.append(
                {
                    "image_id": image_id,
                    "category_id": self.class_map[int(p[5])],
                    "bbox": [round(x, 3) for x in b],
                    "score": round(p[4], 5),
                    "segmentation": rles[i],
                }
            )

    def eval_json(self, stats):
        """Return COCO-style object detection evaluation metrics."""
        if self.args.save_json and self.is_coco and len(self.jdict):
            anno_json = self.data["path"] / "annotations/instances_val2017.json"  # annotations
            pred_json = self.save_dir / "predictions.json"  # predictions
            LOGGER.info(f"\nEvaluating pycocotools mAP using {pred_json} and {anno_json}...")
            try:  # https://github.com/cocodataset/cocoapi/blob/master/PythonAPI/pycocoEvalDemo.ipynb
                check_requirements("pycocotools>=2.0.6")
                from pycocotools.coco import COCO  # noqa
                from pycocotools.cocoeval import COCOeval  # noqa

                for x in anno_json, pred_json:
                    assert x.is_file(), f"{x} file not found"
                anno = COCO(str(anno_json))  # init annotations api
                pred = anno.loadRes(str(pred_json))  # init predictions api (must pass string, not Path)
                for i, eval in enumerate([COCOeval(anno, pred, "bbox"), COCOeval(anno, pred, "segm")]):
                    if self.is_coco:
                        eval.params.imgIds = [int(Path(x).stem) for x in self.dataloader.dataset.im_files]  # im to eval
                    eval.evaluate()
                    eval.accumulate()
                    eval.summarize()
                    idx = i * 4 + 2
                    stats[self.metrics.keys[idx + 1]], stats[self.metrics.keys[idx]] = eval.stats[
                        :2
                    ]  # update mAP50-95 and mAP50
            except Exception as e:
                LOGGER.warning(f"pycocotools unable to run: {e}")
        return stats<|MERGE_RESOLUTION|>--- conflicted
+++ resolved
@@ -105,23 +105,6 @@
         pred_masks = self.process(proto, pred[:, 6:], pred[:, :4], shape=pbatch["imgsz"])
         return predn, pred_masks
 
-<<<<<<< HEAD
-    def merge_masks_and_calculate_IoU(self, gt_masks: torch.Tensor, pred_masks: torch.Tensor, gt_cls: torch.Tensor, pred_cls: torch.Tensor, overlap = False):
-        """
-        Merge ground truth masks and predicted masks by class and calculate IoU.
-
-        Args:
-            gt_masks (torch.Tensor): Ground truth masks.
-            pred_masks (torch.Tensor): Predicted masks.
-            gt_cls (torch.Tensor): Ground truth class labels.
-            pred_cls (torch.Tensor): Predicted class labels.
-            overlap (bool, optional): Flag indicating whether the gt masks overlap. Defaults to False.
-
-        Returns:
-            torch.Tensor, torch.Tensor, torch.Tensor: Unique ground truth class labels, unique predicted class labels,
-            and IoU scores.
-        """
-=======
     def merge_masks_and_calculate_IoU(
         self,
         gt_masks: torch.Tensor,
@@ -130,7 +113,20 @@
         pred_cls: torch.Tensor,
         overlap=False,
     ):
->>>>>>> 37b64264
+        """
+        Merge ground truth masks and predicted masks by class and calculate IoU.
+
+        Args:
+            gt_masks (torch.Tensor): Ground truth masks.
+            pred_masks (torch.Tensor): Predicted masks.
+            gt_cls (torch.Tensor): Ground truth class labels.
+            pred_cls (torch.Tensor): Predicted class labels.
+            overlap (bool, optional): Flag indicating whether the gt masks overlap. Defaults to False.
+
+        Returns:
+            torch.Tensor, torch.Tensor, torch.Tensor: Unique ground truth class labels, unique predicted class labels,
+            and IoU scores.
+        """
         if overlap == True:
             nl = len(gt_cls)
             index = torch.arange(nl, device=gt_masks.device).view(nl, 1, 1) + 1
