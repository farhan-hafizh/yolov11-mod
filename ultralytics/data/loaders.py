# Ultralytics YOLO 🚀, AGPL-3.0 license

import glob
import math
import os
import time
from dataclasses import dataclass
from pathlib import Path
from threading import Thread
from urllib.parse import urlparse

import cv2
import numpy as np
import requests
import torch
from PIL import Image

from ultralytics.data.utils import FORMATS_HELP_MSG, IMG_FORMATS, VID_FORMATS
from ultralytics.utils import IS_COLAB, IS_KAGGLE, LOGGER, ops
from ultralytics.utils.checks import check_requirements
from ultralytics.utils.patches import imread


@dataclass
class SourceTypes:
    """
    Class to represent various types of input sources for predictions.

    This class uses dataclass to define boolean flags for different types of input sources that can be used for
    making predictions with YOLO models.

    Attributes:
        stream (bool): Flag indicating if the input source is a video stream.
        screenshot (bool): Flag indicating if the input source is a screenshot.
        from_img (bool): Flag indicating if the input source is an image file.

    Examples:
        >>> source_types = SourceTypes(stream=True, screenshot=False, from_img=False)
        >>> print(source_types.stream)
        True
        >>> print(source_types.from_img)
        False
    """

    stream: bool = False
    screenshot: bool = False
    from_img: bool = False
    tensor: bool = False


class LoadStreams:
    """
    Stream Loader for various types of video streams.

    Supports RTSP, RTMP, HTTP, and TCP streams. This class handles the loading and processing of multiple video
    streams simultaneously, making it suitable for real-time video analysis tasks.

    Attributes:
        sources (List[str]): The source input paths or URLs for the video streams.
        vid_stride (int): Video frame-rate stride.
        buffer (bool): Whether to buffer input streams.
        running (bool): Flag to indicate if the streaming thread is running.
        mode (str): Set to 'stream' indicating real-time capture.
        imgs (List[List[np.ndarray]]): List of image frames for each stream.
        fps (List[float]): List of FPS for each stream.
        frames (List[int]): List of total frames for each stream.
        threads (List[Thread]): List of threads for each stream.
        shape (List[Tuple[int, int, int]]): List of shapes for each stream.
        caps (List[cv2.VideoCapture]): List of cv2.VideoCapture objects for each stream.
        bs (int): Batch size for processing.

    Methods:
        update: Read stream frames in daemon thread.
        close: Close stream loader and release resources.
        __iter__: Returns an iterator object for the class.
        __next__: Returns source paths, transformed, and original images for processing.
        __len__: Return the length of the sources object.

    Examples:
        >>> stream_loader = LoadStreams("rtsp://example.com/stream1.mp4")
        >>> for sources, imgs, _ in stream_loader:
        ...     # Process the images
        ...     pass
        >>> stream_loader.close()

    Notes:
        - The class uses threading to efficiently load frames from multiple streams simultaneously.
        - It automatically handles YouTube links, converting them to the best available stream URL.
        - The class implements a buffer system to manage frame storage and retrieval.
    """

    def __init__(self, sources="file.streams", vid_stride=1, buffer=False):
        """Initialize stream loader for multiple video sources, supporting various stream types."""
        torch.backends.cudnn.benchmark = True  # faster for fixed-size inference
        self.buffer = buffer  # buffer input streams
        self.running = True  # running flag for Thread
        self.mode = "stream"
        self.vid_stride = vid_stride  # video frame-rate stride

        sources = Path(sources).read_text().rsplit() if os.path.isfile(sources) else [sources]
        n = len(sources)
        self.bs = n
        self.fps = [0] * n  # frames per second
        self.frames = [0] * n
        self.threads = [None] * n
        self.caps = [None] * n  # video capture objects
        self.imgs = [[] for _ in range(n)]  # images
        self.shape = [[] for _ in range(n)]  # image shapes
        self.sources = [ops.clean_str(x) for x in sources]  # clean source names for later
        for i, s in enumerate(sources):  # index, source
            # Start thread to read frames from video stream
            st = f"{i + 1}/{n}: {s}... "
            if urlparse(s).hostname in {"www.youtube.com", "youtube.com", "youtu.be"}:  # if source is YouTube video
                # YouTube format i.e. 'https://www.youtube.com/watch?v=Jsn8D3aC840' or 'https://youtu.be/Jsn8D3aC840'
                s = get_best_youtube_url(s)
            s = eval(s) if s.isnumeric() else s  # i.e. s = '0' local webcam
            if s == 0 and (IS_COLAB or IS_KAGGLE):
                raise NotImplementedError(
                    "'source=0' webcam not supported in Colab and Kaggle notebooks. "
                    "Try running 'source=0' in a local environment."
                )
            self.caps[i] = cv2.VideoCapture(s)  # store video capture object
            if not self.caps[i].isOpened():
                raise ConnectionError(f"{st}Failed to open {s}")
            w = int(self.caps[i].get(cv2.CAP_PROP_FRAME_WIDTH))
            h = int(self.caps[i].get(cv2.CAP_PROP_FRAME_HEIGHT))
            fps = self.caps[i].get(cv2.CAP_PROP_FPS)  # warning: may return 0 or nan
            self.frames[i] = max(int(self.caps[i].get(cv2.CAP_PROP_FRAME_COUNT)), 0) or float(
                "inf"
            )  # infinite stream fallback
            self.fps[i] = max((fps if math.isfinite(fps) else 0) % 100, 0) or 30  # 30 FPS fallback

            success, im = self.caps[i].read()  # guarantee first frame
            if not success or im is None:
                raise ConnectionError(f"{st}Failed to read images from {s}")
            self.imgs[i].append(im)
            self.shape[i] = im.shape
            self.threads[i] = Thread(target=self.update, args=([i, self.caps[i], s]), daemon=True)
            LOGGER.info(f"{st}Success ✅ ({self.frames[i]} frames of shape {w}x{h} at {self.fps[i]:.2f} FPS)")
            self.threads[i].start()
        LOGGER.info("")  # newline

    def update(self, i, cap, stream):
        """Read stream frames in daemon thread and update image buffer."""
        n, f = 0, self.frames[i]  # frame number, frame array
        while self.running and cap.isOpened() and n < (f - 1):
            if len(self.imgs[i]) < 30:  # keep a <=30-image buffer
                n += 1
                cap.grab()  # .read() = .grab() followed by .retrieve()
                if n % self.vid_stride == 0:
                    success, im = cap.retrieve()
                    if not success:
                        im = np.zeros(self.shape[i], dtype=np.uint8)
                        LOGGER.warning("WARNING ⚠️ Video stream unresponsive, please check your IP camera connection.")
                        cap.open(stream)  # re-open stream if signal was lost
                    if self.buffer:
                        self.imgs[i].append(im)
                    else:
                        self.imgs[i] = [im]
            else:
                time.sleep(0.01)  # wait until the buffer is empty

    def close(self):
        """Terminates stream loader, stops threads, and releases video capture resources."""
        self.running = False  # stop flag for Thread
        for thread in self.threads:
            if thread.is_alive():
                thread.join(timeout=5)  # Add timeout
        for cap in self.caps:  # Iterate through the stored VideoCapture objects
            try:
                cap.release()  # release video capture
            except Exception as e:
                LOGGER.warning(f"WARNING ⚠️ Could not release VideoCapture object: {e}")
        cv2.destroyAllWindows()

    def __iter__(self):
        """Iterates through YOLO image feed and re-opens unresponsive streams."""
        self.count = -1
        return self

    def __next__(self):
        """Returns the next batch of frames from multiple video streams for processing."""
        self.count += 1

        images = []
        for i, x in enumerate(self.imgs):
            # Wait until a frame is available in each buffer
            while not x:
                if not self.threads[i].is_alive() or cv2.waitKey(1) == ord("q"):  # q to quit
                    self.close()
                    raise StopIteration
                time.sleep(1 / min(self.fps))
                x = self.imgs[i]
                if not x:
                    LOGGER.warning(f"WARNING ⚠️ Waiting for stream {i}")

            # Get and remove the first frame from imgs buffer
            if self.buffer:
                images.append(x.pop(0))

            # Get the last frame, and clear the rest from the imgs buffer
            else:
                images.append(x.pop(-1) if x else np.zeros(self.shape[i], dtype=np.uint8))
                x.clear()

        return self.sources, images, [""] * self.bs

    def __len__(self):
        """Return the number of video streams in the LoadStreams object."""
        return self.bs  # 1E12 frames = 32 streams at 30 FPS for 30 years


class LoadScreenshots:
    """
    Ultralytics screenshot dataloader for capturing and processing screen images.

    This class manages the loading of screenshot images for processing with YOLO. It is suitable for use with
    `yolo predict source=screen`.

    Attributes:
        source (str): The source input indicating which screen to capture.
        screen (int): The screen number to capture.
        left (int): The left coordinate for screen capture area.
        top (int): The top coordinate for screen capture area.
        width (int): The width of the screen capture area.
        height (int): The height of the screen capture area.
        mode (str): Set to 'stream' indicating real-time capture.
        frame (int): Counter for captured frames.
        sct (mss.mss): Screen capture object from `mss` library.
        bs (int): Batch size, set to 1.
        fps (int): Frames per second, set to 30.
        monitor (Dict[str, int]): Monitor configuration details.

    Methods:
        __iter__: Returns an iterator object.
        __next__: Captures the next screenshot and returns it.

    Examples:
        >>> loader = LoadScreenshots("0 100 100 640 480")  # screen 0, top-left (100,100), 640x480
        >>> for source, im, im0s, vid_cap, s in loader:
        ...     print(f"Captured frame: {im.shape}")
    """

    def __init__(self, source):
        """Initialize screenshot capture with specified screen and region parameters."""
        check_requirements("mss")
        import mss  # noqa

        source, *params = source.split()
        self.screen, left, top, width, height = 0, None, None, None, None  # default to full screen 0
        if len(params) == 1:
            self.screen = int(params[0])
        elif len(params) == 4:
            left, top, width, height = (int(x) for x in params)
        elif len(params) == 5:
            self.screen, left, top, width, height = (int(x) for x in params)
        self.mode = "stream"
        self.frame = 0
        self.sct = mss.mss()
        self.bs = 1
        self.fps = 30

        # Parse monitor shape
        monitor = self.sct.monitors[self.screen]
        self.top = monitor["top"] if top is None else (monitor["top"] + top)
        self.left = monitor["left"] if left is None else (monitor["left"] + left)
        self.width = width or monitor["width"]
        self.height = height or monitor["height"]
        self.monitor = {"left": self.left, "top": self.top, "width": self.width, "height": self.height}

    def __iter__(self):
        """Yields the next screenshot image from the specified screen or region for processing."""
        return self

    def __next__(self):
<<<<<<< HEAD
        """Mss screen capture: get raw pixels from the screen as np array."""
=======
        """Captures and returns the next screenshot as a numpy array using the mss library."""
>>>>>>> 1cfe60e1
        im0 = np.asarray(self.sct.grab(self.monitor))[:, :, :3]  # BGRA to BGR
        s = f"screen {self.screen} (LTWH): {self.left},{self.top},{self.width},{self.height}: "

        self.frame += 1
        return [str(self.screen)], [im0], [s]  # screen, img, string


class LoadImagesAndVideos:
    """
    A class for loading and processing images and videos for YOLO object detection.

    This class manages the loading and pre-processing of image and video data from various sources, including
    single image files, video files, and lists of image and video paths.

    Attributes:
        files (List[str]): List of image and video file paths.
        nf (int): Total number of files (images and videos).
        video_flag (List[bool]): Flags indicating whether a file is a video (True) or an image (False).
        mode (str): Current mode, 'image' or 'video'.
        vid_stride (int): Stride for video frame-rate.
        bs (int): Batch size.
        cap (cv2.VideoCapture): Video capture object for OpenCV.
        frame (int): Frame counter for video.
        frames (int): Total number of frames in the video.
        count (int): Counter for iteration, initialized at 0 during __iter__().
        ni (int): Number of images.

    Methods:
        __init__: Initialize the LoadImagesAndVideos object.
        __iter__: Returns an iterator object for VideoStream or ImageFolder.
        __next__: Returns the next batch of images or video frames along with their paths and metadata.
        _new_video: Creates a new video capture object for the given path.
        __len__: Returns the number of batches in the object.

    Examples:
        >>> loader = LoadImagesAndVideos("path/to/data", batch=32, vid_stride=1)
        >>> for paths, imgs, info in loader:
        ...     # Process batch of images or video frames
        ...     pass

    Notes:
        - Supports various image formats including HEIC.
        - Handles both local files and directories.
        - Can read from a text file containing paths to images and videos.
    """

    def __init__(self, path, batch=1, vid_stride=1):
        """Initialize dataloader for images and videos, supporting various input formats."""
        parent = None
        if isinstance(path, str) and Path(path).suffix == ".txt":  # *.txt file with img/vid/dir on each line
            parent = Path(path).parent
            path = Path(path).read_text().splitlines()  # list of sources
        files = []
        for p in sorted(path) if isinstance(path, (list, tuple)) else [path]:
            a = str(Path(p).absolute())  # do not use .resolve() https://github.com/ultralytics/ultralytics/issues/2912
            if "*" in a:
                files.extend(sorted(glob.glob(a, recursive=True)))  # glob
            elif os.path.isdir(a):
                files.extend(sorted(glob.glob(os.path.join(a, "*.*"))))  # dir
            elif os.path.isfile(a):
                files.append(a)  # files (absolute or relative to CWD)
            elif parent and (parent / p).is_file():
                files.append(str((parent / p).absolute()))  # files (relative to *.txt file parent)
            else:
                raise FileNotFoundError(f"{p} does not exist")

        # Define files as images or videos
        images, videos = [], []
        for f in files:
            suffix = f.split(".")[-1].lower()  # Get file extension without the dot and lowercase
            if suffix in IMG_FORMATS:
                images.append(f)
            elif suffix in VID_FORMATS:
                videos.append(f)
        ni, nv = len(images), len(videos)

        self.files = images + videos
        self.nf = ni + nv  # number of files
        self.ni = ni  # number of images
        self.video_flag = [False] * ni + [True] * nv
        self.mode = "video" if ni == 0 else "image"  # default to video if no images
        self.vid_stride = vid_stride  # video frame-rate stride
        self.bs = batch
        if any(videos):
            self._new_video(videos[0])  # new video
        else:
            self.cap = None
        if self.nf == 0:
            raise FileNotFoundError(f"No images or videos found in {p}. {FORMATS_HELP_MSG}")

    def __iter__(self):
        """Iterates through image/video files, yielding source paths, images, and metadata."""
        self.count = 0
        return self

    def __next__(self):
        """Returns the next batch of images or video frames with their paths and metadata."""
        paths, imgs, info = [], [], []
        while len(imgs) < self.bs:
            if self.count >= self.nf:  # end of file list
                if imgs:
                    return paths, imgs, info  # return last partial batch
                else:
                    raise StopIteration

            path = self.files[self.count]
            if self.video_flag[self.count]:
                self.mode = "video"
                if not self.cap or not self.cap.isOpened():
                    self._new_video(path)

                success = False
                for _ in range(self.vid_stride):
                    success = self.cap.grab()
                    if not success:
                        break  # end of video or failure

                if success:
                    success, im0 = self.cap.retrieve()
                    if success:
                        self.frame += 1
                        paths.append(path)
                        imgs.append(im0)
                        info.append(f"video {self.count + 1}/{self.nf} (frame {self.frame}/{self.frames}) {path}: ")
                        if self.frame == self.frames:  # end of video
                            self.count += 1
                            self.cap.release()
                else:
                    # Move to the next file if the current video ended or failed to open
                    self.count += 1
                    if self.cap:
                        self.cap.release()
                    if self.count < self.nf:
                        self._new_video(self.files[self.count])
            else:
                # Handle image files (including HEIC)
                self.mode = "image"
                if path.split(".")[-1].lower() == "heic":
                    # Load HEIC image using Pillow with pillow-heif
                    check_requirements("pillow-heif")

                    from pillow_heif import register_heif_opener

                    register_heif_opener()  # Register HEIF opener with Pillow
                    with Image.open(path) as img:
                        im0 = cv2.cvtColor(np.asarray(img), cv2.COLOR_RGB2BGR)  # convert image to BGR nparray
                else:
                    im0 = imread(path)  # BGR
                if im0 is None:
                    LOGGER.warning(f"WARNING ⚠️ Image Read Error {path}")
                else:
                    paths.append(path)
                    imgs.append(im0)
                    info.append(f"image {self.count + 1}/{self.nf} {path}: ")
                self.count += 1  # move to the next file
                if self.count >= self.ni:  # end of image list
                    break

        return paths, imgs, info

    def _new_video(self, path):
        """Creates a new video capture object for the given path and initializes video-related attributes."""
        self.frame = 0
        self.cap = cv2.VideoCapture(path)
        self.fps = int(self.cap.get(cv2.CAP_PROP_FPS))
        if not self.cap.isOpened():
            raise FileNotFoundError(f"Failed to open video {path}")
        self.frames = int(self.cap.get(cv2.CAP_PROP_FRAME_COUNT) / self.vid_stride)

    def __len__(self):
        """Returns the number of files (images and videos) in the dataset."""
        return math.ceil(self.nf / self.bs)  # number of batches


class LoadPilAndNumpy:
    """
    Load images from PIL and Numpy arrays for batch processing.

    This class manages loading and pre-processing of image data from both PIL and Numpy formats. It performs basic
    validation and format conversion to ensure that the images are in the required format for downstream processing.

    Attributes:
        paths (List[str]): List of image paths or autogenerated filenames.
        im0 (List[np.ndarray]): List of images stored as Numpy arrays.
        mode (str): Type of data being processed, set to 'image'.
        bs (int): Batch size, equivalent to the length of `im0`.

    Methods:
        _single_check: Validate and format a single image to a Numpy array.

    Examples:
        >>> from PIL import Image
        >>> import numpy as np
        >>> pil_img = Image.new("RGB", (100, 100))
        >>> np_img = np.random.randint(0, 255, (100, 100, 3), dtype=np.uint8)
        >>> loader = LoadPilAndNumpy([pil_img, np_img])
        >>> paths, images, _ = next(iter(loader))
        >>> print(f"Loaded {len(images)} images")
        Loaded 2 images
    """

    def __init__(self, im0):
        """Initializes a loader for PIL and Numpy images, converting inputs to a standardized format."""
        if not isinstance(im0, list):
            im0 = [im0]
        # use `image{i}.jpg` when Image.filename returns an empty path.
        self.paths = [getattr(im, "filename", "") or f"image{i}.jpg" for i, im in enumerate(im0)]
        self.im0 = [self._single_check(im) for im in im0]
        self.mode = "image"
        self.bs = len(self.im0)

    @staticmethod
    def _single_check(im):
        """Validate and format an image to numpy array, ensuring RGB order and contiguous memory."""
        assert isinstance(im, (Image.Image, np.ndarray)), f"Expected PIL/np.ndarray image type, but got {type(im)}"
        if isinstance(im, Image.Image):
            if im.mode != "RGB":
                im = im.convert("RGB")
            im = np.asarray(im)[:, :, ::-1]
            im = np.ascontiguousarray(im)  # contiguous
        return im

    def __len__(self):
        """Returns the length of the 'im0' attribute, representing the number of loaded images."""
        return len(self.im0)

    def __next__(self):
        """Returns the next batch of images, paths, and metadata for processing."""
        if self.count == 1:  # loop only once as it's batch inference
            raise StopIteration
        self.count += 1
        return self.paths, self.im0, [""] * self.bs

    def __iter__(self):
        """Iterates through PIL/numpy images, yielding paths, raw images, and metadata for processing."""
        self.count = 0
        return self


class LoadTensor:
    """
    A class for loading and processing tensor data for object detection tasks.

    This class handles the loading and pre-processing of image data from PyTorch tensors, preparing them for
    further processing in object detection pipelines.

    Attributes:
        im0 (torch.Tensor): The input tensor containing the image(s) with shape (B, C, H, W).
        bs (int): Batch size, inferred from the shape of `im0`.
        mode (str): Current processing mode, set to 'image'.
        paths (List[str]): List of image paths or auto-generated filenames.

    Methods:
        _single_check: Validates and formats an input tensor.

    Examples:
        >>> import torch
        >>> tensor = torch.rand(1, 3, 640, 640)
        >>> loader = LoadTensor(tensor)
        >>> paths, images, info = next(iter(loader))
        >>> print(f"Processed {len(images)} images")
    """

    def __init__(self, im0) -> None:
        """Initialize LoadTensor object for processing torch.Tensor image data."""
        self.im0 = self._single_check(im0)
        self.bs = self.im0.shape[0]
        self.mode = "image"
        self.paths = [getattr(im, "filename", f"image{i}.jpg") for i, im in enumerate(im0)]

    @staticmethod
    def _single_check(im, stride=32):
        """Validates and formats a single image tensor, ensuring correct shape and normalization."""
        s = (
            f"WARNING ⚠️ torch.Tensor inputs should be BCHW i.e. shape(1, 3, 640, 640) "
            f"divisible by stride {stride}. Input shape{tuple(im.shape)} is incompatible."
        )
        if len(im.shape) != 4:
            if len(im.shape) != 3:
                raise ValueError(s)
            LOGGER.warning(s)
            im = im.unsqueeze(0)
        if im.shape[2] % stride or im.shape[3] % stride:
            raise ValueError(s)
        if im.max() > 1.0 + torch.finfo(im.dtype).eps:  # torch.float32 eps is 1.2e-07
            LOGGER.warning(
                f"WARNING ⚠️ torch.Tensor inputs should be normalized 0.0-1.0 but max value is {im.max()}. "
                f"Dividing input by 255."
            )
            im = im.float() / 255.0

        return im

    def __iter__(self):
        """Yields an iterator object for iterating through tensor image data."""
        self.count = 0
        return self

    def __next__(self):
        """Yields the next batch of tensor images and metadata for processing."""
        if self.count == 1:
            raise StopIteration
        self.count += 1
        return self.paths, self.im0, [""] * self.bs

    def __len__(self):
        """Returns the batch size of the tensor input."""
        return self.bs


def autocast_list(source):
    """Merges a list of sources into a list of numpy arrays or PIL images for Ultralytics prediction."""
    files = []
    for im in source:
        if isinstance(im, (str, Path)):  # filename or uri
            files.append(Image.open(requests.get(im, stream=True).raw if str(im).startswith("http") else im))
        elif isinstance(im, (Image.Image, np.ndarray)):  # PIL or np Image
            files.append(im)
        else:
            raise TypeError(
                f"type {type(im).__name__} is not a supported Ultralytics prediction source type. \n"
                f"See https://docs.ultralytics.com/modes/predict for supported source types."
            )

    return files


def get_best_youtube_url(url, method="pytube"):
    """
    Retrieves the URL of the best quality MP4 video stream from a given YouTube video.

    Args:
        url (str): The URL of the YouTube video.
        method (str): The method to use for extracting video info. Options are "pytube", "pafy", and "yt-dlp".
            Defaults to "pytube".

    Returns:
        (str | None): The URL of the best quality MP4 video stream, or None if no suitable stream is found.

    Examples:
        >>> url = "https://www.youtube.com/watch?v=dQw4w9WgXcQ"
        >>> best_url = get_best_youtube_url(url)
        >>> print(best_url)
        https://rr4---sn-q4flrnek.googlevideo.com/videoplayback?expire=...

    Notes:
        - Requires additional libraries based on the chosen method: pytubefix, pafy, or yt-dlp.
        - The function prioritizes streams with at least 1080p resolution when available.
        - For the "yt-dlp" method, it looks for formats with video codec, no audio, and *.mp4 extension.
    """
    if method == "pytube":
        # Switched from pytube to pytubefix to resolve https://github.com/pytube/pytube/issues/1954
        check_requirements("pytubefix>=6.5.2")
        from pytubefix import YouTube

        streams = YouTube(url).streams.filter(file_extension="mp4", only_video=True)
        streams = sorted(streams, key=lambda s: s.resolution, reverse=True)  # sort streams by resolution
        for stream in streams:
            if stream.resolution and int(stream.resolution[:-1]) >= 1080:  # check if resolution is at least 1080p
                return stream.url

    elif method == "pafy":
        check_requirements(("pafy", "youtube_dl==2020.12.2"))
        import pafy  # noqa

        return pafy.new(url).getbestvideo(preftype="mp4").url

    elif method == "yt-dlp":
        check_requirements("yt-dlp")
        import yt_dlp

        with yt_dlp.YoutubeDL({"quiet": True}) as ydl:
            info_dict = ydl.extract_info(url, download=False)  # extract info
        for f in reversed(info_dict.get("formats", [])):  # reversed because best is usually last
            # Find a format with video codec, no audio, *.mp4 extension at least 1920x1080 size
            good_size = (f.get("width") or 0) >= 1920 or (f.get("height") or 0) >= 1080
            if good_size and f["vcodec"] != "none" and f["acodec"] == "none" and f["ext"] == "mp4":
                return f.get("url")


# Define constants
LOADERS = (LoadStreams, LoadPilAndNumpy, LoadImagesAndVideos, LoadScreenshots)<|MERGE_RESOLUTION|>--- conflicted
+++ resolved
@@ -273,11 +273,7 @@
         return self
 
     def __next__(self):
-<<<<<<< HEAD
-        """Mss screen capture: get raw pixels from the screen as np array."""
-=======
         """Captures and returns the next screenshot as a numpy array using the mss library."""
->>>>>>> 1cfe60e1
         im0 = np.asarray(self.sct.grab(self.monitor))[:, :, :3]  # BGRA to BGR
         s = f"screen {self.screen} (LTWH): {self.left},{self.top},{self.width},{self.height}: "
 
