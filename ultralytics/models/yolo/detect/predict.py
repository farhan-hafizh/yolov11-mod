--- conflicted
+++ resolved
@@ -62,11 +62,8 @@
             nc=len(self.model.names),
             end2end=getattr(self.model, "end2end", False),
             rotated=self.args.task == "obb",
-<<<<<<< HEAD
+            return_idxs=save_feats,
             obj_thres=self.args.obj,
-=======
-            return_idxs=save_feats,
->>>>>>> 0232a541
         )
 
         if not isinstance(orig_imgs, list):  # input images are a torch.Tensor, not a list
