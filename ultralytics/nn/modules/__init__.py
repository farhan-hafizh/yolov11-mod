# Ultralytics 🚀 AGPL-3.0 License - https://ultralytics.com/license
"""
Ultralytics modules.

This module provides access to various neural network components used in Ultralytics models, including convolution blocks,
attention mechanisms, transformer components, and detection/segmentation heads.

Examples:
    Visualize a module with Netron.
    >>> from ultralytics.nn.modules import *
    >>> import torch
    >>> import os
    >>> x = torch.ones(1, 128, 40, 40)
    >>> m = Conv(128, 128)
    >>> f = f"{m._get_name()}.onnx"
    >>> torch.onnx.export(m, x, f)
    >>> os.system(f"onnxslim {f} {f} && open {f}")  # pip install onnxslim
"""

from .block import (
    C1,
    C2,
    C2PSA,
    C3,
    C3K2_FE,
    C3TR,
    CIB,
    DFL,
    ELAN1,
    PSA,
    SPP,
    SPPELAN,
    SPPF,
    A2C2f,
    AConv,
    ADown,
    Attention,
    BNContrastiveHead,
    Bottleneck,
    BottleneckCSP,
    C2f,
    C2fAttn,
    C2fCIB,
    C2fPSA,
    C3Ghost,
    C3k2,
    C3x,
    CBFuse,
    CBLinear,
    ContrastiveHead,
    GhostBottleneck,
    HGBlock,
    HGStem,
    ImagePoolingAttn,
    MaxSigmoidAttnBlock,
    Proto,
    RepC3,
    RepNCSPELAN4,
    RepVGGDW,
    ResNetLayer,
    SCDown,
    TorchVision,
)
from .conv import (
    CBAM,
    BiFPN,
    BiFPN_ConcatN,
    ChannelAttention,
    Concat,
    Conv,
    Conv2,
    ConvTranspose,
    DWConv,
    DWConvTranspose2d,
    Focus,
    GhostConv,
    Index,
    LightConv,
    RepConv,
    SpatialAttention,
<<<<<<< HEAD
    BiFPN_ConcatN
=======
>>>>>>> 7e17495a
)
from .head import (
    OBB,
    Classify,
    Detect,
    LRPCHead,
    Pose,
    RTDETRDecoder,
    Segment,
    WorldDetect,
    YOLOEDetect,
    YOLOESegment,
    v10Detect,
)
from .transformer import (
    AIFI,
    MLP,
    DeformableTransformerDecoder,
    DeformableTransformerDecoderLayer,
    LayerNorm2d,
    MLPBlock,
    MSDeformAttn,
    TransformerBlock,
    TransformerEncoderLayer,
    TransformerLayer,
)

__all__ = (
    "Conv",
    "Conv2",
    "LightConv",
    "RepConv",
    "DWConv",
    "DWConvTranspose2d",
    "ConvTranspose",
    "Focus",
    "GhostConv",
    "ChannelAttention",
    "SpatialAttention",
    "CBAM",
    "Concat",
    "TransformerLayer",
    "TransformerBlock",
    "MLPBlock",
    "LayerNorm2d",
    "DFL",
    "HGBlock",
    "HGStem",
    "SPP",
    "SPPF",
    "C1",
    "C2",
    "C3",
    "C2f",
    "C3k2",
    "C3K2_FE",
    "C2fPSA",
    "C2PSA",
    "C2fAttn",
    "C3x",
    "C3TR",
    "C3Ghost",
    "GhostBottleneck",
    "Bottleneck",
    "BottleneckCSP",
    "Proto",
    "Detect",
    "Segment",
    "Pose",
    "Classify",
    "TransformerEncoderLayer",
    "RepC3",
    "RTDETRDecoder",
    "AIFI",
    "DeformableTransformerDecoder",
    "DeformableTransformerDecoderLayer",
    "MSDeformAttn",
    "MLP",
    "ResNetLayer",
    "OBB",
    "WorldDetect",
    "YOLOEDetect",
    "YOLOESegment",
    "v10Detect",
    "LRPCHead",
    "ImagePoolingAttn",
    "MaxSigmoidAttnBlock",
    "ContrastiveHead",
    "BNContrastiveHead",
    "RepNCSPELAN4",
    "ADown",
    "SPPELAN",
    "CBFuse",
    "CBLinear",
    "AConv",
    "ELAN1",
    "RepVGGDW",
    "CIB",
    "C2fCIB",
    "Attention",
    "PSA",
    "TorchVision",
    "Index",
    "A2C2f",
    "BiFPN_ConcatN",
)<|MERGE_RESOLUTION|>--- conflicted
+++ resolved
@@ -78,10 +78,7 @@
     LightConv,
     RepConv,
     SpatialAttention,
-<<<<<<< HEAD
     BiFPN_ConcatN
-=======
->>>>>>> 7e17495a
 )
 from .head import (
     OBB,
