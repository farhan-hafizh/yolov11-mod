--- conflicted
+++ resolved
@@ -35,13 +35,6 @@
 
 <br><br><hr><br>
 
-<<<<<<< HEAD
-## ::: ultralytics.nn.modules.head.SAVPE
-
-<br><br><hr><br>
-
-=======
->>>>>>> 3a30034a
 ## ::: ultralytics.nn.modules.head.LRPCHead
 
 <br><br><hr><br>
@@ -50,17 +43,6 @@
 
 <br><br><hr><br>
 
-<<<<<<< HEAD
-## ::: ultralytics.nn.modules.head.SwiGLUFFN
-
-<br><br><hr><br>
-
-## ::: ultralytics.nn.modules.head.Residual
-
-<br><br><hr><br>
-
-=======
->>>>>>> 3a30034a
 ## ::: ultralytics.nn.modules.head.YOLOESegment
 
 <br><br><hr><br>
