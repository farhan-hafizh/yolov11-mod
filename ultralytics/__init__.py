# Ultralytics 🚀 AGPL-3.0 License - https://ultralytics.com/license

<<<<<<< HEAD
__version__ = "8.3.142"
=======
__version__ = "8.3.145"
>>>>>>> ac0b54b9

import os

# Set ENV variables (place before imports)
if not os.environ.get("OMP_NUM_THREADS"):
    os.environ["OMP_NUM_THREADS"] = "1"  # default for reduced CPU utilization during training

from ultralytics.models import NAS, RTDETR, SAM, YOLO, YOLOE, FastSAM, YOLOWorld
from ultralytics.utils import ASSETS, SETTINGS
from ultralytics.utils.checks import check_yolo as checks
from ultralytics.utils.downloads import download

settings = SETTINGS
__all__ = (
    "__version__",
    "ASSETS",
    "YOLO",
    "YOLOWorld",
    "YOLOE",
    "NAS",
    "SAM",
    "FastSAM",
    "RTDETR",
    "checks",
    "download",
    "settings",
)<|MERGE_RESOLUTION|>--- conflicted
+++ resolved
@@ -1,10 +1,8 @@
 # Ultralytics 🚀 AGPL-3.0 License - https://ultralytics.com/license
 
-<<<<<<< HEAD
-__version__ = "8.3.142"
-=======
+
 __version__ = "8.3.145"
->>>>>>> ac0b54b9
+
 
 import os
 
