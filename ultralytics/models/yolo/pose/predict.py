--- conflicted
+++ resolved
@@ -35,9 +35,8 @@
 
     def postprocess(self, preds, img, orig_imgs):
         """Return detection results for a given input image or list of images."""
-<<<<<<< HEAD
         if self.separate_outputs:  # Quant friendly export with separated outputs
-            mcv = float('-inf')
+            mcv = float("-inf")
             lci = -1
             for idx, s in enumerate(preds):
                 dim_1 = s.shape[1]
@@ -54,32 +53,25 @@
                                        self.device,
                                        bs=1)
             pred_order = torch.cat([pred_decoded, kpts_decoded], 1)
-            preds = ops.non_max_suppression(pred_order,
-                                            self.args.conf,
-                                            self.args.iou,
-                                            agnostic=self.args.agnostic_nms,
-                                            max_det=self.args.max_det,
-                                            classes=self.args.classes,
-                                            nc=1)
+            preds = ops.non_max_suppression(
+                pred_order,
+                self.args.conf,
+                self.args.iou,
+                agnostic=self.args.agnostic_nms,
+                max_det=self.args.max_det,
+                classes=self.args.classes,
+                nc=len(self.model.names)
+            )
         else:
-            preds = ops.non_max_suppression(preds,
-                                            self.args.conf,
-                                            self.args.iou,
-                                            agnostic=self.args.agnostic_nms,
-                                            max_det=self.args.max_det,
-                                            classes=self.args.classes,
-                                            nc=len(self.model.names))
-=======
-        preds = ops.non_max_suppression(
-            preds,
-            self.args.conf,
-            self.args.iou,
-            agnostic=self.args.agnostic_nms,
-            max_det=self.args.max_det,
-            classes=self.args.classes,
-            nc=len(self.model.names),
-        )
->>>>>>> 3c117076
+            preds = ops.non_max_suppression(
+                preds,
+                self.args.conf,
+                self.args.iou,
+                agnostic=self.args.agnostic_nms,
+                max_det=self.args.max_det,
+                classes=self.args.classes,
+                nc=len(self.model.names),
+            )
 
         if not isinstance(orig_imgs, list):  # input images are a torch.Tensor, not a list
             orig_imgs = ops.convert_torch2numpy_batch(orig_imgs)
