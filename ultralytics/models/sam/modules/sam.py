# Ultralytics YOLO 🚀, AGPL-3.0 license

# Copyright (c) Meta Platforms, Inc. and affiliates.
# All rights reserved.

# This source code is licensed under the license found in the
# LICENSE file in the root directory of this source tree.

from typing import List

import torch
import torch.nn.functional as F
from torch import nn
from torch.nn.init import trunc_normal_

from ultralytics.nn.modules import MLP

from .blocks import SAM2TwoWayTransformer
from .decoders import MaskDecoder, SAM2MaskDecoder
from .encoders import ImageEncoderViT, PromptEncoder
from .utils import get_1d_sine_pe, select_closest_cond_frames

# a large negative value as a placeholder score for missing objects
NO_OBJ_SCORE = -1024.0


class SAMModel(nn.Module):
    """
    Segment Anything Model (SAM) for object segmentation tasks.

    This class combines image encoders, prompt encoders, and mask decoders to predict object masks from images
    and input prompts.

    Attributes:
        mask_threshold (float): Threshold value for mask prediction.
        image_encoder (ImageEncoderViT): Backbone for encoding images into embeddings.
        prompt_encoder (PromptEncoder): Encoder for various types of input prompts.
        mask_decoder (MaskDecoder): Predicts object masks from image and prompt embeddings.
        pixel_mean (torch.Tensor): Mean pixel values for image normalization, shape (3, 1, 1).
        pixel_std (torch.Tensor): Standard deviation values for image normalization, shape (3, 1, 1).

    Methods:
        __init__: Initializes the SAMModel with encoders, decoder, and normalization parameters.

    Examples:
        >>> image_encoder = ImageEncoderViT(...)
        >>> prompt_encoder = PromptEncoder(...)
        >>> mask_decoder = MaskDecoder(...)
        >>> sam_model = SAMModel(image_encoder, prompt_encoder, mask_decoder)
        >>> # Further usage depends on SAMPredictor class

    Notes:
        All forward() operations are implemented in the SAMPredictor class.
    """

    mask_threshold: float = 0.0

    def __init__(
        self,
        image_encoder: ImageEncoderViT,
        prompt_encoder: PromptEncoder,
        mask_decoder: MaskDecoder,
        pixel_mean: List[float] = (123.675, 116.28, 103.53),
        pixel_std: List[float] = (58.395, 57.12, 57.375),
    ) -> None:
        """
        Initialize the SAMModel class to predict object masks from an image and input prompts.

        Args:
            image_encoder (ImageEncoderViT): The backbone used to encode the image into image embeddings.
            prompt_encoder (PromptEncoder): Encodes various types of input prompts.
            mask_decoder (MaskDecoder): Predicts masks from the image embeddings and encoded prompts.
            pixel_mean (List[float]): Mean values for normalizing pixels in the input image.
            pixel_std (List[float]): Std values for normalizing pixels in the input image.

        Examples:
            >>> image_encoder = ImageEncoderViT(...)
            >>> prompt_encoder = PromptEncoder(...)
            >>> mask_decoder = MaskDecoder(...)
            >>> sam_model = SAMModel(image_encoder, prompt_encoder, mask_decoder)
            >>> # Further usage depends on SAMPredictor class

        Notes:
            All forward() operations moved to SAMPredictor.
        """
        super().__init__()
        self.image_encoder = image_encoder
        self.prompt_encoder = prompt_encoder
        self.mask_decoder = mask_decoder
        self.register_buffer("pixel_mean", torch.Tensor(pixel_mean).view(-1, 1, 1), False)
        self.register_buffer("pixel_std", torch.Tensor(pixel_std).view(-1, 1, 1), False)

    def set_imgsz(self, imgsz):
        """
        Set image size to make model compatible with different image sizes.

        Args:
            imgsz (Tuple[int, int]): The size of the input image.
        """
        if hasattr(self.image_encoder, "set_imgsz"):
            self.image_encoder.set_imgsz(imgsz)
        self.prompt_encoder.input_image_size = imgsz
        self.prompt_encoder.image_embedding_size = [x // 16 for x in imgsz]  # 16 is fixed as patch size of ViT model
        self.image_encoder.img_size = imgsz[0]


class SAM2Model(torch.nn.Module):
    """
    SAM2Model class for Segment Anything Model 2 with memory-based video object segmentation capabilities.

    This class extends the functionality of SAM to handle video sequences, incorporating memory mechanisms
    for temporal consistency and efficient tracking of objects across frames.

    Attributes:
        mask_threshold (float): Threshold value for mask prediction.
        image_encoder (ImageEncoderViT): Visual encoder for extracting image features.
        memory_attention (nn.Module): Module for attending to memory features.
        memory_encoder (nn.Module): Encoder for generating memory representations.
        num_maskmem (int): Number of accessible memory frames.
        image_size (int): Size of input images.
        backbone_stride (int): Stride of the backbone network output.
        sam_prompt_embed_dim (int): Dimension of SAM prompt embeddings.
        sam_image_embedding_size (int): Size of SAM image embeddings.
        sam_prompt_encoder (PromptEncoder): Encoder for processing input prompts.
        sam_mask_decoder (SAM2MaskDecoder): Decoder for generating object masks.
        obj_ptr_proj (nn.Module): Projection layer for object pointers.
        obj_ptr_tpos_proj (nn.Module): Projection for temporal positional encoding in object pointers.

    Methods:
        forward_image: Processes image batch through encoder to extract multi-level features.
        track_step: Performs a single tracking step, updating object masks and memory features.

    Examples:
        >>> model = SAM2Model(image_encoder, memory_attention, memory_encoder)
        >>> image_batch = torch.rand(1, 3, 512, 512)
        >>> features = model.forward_image(image_batch)
        >>> track_results = model.track_step(0, True, features, None, None, None, {})
    """

    mask_threshold: float = 0.0

    def __init__(
        self,
        image_encoder,
        memory_attention,
        memory_encoder,
        num_maskmem=7,
        image_size=512,
        backbone_stride=16,
        sigmoid_scale_for_mem_enc=1.0,
        sigmoid_bias_for_mem_enc=0.0,
        binarize_mask_from_pts_for_mem_enc=False,
        use_mask_input_as_output_without_sam=False,
        max_cond_frames_in_attn=-1,
        directly_add_no_mem_embed=False,
        use_high_res_features_in_sam=False,
        multimask_output_in_sam=False,
        multimask_min_pt_num=1,
        multimask_max_pt_num=1,
        multimask_output_for_tracking=False,
        use_multimask_token_for_obj_ptr: bool = False,
        iou_prediction_use_sigmoid=False,
        memory_temporal_stride_for_eval=1,
        add_all_frames_to_correct_as_cond=False,
        non_overlap_masks_for_mem_enc=False,
        use_obj_ptrs_in_encoder=False,
        max_obj_ptrs_in_encoder=16,
        add_tpos_enc_to_obj_ptrs=True,
        proj_tpos_enc_in_obj_ptrs=False,
        only_obj_ptrs_in_the_past_for_eval=False,
        pred_obj_scores: bool = False,
        pred_obj_scores_mlp: bool = False,
        fixed_no_obj_ptr: bool = False,
        soft_no_obj_ptr: bool = False,
        use_mlp_for_obj_ptr_proj: bool = False,
        sam_mask_decoder_extra_args=None,
        compile_image_encoder: bool = False,
    ):
        """
        Initializes the SAM2Model for video object segmentation with memory-based tracking.

        Args:
            image_encoder (nn.Module): Visual encoder for extracting image features.
            memory_attention (nn.Module): Module for attending to memory features.
            memory_encoder (nn.Module): Encoder for generating memory representations.
            num_maskmem (int): Number of accessible memory frames. Default is 7 (1 input frame + 6 previous frames).
            image_size (int): Size of input images.
            backbone_stride (int): Stride of the image backbone output.
            sigmoid_scale_for_mem_enc (float): Scale factor for mask sigmoid probability.
            sigmoid_bias_for_mem_enc (float): Bias factor for mask sigmoid probability.
            binarize_mask_from_pts_for_mem_enc (bool): Whether to binarize sigmoid mask logits on interacted frames
                with clicks during evaluation.
            use_mask_input_as_output_without_sam (bool): Whether to directly output the input mask without using SAM
                prompt encoder and mask decoder on frames with mask input.
            max_cond_frames_in_attn (int): Maximum number of conditioning frames to participate in memory attention.
                -1 means no limit.
            directly_add_no_mem_embed (bool): Whether to directly add no-memory embedding to image feature on the
                first frame.
            use_high_res_features_in_sam (bool): Whether to use high-resolution feature maps in the SAM mask decoder.
            multimask_output_in_sam (bool): Whether to output multiple (3) masks for the first click on initial
                conditioning frames.
            multimask_min_pt_num (int): Minimum number of clicks to use multimask output in SAM.
            multimask_max_pt_num (int): Maximum number of clicks to use multimask output in SAM.
            multimask_output_for_tracking (bool): Whether to use multimask output for tracking.
            use_multimask_token_for_obj_ptr (bool): Whether to use multimask tokens for object pointers.
            iou_prediction_use_sigmoid (bool): Whether to use sigmoid to restrict IoU prediction to [0-1].
            memory_temporal_stride_for_eval (int): Memory bank's temporal stride during evaluation.
            add_all_frames_to_correct_as_cond (bool): Whether to append frames with correction clicks to conditioning
                frame list.
            non_overlap_masks_for_mem_enc (bool): Whether to apply non-overlapping constraints on object masks in
                memory encoder during evaluation.
            use_obj_ptrs_in_encoder (bool): Whether to cross-attend to object pointers from other frames in the encoder.
            max_obj_ptrs_in_encoder (int): Maximum number of object pointers from other frames in encoder
                cross-attention.
            add_tpos_enc_to_obj_ptrs (bool): Whether to add temporal positional encoding to object pointers in
                the encoder.
            proj_tpos_enc_in_obj_ptrs (bool): Whether to add an extra linear projection layer for temporal positional
                encoding in object pointers.
            only_obj_ptrs_in_the_past_for_eval (bool): Whether to only attend to object pointers in the past
                during evaluation.
            pred_obj_scores (bool): Whether to predict if there is an object in the frame.
            pred_obj_scores_mlp (bool): Whether to use an MLP to predict object scores.
            fixed_no_obj_ptr (bool): Whether to have a fixed no-object pointer when there is no object present.
            soft_no_obj_ptr (bool): Whether to mix in no-object pointer softly for easier recovery and error mitigation.
            use_mlp_for_obj_ptr_proj (bool): Whether to use MLP for object pointer projection.
            sam_mask_decoder_extra_args (Dict | None): Extra arguments for constructing the SAM mask decoder.
            compile_image_encoder (bool): Whether to compile the image encoder for faster inference.

        Examples:
            >>> image_encoder = ImageEncoderViT(...)
            >>> memory_attention = SAM2TwoWayTransformer(...)
            >>> memory_encoder = nn.Sequential(...)
            >>> model = SAM2Model(image_encoder, memory_attention, memory_encoder)
            >>> image_batch = torch.rand(1, 3, 512, 512)
            >>> features = model.forward_image(image_batch)
            >>> track_results = model.track_step(0, True, features, None, None, None, {})
        """
        super().__init__()

        # Part 1: the image backbone
        self.image_encoder = image_encoder
        # Use level 0, 1, 2 for high-res setting, or just level 2 for the default setting
        self.use_high_res_features_in_sam = use_high_res_features_in_sam
        self.num_feature_levels = 3 if use_high_res_features_in_sam else 1
        self.use_obj_ptrs_in_encoder = use_obj_ptrs_in_encoder
        self.max_obj_ptrs_in_encoder = max_obj_ptrs_in_encoder
        if use_obj_ptrs_in_encoder:
            # A conv layer to downsample the mask prompt to stride 4 (the same stride as
            # low-res SAM mask logits) and to change its scales from 0~1 to SAM logit scale,
            # so that it can be fed into the SAM mask decoder to generate a pointer.
            self.mask_downsample = torch.nn.Conv2d(1, 1, kernel_size=4, stride=4)
        self.add_tpos_enc_to_obj_ptrs = add_tpos_enc_to_obj_ptrs
        if proj_tpos_enc_in_obj_ptrs:
            assert add_tpos_enc_to_obj_ptrs  # these options need to be used together
        self.proj_tpos_enc_in_obj_ptrs = proj_tpos_enc_in_obj_ptrs
        self.only_obj_ptrs_in_the_past_for_eval = only_obj_ptrs_in_the_past_for_eval

        # Part 2: memory attention to condition current frame's visual features
        # with memories (and obj ptrs) from past frames
        self.memory_attention = memory_attention
        self.hidden_dim = memory_attention.d_model

        # Part 3: memory encoder for the previous frame's outputs
        self.memory_encoder = memory_encoder
        self.mem_dim = self.hidden_dim
        if hasattr(self.memory_encoder, "out_proj") and hasattr(self.memory_encoder.out_proj, "weight"):
            # if there is compression of memories along channel dim
            self.mem_dim = self.memory_encoder.out_proj.weight.shape[0]
        self.num_maskmem = num_maskmem  # Number of memories accessible
        # Temporal encoding of the memories
        self.maskmem_tpos_enc = torch.nn.Parameter(torch.zeros(num_maskmem, 1, 1, self.mem_dim))
        trunc_normal_(self.maskmem_tpos_enc, std=0.02)
        # a single token to indicate no memory embedding from previous frames
        self.no_mem_embed = torch.nn.Parameter(torch.zeros(1, 1, self.hidden_dim))
        self.no_mem_pos_enc = torch.nn.Parameter(torch.zeros(1, 1, self.hidden_dim))
        trunc_normal_(self.no_mem_embed, std=0.02)
        trunc_normal_(self.no_mem_pos_enc, std=0.02)
        self.directly_add_no_mem_embed = directly_add_no_mem_embed
        # Apply sigmoid to the output raw mask logits (to turn them from
        # range (-inf, +inf) to range (0, 1)) before feeding them into the memory encoder
        self.sigmoid_scale_for_mem_enc = sigmoid_scale_for_mem_enc
        self.sigmoid_bias_for_mem_enc = sigmoid_bias_for_mem_enc
        self.binarize_mask_from_pts_for_mem_enc = binarize_mask_from_pts_for_mem_enc
        self.non_overlap_masks_for_mem_enc = non_overlap_masks_for_mem_enc
        self.memory_temporal_stride_for_eval = memory_temporal_stride_for_eval
        # On frames with mask input, whether to directly output the input mask without
        # using a SAM prompt encoder + mask decoder
        self.use_mask_input_as_output_without_sam = use_mask_input_as_output_without_sam
        self.multimask_output_in_sam = multimask_output_in_sam
        self.multimask_min_pt_num = multimask_min_pt_num
        self.multimask_max_pt_num = multimask_max_pt_num
        self.multimask_output_for_tracking = multimask_output_for_tracking
        self.use_multimask_token_for_obj_ptr = use_multimask_token_for_obj_ptr
        self.iou_prediction_use_sigmoid = iou_prediction_use_sigmoid

        # Part 4: SAM-style prompt encoder (for both mask and point inputs)
        # and SAM-style mask decoder for the final mask output
        self.image_size = image_size
        self.backbone_stride = backbone_stride
        self.sam_mask_decoder_extra_args = sam_mask_decoder_extra_args
        self.pred_obj_scores = pred_obj_scores
        self.pred_obj_scores_mlp = pred_obj_scores_mlp
        self.fixed_no_obj_ptr = fixed_no_obj_ptr
        self.soft_no_obj_ptr = soft_no_obj_ptr
        if self.fixed_no_obj_ptr:
            assert self.pred_obj_scores
            assert self.use_obj_ptrs_in_encoder
        if self.pred_obj_scores and self.use_obj_ptrs_in_encoder:
            self.no_obj_ptr = torch.nn.Parameter(torch.zeros(1, self.hidden_dim))
            trunc_normal_(self.no_obj_ptr, std=0.02)
        self.use_mlp_for_obj_ptr_proj = use_mlp_for_obj_ptr_proj

        self._build_sam_heads()
        self.add_all_frames_to_correct_as_cond = add_all_frames_to_correct_as_cond
        self.max_cond_frames_in_attn = max_cond_frames_in_attn

        # Model compilation
        if compile_image_encoder:
            # Compile the forward function (not the full module) to allow loading checkpoints.
            print("Image encoder compilation is enabled. First forward pass will be slow.")
            self.image_encoder.forward = torch.compile(
                self.image_encoder.forward,
                mode="max-autotune",
                fullgraph=True,
                dynamic=False,
            )

    @property
    def device(self):
        """Returns the device on which the model's parameters are stored."""
        return next(self.parameters()).device

    def forward(self, *args, **kwargs):
        """Processes image and prompt inputs to generate object masks and scores in video sequences."""
        raise NotImplementedError(
            "Please use the corresponding methods in SAM2VideoPredictor for inference."
            "See notebooks/video_predictor_example.ipynb for an example."
        )

    def _build_sam_heads(self):
        """Builds SAM-style prompt encoder and mask decoder for image segmentation tasks."""
        self.sam_prompt_embed_dim = self.hidden_dim
        self.sam_image_embedding_size = self.image_size // self.backbone_stride

        # build PromptEncoder and MaskDecoder from SAM
        # (their hyperparameters like `mask_in_chans=16` are from SAM code)
        self.sam_prompt_encoder = PromptEncoder(
            embed_dim=self.sam_prompt_embed_dim,
            image_embedding_size=(
                self.sam_image_embedding_size,
                self.sam_image_embedding_size,
            ),
            input_image_size=(self.image_size, self.image_size),
            mask_in_chans=16,
        )
        self.sam_mask_decoder = SAM2MaskDecoder(
            num_multimask_outputs=3,
            transformer=SAM2TwoWayTransformer(
                depth=2,
                embedding_dim=self.sam_prompt_embed_dim,
                mlp_dim=2048,
                num_heads=8,
            ),
            transformer_dim=self.sam_prompt_embed_dim,
            iou_head_depth=3,
            iou_head_hidden_dim=256,
            use_high_res_features=self.use_high_res_features_in_sam,
            iou_prediction_use_sigmoid=self.iou_prediction_use_sigmoid,
            pred_obj_scores=self.pred_obj_scores,
            pred_obj_scores_mlp=self.pred_obj_scores_mlp,
            use_multimask_token_for_obj_ptr=self.use_multimask_token_for_obj_ptr,
            **(self.sam_mask_decoder_extra_args or {}),
        )
        if self.use_obj_ptrs_in_encoder:
            # a linear projection on SAM output tokens to turn them into object pointers
            self.obj_ptr_proj = torch.nn.Linear(self.hidden_dim, self.hidden_dim)
            if self.use_mlp_for_obj_ptr_proj:
                self.obj_ptr_proj = MLP(self.hidden_dim, self.hidden_dim, self.hidden_dim, 3)
        else:
            self.obj_ptr_proj = torch.nn.Identity()
        if self.proj_tpos_enc_in_obj_ptrs:
            # a linear projection on temporal positional encoding in object pointers to
            # avoid potential interference with spatial positional encoding
            self.obj_ptr_tpos_proj = torch.nn.Linear(self.hidden_dim, self.mem_dim)
        else:
            self.obj_ptr_tpos_proj = torch.nn.Identity()

    def _forward_sam_heads(
        self,
        backbone_features,
        point_inputs=None,
        mask_inputs=None,
        high_res_features=None,
        multimask_output=False,
    ):
        """
        Forward pass through SAM prompt encoders and mask heads.

        This method processes image features and optional point/mask inputs to generate object masks and scores.

        Args:
            backbone_features (torch.Tensor): Image features with shape (B, C, H, W).
            point_inputs (Dict[str, torch.Tensor] | None): Dictionary containing point prompts.
                'point_coords': Tensor of shape (B, P, 2) with float32 dtype, containing absolute
                    pixel-unit coordinates in (x, y) format for P input points.
                'point_labels': Tensor of shape (B, P) with int32 dtype, where 1 means positive clicks,
                    0 means negative clicks, and -1 means padding.
            mask_inputs (torch.Tensor | None): Mask of shape (B, 1, H*16, W*16), float or bool, with the
                same spatial size as the image.
            high_res_features (List[torch.Tensor] | None): List of two feature maps with shapes
                (B, C, 4*H, 4*W) and (B, C, 2*H, 2*W) respectively, used as high-resolution feature maps
                for SAM decoder.
            multimask_output (bool): If True, output 3 candidate masks and their IoU estimates; if False,
                output only 1 mask and its IoU estimate.

        Returns:
            (Tuple[torch.Tensor, torch.Tensor, torch.Tensor, torch.Tensor, torch.Tensor, torch.Tensor, torch.Tensor]):
                low_res_multimasks: Tensor of shape (B, M, H*4, W*4) with SAM output mask logits.
                high_res_multimasks: Tensor of shape (B, M, H*16, W*16) with upsampled mask logits.
                ious: Tensor of shape (B, M) with estimated IoU for each output mask.
                low_res_masks: Tensor of shape (B, 1, H*4, W*4) with best low-resolution mask.
                high_res_masks: Tensor of shape (B, 1, H*16, W*16) with best high-resolution mask.
                obj_ptr: Tensor of shape (B, C) with object pointer vector for the output mask.
                object_score_logits: Tensor of shape (B,) with object score logits.

            Where M is 3 if multimask_output=True, and 1 if multimask_output=False.

        Examples:
            >>> backbone_features = torch.rand(1, 256, 32, 32)
            >>> point_inputs = {"point_coords": torch.rand(1, 2, 2), "point_labels": torch.tensor([[1, 0]])}
            >>> mask_inputs = torch.rand(1, 1, 512, 512)
            >>> results = model._forward_sam_heads(backbone_features, point_inputs, mask_inputs)
            >>> (
            ...     low_res_multimasks,
            ...     high_res_multimasks,
            ...     ious,
            ...     low_res_masks,
            ...     high_res_masks,
            ...     obj_ptr,
            ...     object_score_logits,
            ... ) = results
        """
        B = backbone_features.size(0)
        device = backbone_features.device
        assert backbone_features.size(1) == self.sam_prompt_embed_dim
        assert backbone_features.size(2) == self.sam_image_embedding_size
        assert backbone_features.size(3) == self.sam_image_embedding_size

        # a) Handle point prompts
        if point_inputs is not None:
            sam_point_coords = point_inputs["point_coords"]
            sam_point_labels = point_inputs["point_labels"]
            assert sam_point_coords.size(0) == B and sam_point_labels.size(0) == B
        else:
            # If no points are provide, pad with an empty point (with label -1)
            sam_point_coords = torch.zeros(B, 1, 2, device=device)
            sam_point_labels = -torch.ones(B, 1, dtype=torch.int32, device=device)

        # b) Handle mask prompts
        if mask_inputs is not None:
            # If mask_inputs is provided, downsize it into low-res mask input if needed
            # and feed it as a dense mask prompt into the SAM mask encoder
            assert len(mask_inputs.shape) == 4 and mask_inputs.shape[:2] == (B, 1)
            if mask_inputs.shape[-2:] != self.sam_prompt_encoder.mask_input_size:
                sam_mask_prompt = F.interpolate(
                    mask_inputs.float(),
                    size=self.sam_prompt_encoder.mask_input_size,
                    align_corners=False,
                    mode="bilinear",
                    antialias=True,  # use antialias for downsampling
                )
            else:
                sam_mask_prompt = mask_inputs
        else:
            # Otherwise, simply feed None (and SAM's prompt encoder will add
            # a learned `no_mask_embed` to indicate no mask input in this case).
            sam_mask_prompt = None

        sparse_embeddings, dense_embeddings = self.sam_prompt_encoder(
            points=(sam_point_coords, sam_point_labels),
            boxes=None,
            masks=sam_mask_prompt,
        )
        (
            low_res_multimasks,
            ious,
            sam_output_tokens,
            object_score_logits,
        ) = self.sam_mask_decoder(
            image_embeddings=backbone_features,
            image_pe=self.sam_prompt_encoder.get_dense_pe(),
            sparse_prompt_embeddings=sparse_embeddings,
            dense_prompt_embeddings=dense_embeddings,
            multimask_output=multimask_output,
            repeat_image=False,  # the image is already batched
            high_res_features=high_res_features,
        )
        if self.pred_obj_scores:
            is_obj_appearing = object_score_logits > 0

            # Mask used for spatial memories is always a *hard* choice between obj and no obj,
            # consistent with the actual mask prediction
            low_res_multimasks = torch.where(
                is_obj_appearing[:, None, None],
                low_res_multimasks,
                NO_OBJ_SCORE,
            )

        # convert masks from possibly bfloat16 (or float16) to float32
        # (older PyTorch versions before 2.1 don't support `interpolate` on bf16)
        low_res_multimasks = low_res_multimasks.float()
        high_res_multimasks = F.interpolate(
            low_res_multimasks,
            size=(self.image_size, self.image_size),
            mode="bilinear",
            align_corners=False,
        )

        sam_output_token = sam_output_tokens[:, 0]
        if multimask_output:
            # take the best mask prediction (with the highest IoU estimation)
            best_iou_inds = torch.argmax(ious, dim=-1)
            batch_inds = torch.arange(B, device=device)
            low_res_masks = low_res_multimasks[batch_inds, best_iou_inds].unsqueeze(1)
            high_res_masks = high_res_multimasks[batch_inds, best_iou_inds].unsqueeze(1)
            if sam_output_tokens.size(1) > 1:
                sam_output_token = sam_output_tokens[batch_inds, best_iou_inds]
        else:
            low_res_masks, high_res_masks = low_res_multimasks, high_res_multimasks

        # Extract object pointer from the SAM output token (with occlusion handling)
        obj_ptr = self.obj_ptr_proj(sam_output_token)
        if self.pred_obj_scores:
            # Allow *soft* no obj ptr, unlike for masks
            if self.soft_no_obj_ptr:
                # Only hard possible with gt
                assert not self.teacher_force_obj_scores_for_mem
                lambda_is_obj_appearing = object_score_logits.sigmoid()
            else:
                lambda_is_obj_appearing = is_obj_appearing.float()

            if self.fixed_no_obj_ptr:
                obj_ptr = lambda_is_obj_appearing * obj_ptr
            obj_ptr = obj_ptr + (1 - lambda_is_obj_appearing) * self.no_obj_ptr

        return (
            low_res_multimasks,
            high_res_multimasks,
            ious,
            low_res_masks,
            high_res_masks,
            obj_ptr,
            object_score_logits,
        )

    def _use_mask_as_output(self, backbone_features, high_res_features, mask_inputs):
        """Processes mask inputs directly as output, bypassing SAM encoder/decoder."""
        # Use -10/+10 as logits for neg/pos pixels (very close to 0/1 in prob after sigmoid).
        out_scale, out_bias = 20.0, -10.0  # sigmoid(-10.0)=4.5398e-05
        mask_inputs_float = mask_inputs.float()
        high_res_masks = mask_inputs_float * out_scale + out_bias
        low_res_masks = F.interpolate(
            high_res_masks,
            size=(high_res_masks.size(-2) // 4, high_res_masks.size(-1) // 4),
            align_corners=False,
            mode="bilinear",
            antialias=True,  # use antialias for downsampling
        )
        # a dummy IoU prediction of all 1's under mask input
        ious = mask_inputs.new_ones(mask_inputs.size(0), 1).float()
        if not self.use_obj_ptrs_in_encoder:
            # all zeros as a dummy object pointer (of shape [B, C])
            obj_ptr = torch.zeros(mask_inputs.size(0), self.hidden_dim, device=mask_inputs.device)
        else:
            # produce an object pointer using the SAM decoder from the mask input
            _, _, _, _, _, obj_ptr, _ = self._forward_sam_heads(
                backbone_features=backbone_features,
                mask_inputs=self.mask_downsample(mask_inputs_float),
                high_res_features=high_res_features,
            )
        # In this method, we are treating mask_input as output, e.g. using it directly to create spatial mem;
        # Below, we follow the same design axiom to use mask_input to decide if obj appears or not instead of relying
        # on the object_scores from the SAM decoder.
        is_obj_appearing = torch.any(mask_inputs.flatten(1).float() > 0.0, dim=1)
        is_obj_appearing = is_obj_appearing[..., None]
        lambda_is_obj_appearing = is_obj_appearing.float()
        object_score_logits = out_scale * lambda_is_obj_appearing + out_bias
        if self.pred_obj_scores:
            if self.fixed_no_obj_ptr:
                obj_ptr = lambda_is_obj_appearing * obj_ptr
            obj_ptr = obj_ptr + (1 - lambda_is_obj_appearing) * self.no_obj_ptr

        return (
            low_res_masks,
            high_res_masks,
            ious,
            low_res_masks,
            high_res_masks,
            obj_ptr,
            object_score_logits,
        )

    def forward_image(self, img_batch: torch.Tensor):
        """Processes image batch through encoder to extract multi-level features for SAM model."""
        backbone_out = self.image_encoder(img_batch)
        if self.use_high_res_features_in_sam:
            # precompute projected level 0 and level 1 features in SAM decoder
            # to avoid running it again on every SAM click
            backbone_out["backbone_fpn"][0] = self.sam_mask_decoder.conv_s0(backbone_out["backbone_fpn"][0])
            backbone_out["backbone_fpn"][1] = self.sam_mask_decoder.conv_s1(backbone_out["backbone_fpn"][1])
        return backbone_out

    def _prepare_backbone_features(self, backbone_out):
        """Prepares and flattens visual features from the image backbone output for further processing."""
        assert len(backbone_out["backbone_fpn"]) == len(backbone_out["vision_pos_enc"])
        assert len(backbone_out["backbone_fpn"]) >= self.num_feature_levels

        feature_maps = backbone_out["backbone_fpn"][-self.num_feature_levels :]
        vision_pos_embeds = backbone_out["vision_pos_enc"][-self.num_feature_levels :]

        feat_sizes = [(x.shape[-2], x.shape[-1]) for x in vision_pos_embeds]
        # flatten NxCxHxW to HWxNxC
        vision_feats = [x.flatten(2).permute(2, 0, 1) for x in feature_maps]
        vision_pos_embeds = [x.flatten(2).permute(2, 0, 1) for x in vision_pos_embeds]

        return backbone_out, vision_feats, vision_pos_embeds, feat_sizes

    def _prepare_memory_conditioned_features(
        self,
        frame_idx,
        is_init_cond_frame,
        current_vision_feats,
        current_vision_pos_embeds,
        feat_sizes,
        output_dict,
        num_frames,
        track_in_reverse=False,  # tracking in reverse time order (for demo usage)
    ):
        """Prepares memory-conditioned features by fusing current frame's visual features with previous memories."""
        B = current_vision_feats[-1].size(1)  # batch size on this frame
        C = self.hidden_dim
        H, W = feat_sizes[-1]  # top-level (lowest-resolution) feature size
        device = current_vision_feats[-1].device
        # The case of `self.num_maskmem == 0` below is primarily used for reproducing SAM on images.
        # In this case, we skip the fusion with any memory.
        if self.num_maskmem == 0:  # Disable memory and skip fusion
            pix_feat = current_vision_feats[-1].permute(1, 2, 0).view(B, C, H, W)
            return pix_feat

        num_obj_ptr_tokens = 0
        # Step 1: condition the visual features of the current frame on previous memories
        if not is_init_cond_frame:
            # Retrieve the memories encoded with the maskmem backbone
            to_cat_memory, to_cat_memory_pos_embed = [], []
            # Add conditioning frames's output first (all cond frames have t_pos=0 for
            # when getting temporal positional embedding below)
            assert len(output_dict["cond_frame_outputs"]) > 0
            # Select a maximum number of temporally closest cond frames for cross attention
            cond_outputs = output_dict["cond_frame_outputs"]
            selected_cond_outputs, unselected_cond_outputs = select_closest_cond_frames(
                frame_idx, cond_outputs, self.max_cond_frames_in_attn
            )
            t_pos_and_prevs = [(0, out) for out in selected_cond_outputs.values()]
            # Add last (self.num_maskmem - 1) frames before current frame for non-conditioning memory
            # the earliest one has t_pos=1 and the latest one has t_pos=self.num_maskmem-1
            # We also allow taking the memory frame non-consecutively (with r>1), in which case
            # we take (self.num_maskmem - 2) frames among every r-th frames plus the last frame.
            r = self.memory_temporal_stride_for_eval
            for t_pos in range(1, self.num_maskmem):
                t_rel = self.num_maskmem - t_pos  # how many frames before current frame
                if t_rel == 1:
                    # for t_rel == 1, we take the last frame (regardless of r)
                    if not track_in_reverse:
                        # the frame immediately before this frame (i.e. frame_idx - 1)
                        prev_frame_idx = frame_idx - t_rel
                    else:
                        # the frame immediately after this frame (i.e. frame_idx + 1)
                        prev_frame_idx = frame_idx + t_rel
                else:
                    # for t_rel >= 2, we take the memory frame from every r-th frames
                    if not track_in_reverse:
                        # first find the nearest frame among every r-th frames before this frame
                        # for r=1, this would be (frame_idx - 2)
                        prev_frame_idx = ((frame_idx - 2) // r) * r
                        # then seek further among every r-th frames
                        prev_frame_idx = prev_frame_idx - (t_rel - 2) * r
                    else:
                        # first find the nearest frame among every r-th frames after this frame
                        # for r=1, this would be (frame_idx + 2)
                        prev_frame_idx = -(-(frame_idx + 2) // r) * r
                        # then seek further among every r-th frames
                        prev_frame_idx = prev_frame_idx + (t_rel - 2) * r
                out = output_dict["non_cond_frame_outputs"].get(prev_frame_idx, None)
                if out is None:
                    # If an unselected conditioning frame is among the last (self.num_maskmem - 1)
                    # frames, we still attend to it as if it's a non-conditioning frame.
                    out = unselected_cond_outputs.get(prev_frame_idx, None)
                t_pos_and_prevs.append((t_pos, out))

            for t_pos, prev in t_pos_and_prevs:
                if prev is None:
                    continue  # skip padding frames
                # "maskmem_features" might have been offloaded to CPU in demo use cases,
                # so we load it back to GPU (it's a no-op if it's already on GPU).
                feats = prev["maskmem_features"].cuda(non_blocking=True)
                to_cat_memory.append(feats.flatten(2).permute(2, 0, 1))
                # Spatial positional encoding (it might have been offloaded to CPU in eval)
                maskmem_enc = prev["maskmem_pos_enc"][-1].cuda()
                maskmem_enc = maskmem_enc.flatten(2).permute(2, 0, 1)
                # Temporal positional encoding
                maskmem_enc = maskmem_enc + self.maskmem_tpos_enc[self.num_maskmem - t_pos - 1]
                to_cat_memory_pos_embed.append(maskmem_enc)

            # Construct the list of past object pointers
            if self.use_obj_ptrs_in_encoder:
                max_obj_ptrs_in_encoder = min(num_frames, self.max_obj_ptrs_in_encoder)
                # First add those object pointers from selected conditioning frames
                # (optionally, only include object pointers in the past during evaluation)
                if not self.training and self.only_obj_ptrs_in_the_past_for_eval:
                    ptr_cond_outputs = {
                        t: out
                        for t, out in selected_cond_outputs.items()
                        if (t >= frame_idx if track_in_reverse else t <= frame_idx)
                    }
                else:
                    ptr_cond_outputs = selected_cond_outputs
                pos_and_ptrs = [
                    # Temporal pos encoding contains how far away each pointer is from current frame
                    (abs(frame_idx - t), out["obj_ptr"])
                    for t, out in ptr_cond_outputs.items()
                ]
                # Add up to (max_obj_ptrs_in_encoder - 1) non-conditioning frames before current frame
                for t_diff in range(1, max_obj_ptrs_in_encoder):
                    t = frame_idx + t_diff if track_in_reverse else frame_idx - t_diff
                    if t < 0 or (num_frames is not None and t >= num_frames):
                        break
                    out = output_dict["non_cond_frame_outputs"].get(t, unselected_cond_outputs.get(t, None))
                    if out is not None:
                        pos_and_ptrs.append((t_diff, out["obj_ptr"]))
                # If we have at least one object pointer, add them to the across attention
                if len(pos_and_ptrs) > 0:
                    pos_list, ptrs_list = zip(*pos_and_ptrs)
                    # stack object pointers along dim=0 into [ptr_seq_len, B, C] shape
                    obj_ptrs = torch.stack(ptrs_list, dim=0)
                    # a temporal positional embedding based on how far each object pointer is from
                    # the current frame (sine embedding normalized by the max pointer num).
                    if self.add_tpos_enc_to_obj_ptrs:
                        t_diff_max = max_obj_ptrs_in_encoder - 1
                        tpos_dim = C if self.proj_tpos_enc_in_obj_ptrs else self.mem_dim
                        obj_pos = torch.tensor(pos_list, device=device)
                        obj_pos = get_1d_sine_pe(obj_pos / t_diff_max, dim=tpos_dim)
                        obj_pos = self.obj_ptr_tpos_proj(obj_pos)
                        obj_pos = obj_pos.unsqueeze(1).expand(-1, B, self.mem_dim)
                    else:
                        obj_pos = obj_ptrs.new_zeros(len(pos_list), B, self.mem_dim)
                    if self.mem_dim < C:
                        # split a pointer into (C // self.mem_dim) tokens for self.mem_dim < C
                        obj_ptrs = obj_ptrs.reshape(-1, B, C // self.mem_dim, self.mem_dim)
                        obj_ptrs = obj_ptrs.permute(0, 2, 1, 3).flatten(0, 1)
                        obj_pos = obj_pos.repeat_interleave(C // self.mem_dim, dim=0)
                    to_cat_memory.append(obj_ptrs)
                    to_cat_memory_pos_embed.append(obj_pos)
                    num_obj_ptr_tokens = obj_ptrs.shape[0]
                else:
                    num_obj_ptr_tokens = 0
        else:
            # for initial conditioning frames, encode them without using any previous memory
            if self.directly_add_no_mem_embed:
                # directly add no-mem embedding (instead of using the transformer encoder)
                pix_feat_with_mem = current_vision_feats[-1] + self.no_mem_embed
                pix_feat_with_mem = pix_feat_with_mem.permute(1, 2, 0).view(B, C, H, W)
                return pix_feat_with_mem

            # Use a dummy token on the first frame (to avoid empty memory input to transformer encoder)
            to_cat_memory = [self.no_mem_embed.expand(1, B, self.mem_dim)]
            to_cat_memory_pos_embed = [self.no_mem_pos_enc.expand(1, B, self.mem_dim)]

        # Step 2: Concatenate the memories and forward through the transformer encoder
        memory = torch.cat(to_cat_memory, dim=0)
        memory_pos_embed = torch.cat(to_cat_memory_pos_embed, dim=0)

        pix_feat_with_mem = self.memory_attention(
            curr=current_vision_feats,
            curr_pos=current_vision_pos_embeds,
            memory=memory,
            memory_pos=memory_pos_embed,
            num_obj_ptr_tokens=num_obj_ptr_tokens,
        )
        # reshape the output (HW)BC => BCHW
        pix_feat_with_mem = pix_feat_with_mem.permute(1, 2, 0).view(B, C, H, W)
        return pix_feat_with_mem

    def _encode_new_memory(
        self,
        current_vision_feats,
        feat_sizes,
        pred_masks_high_res,
        is_mask_from_pts,
    ):
        """Encodes frame features and masks into a new memory representation for video segmentation."""
        B = current_vision_feats[-1].size(1)  # batch size on this frame
        C = self.hidden_dim
        H, W = feat_sizes[-1]  # top-level (lowest-resolution) feature size
        # top-level feature, (HW)BC => BCHW
        pix_feat = current_vision_feats[-1].permute(1, 2, 0).view(B, C, H, W)
        if self.non_overlap_masks_for_mem_enc and not self.training:
            # optionally, apply non-overlapping constraints to the masks (it's applied
            # in the batch dimension and should only be used during eval, where all
            # the objects come from the same video under batch size 1).
            pred_masks_high_res = self._apply_non_overlapping_constraints(pred_masks_high_res)
        # scale the raw mask logits with a temperature before applying sigmoid
        binarize = self.binarize_mask_from_pts_for_mem_enc and is_mask_from_pts
        if binarize and not self.training:
            mask_for_mem = (pred_masks_high_res > 0).float()
        else:
            # apply sigmoid on the raw mask logits to turn them into range (0, 1)
            mask_for_mem = torch.sigmoid(pred_masks_high_res)
        # apply scale and bias terms to the sigmoid probabilities
        if self.sigmoid_scale_for_mem_enc != 1.0:
            mask_for_mem = mask_for_mem * self.sigmoid_scale_for_mem_enc
        if self.sigmoid_bias_for_mem_enc != 0.0:
            mask_for_mem = mask_for_mem + self.sigmoid_bias_for_mem_enc
        maskmem_out = self.memory_encoder(
            pix_feat,
            mask_for_mem,
            skip_mask_sigmoid=True,  # sigmoid already applied
        )
        maskmem_features = maskmem_out["vision_features"]
        maskmem_pos_enc = maskmem_out["vision_pos_enc"]

        return maskmem_features, maskmem_pos_enc

    def track_step(
        self,
        frame_idx,
        is_init_cond_frame,
        current_vision_feats,
        current_vision_pos_embeds,
        feat_sizes,
        point_inputs,
        mask_inputs,
        output_dict,
        num_frames,
        track_in_reverse=False,  # tracking in reverse time order (for demo usage)
        # Whether to run the memory encoder on the predicted masks. Sometimes we might want
        # to skip the memory encoder with `run_mem_encoder=False`. For example,
        # in demo we might call `track_step` multiple times for each user click,
        # and only encode the memory when the user finalizes their clicks. And in ablation
        # settings like SAM training on static images, we don't need the memory encoder.
        run_mem_encoder=True,
        # The previously predicted SAM mask logits (which can be fed together with new clicks in demo).
        prev_sam_mask_logits=None,
    ):
        """Performs a single tracking step, updating object masks and memory features based on current frame inputs."""
        current_out = {"point_inputs": point_inputs, "mask_inputs": mask_inputs}
        # High-resolution feature maps for the SAM head, reshape (HW)BC => BCHW
        if len(current_vision_feats) > 1:
            high_res_features = [
                x.permute(1, 2, 0).view(x.size(1), x.size(2), *s)
                for x, s in zip(current_vision_feats[:-1], feat_sizes[:-1])
            ]
        else:
            high_res_features = None
        if mask_inputs is not None and self.use_mask_input_as_output_without_sam:
            # When use_mask_input_as_output_without_sam=True, we directly output the mask input
            # (see it as a GT mask) without using a SAM prompt encoder + mask decoder.
            pix_feat = current_vision_feats[-1].permute(1, 2, 0)
            pix_feat = pix_feat.view(-1, self.hidden_dim, *feat_sizes[-1])
            sam_outputs = self._use_mask_as_output(pix_feat, high_res_features, mask_inputs)
        else:
            # fused the visual feature with previous memory features in the memory bank
            pix_feat_with_mem = self._prepare_memory_conditioned_features(
                frame_idx=frame_idx,
                is_init_cond_frame=is_init_cond_frame,
                current_vision_feats=current_vision_feats[-1:],
                current_vision_pos_embeds=current_vision_pos_embeds[-1:],
                feat_sizes=feat_sizes[-1:],
                output_dict=output_dict,
                num_frames=num_frames,
                track_in_reverse=track_in_reverse,
            )
            # apply SAM-style segmentation head
            # here we might feed previously predicted low-res SAM mask logits into the SAM mask decoder,
            # e.g. in demo where such logits come from earlier interaction instead of correction sampling
            # (in this case, any `mask_inputs` shouldn't reach here as they are sent to _use_mask_as_output instead)
            if prev_sam_mask_logits is not None:
                assert point_inputs is not None and mask_inputs is None
                mask_inputs = prev_sam_mask_logits
            multimask_output = self._use_multimask(is_init_cond_frame, point_inputs)
            sam_outputs = self._forward_sam_heads(
                backbone_features=pix_feat_with_mem,
                point_inputs=point_inputs,
                mask_inputs=mask_inputs,
                high_res_features=high_res_features,
                multimask_output=multimask_output,
            )
        (
            _,
            _,
            _,
            low_res_masks,
            high_res_masks,
            obj_ptr,
            _,
        ) = sam_outputs

        current_out["pred_masks"] = low_res_masks
        current_out["pred_masks_high_res"] = high_res_masks
        current_out["obj_ptr"] = obj_ptr

        # Finally run the memory encoder on the predicted mask to encode
        # it into a new memory feature (that can be used in future frames)
        if run_mem_encoder and self.num_maskmem > 0:
            high_res_masks_for_mem_enc = high_res_masks
            maskmem_features, maskmem_pos_enc = self._encode_new_memory(
                current_vision_feats=current_vision_feats,
                feat_sizes=feat_sizes,
                pred_masks_high_res=high_res_masks_for_mem_enc,
                is_mask_from_pts=(point_inputs is not None),
            )
            current_out["maskmem_features"] = maskmem_features
            current_out["maskmem_pos_enc"] = maskmem_pos_enc
        else:
            current_out["maskmem_features"] = None
            current_out["maskmem_pos_enc"] = None

        return current_out

    def _use_multimask(self, is_init_cond_frame, point_inputs):
        """Determines whether to use multiple mask outputs in the SAM head based on configuration and inputs."""
        num_pts = 0 if point_inputs is None else point_inputs["point_labels"].size(1)
        multimask_output = (
            self.multimask_output_in_sam
            and (is_init_cond_frame or self.multimask_output_for_tracking)
            and (self.multimask_min_pt_num <= num_pts <= self.multimask_max_pt_num)
        )
        return multimask_output

    def _apply_non_overlapping_constraints(self, pred_masks):
        """Applies non-overlapping constraints to masks, keeping highest scoring object per location."""
        batch_size = pred_masks.size(0)
        if batch_size == 1:
            return pred_masks

        device = pred_masks.device
        # "max_obj_inds": object index of the object with the highest score at each location
        max_obj_inds = torch.argmax(pred_masks, dim=0, keepdim=True)
        # "batch_obj_inds": object index of each object slice (along dim 0) in `pred_masks`
        batch_obj_inds = torch.arange(batch_size, device=device)[:, None, None, None]
        keep = max_obj_inds == batch_obj_inds
        # suppress overlapping regions' scores below -10.0 so that the foreground regions
        # don't overlap (here sigmoid(-10.0)=4.5398e-05)
        pred_masks = torch.where(keep, pred_masks, torch.clamp(pred_masks, max=-10.0))
        return pred_masks

<<<<<<< HEAD
    def set_binarize(self, binarize=False):
        """Set binarize for VideoPredictor."""
        self.binarize_mask_from_pts_for_mem_enc = binarize
=======
    def set_imgsz(self, imgsz):
        """
        Set image size to make model compatible with different image sizes.

        Args:
            imgsz (Tuple[int, int]): The size of the input image.
        """
        self.image_size = imgsz[0]
        self.sam_prompt_encoder.input_image_size = imgsz
        self.sam_prompt_encoder.image_embedding_size = [x // 16 for x in imgsz]  # fixed ViT patch size of 16
>>>>>>> 59132f23
<|MERGE_RESOLUTION|>--- conflicted
+++ resolved
@@ -953,11 +953,10 @@
         pred_masks = torch.where(keep, pred_masks, torch.clamp(pred_masks, max=-10.0))
         return pred_masks
 
-<<<<<<< HEAD
     def set_binarize(self, binarize=False):
         """Set binarize for VideoPredictor."""
         self.binarize_mask_from_pts_for_mem_enc = binarize
-=======
+
     def set_imgsz(self, imgsz):
         """
         Set image size to make model compatible with different image sizes.
@@ -967,5 +966,4 @@
         """
         self.image_size = imgsz[0]
         self.sam_prompt_encoder.input_image_size = imgsz
-        self.sam_prompt_encoder.image_embedding_size = [x // 16 for x in imgsz]  # fixed ViT patch size of 16
->>>>>>> 59132f23
+        self.sam_prompt_encoder.image_embedding_size = [x // 16 for x in imgsz]  # fixed ViT patch size of 16