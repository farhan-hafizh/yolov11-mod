# Ultralytics YOLO 🚀, AGPL-3.0 license

import os
from multiprocessing.pool import ThreadPool
from pathlib import Path

import numpy as np
import torch
import torch.nn.functional as F

from ultralytics.models.yolo.detect import DetectionValidator
from ultralytics.utils import LOGGER, NUM_THREADS, ops
from ultralytics.utils.checks import check_requirements
from ultralytics.utils.metrics import SegmentMetrics, box_iou, mask_iou
from ultralytics.utils.plotting import output_to_target, plot_images
from ultralytics.utils.postprocess_utils import decode_bbox, separate_outputs_decode


class SegmentationValidator(DetectionValidator):
    """
    A class extending the DetectionValidator class for validation based on a segmentation model.

    Example:
        ```python
        from ultralytics.models.yolo.segment import SegmentationValidator

        args = dict(model="yolov8n-seg.pt", data="coco8-seg.yaml")
        validator = SegmentationValidator(args=args)
        validator()
        ```
    """

    def __init__(self, dataloader=None, save_dir=None, pbar=None, args=None, _callbacks=None):
        """Initialize SegmentationValidator and set task to 'segment', metrics to SegmentMetrics."""
        super().__init__(dataloader, save_dir, pbar, args, _callbacks)
        self.plot_masks = None
        self.process = None
        self.args.task = "segment"
        self.metrics = SegmentMetrics(save_dir=self.save_dir, on_plot=self.on_plot)

    def preprocess(self, batch):
        """Preprocesses batch by converting masks to float and sending to device."""
        batch = super().preprocess(batch)
        batch["masks"] = batch["masks"].to(self.device).float()
        return batch

    def init_metrics(self, model):
        """Initialize metrics and select mask processing function based on save_json flag."""
        super().init_metrics(model)
        self.plot_masks = []
        if self.args.save_json:
            check_requirements("pycocotools>=2.0.6")
        # more accurate vs faster
        self.process = ops.process_mask_native if self.args.save_json or self.args.save_txt else ops.process_mask
        self.stats = dict(tp_m=[], tp=[], conf=[], pred_cls=[], target_cls=[], target_img=[])

    def get_desc(self):
        """Return a formatted description of evaluation metrics."""
        return ("%22s" + "%11s" * 10) % (
            "Class",
            "Images",
            "Instances",
            "Box(P",
            "R",
            "mAP50",
            "mAP50-95)",
            "Mask(P",
            "R",
            "mAP50",
            "mAP50-95)",
        )

    def postprocess(self, preds, img_shape):
        """Post-processes YOLO predictions and returns output detections with proto."""
<<<<<<< HEAD
        if self.separate_outputs:  # Quant friendly export with separated outputs
            pred_order, mask, proto = separate_outputs_decode(preds, self.args.task)
            preds_decoded = decode_bbox(pred_order, img_shape, self.device)
            preds_decoded = torch.cat([preds_decoded, mask.permute(0, 2, 1)], 1)
            p = ops.non_max_suppression(
                preds_decoded,
                self.args.conf,
                self.args.iou,
                labels=self.lb,
                multi_label=True,
                agnostic=self.args.single_cls,
                max_det=self.args.max_det,
                nc=self.nc
            )
        else:
            p = ops.non_max_suppression(
                preds[0],
                self.args.conf,
                self.args.iou,
                labels=self.lb,
                multi_label=True,
                agnostic=self.args.single_cls,
                max_det=self.args.max_det,
                nc=self.nc,
            )
            proto = preds[1][-1] if len(preds[1]) == 3 else preds[1]  # second output is len 3 if pt, but only 1 if exported
=======
        p = ops.non_max_suppression(
            preds[0],
            self.args.conf,
            self.args.iou,
            labels=self.lb,
            multi_label=True,
            agnostic=self.args.single_cls or self.args.agnostic_nms,
            max_det=self.args.max_det,
            nc=self.nc,
        )
        proto = preds[1][-1] if len(preds[1]) == 3 else preds[1]  # second output is len 3 if pt, but only 1 if exported
>>>>>>> 250eaa85
        return p, proto

    def _prepare_batch(self, si, batch):
        """Prepares a batch for training or inference by processing images and targets."""
        prepared_batch = super()._prepare_batch(si, batch)
        midx = [si] if self.args.overlap_mask else batch["batch_idx"] == si
        prepared_batch["masks"] = batch["masks"][midx]
        return prepared_batch

    def _prepare_pred(self, pred, pbatch, proto):
        """Prepares a batch for training or inference by processing images and targets."""
        predn = super()._prepare_pred(pred, pbatch)
        pred_masks = self.process(proto, pred[:, 6:], pred[:, :4], shape=pbatch["imgsz"])
        return predn, pred_masks

    def update_metrics(self, preds, batch):
        """Metrics."""
        for si, (pred, proto) in enumerate(zip(preds[0], preds[1])):
            self.seen += 1
            npr = len(pred)
            stat = dict(
                conf=torch.zeros(0, device=self.device),
                pred_cls=torch.zeros(0, device=self.device),
                tp=torch.zeros(npr, self.niou, dtype=torch.bool, device=self.device),
                tp_m=torch.zeros(npr, self.niou, dtype=torch.bool, device=self.device),
            )
            pbatch = self._prepare_batch(si, batch)
            cls, bbox = pbatch.pop("cls"), pbatch.pop("bbox")
            nl = len(cls)
            stat["target_cls"] = cls
            stat["target_img"] = cls.unique()
            if npr == 0:
                if nl:
                    for k in self.stats.keys():
                        self.stats[k].append(stat[k])
                    if self.args.plots:
                        self.confusion_matrix.process_batch(detections=None, gt_bboxes=bbox, gt_cls=cls)
                continue

            # Masks
            gt_masks = pbatch.pop("masks")
            # Predictions
            if self.args.single_cls:
                pred[:, 5] = 0
            predn, pred_masks = self._prepare_pred(pred, pbatch, proto)
            stat["conf"] = predn[:, 4]
            stat["pred_cls"] = predn[:, 5]

            # Evaluate
            if nl:
                stat["tp"] = self._process_batch(predn, bbox, cls)
                stat["tp_m"] = self._process_batch(
                    predn, bbox, cls, pred_masks, gt_masks, self.args.overlap_mask, masks=True
                )
                if self.args.plots:
                    self.confusion_matrix.process_batch(predn, bbox, cls)

            for k in self.stats.keys():
                self.stats[k].append(stat[k])

            pred_masks = torch.as_tensor(pred_masks, dtype=torch.uint8)
            if self.args.plots and self.batch_i < 3:
                self.plot_masks.append(pred_masks[:15].cpu())  # filter top 15 to plot

            # Save
            if self.args.save_json:
                self.pred_to_json(
                    predn,
                    batch["im_file"][si],
                    ops.scale_image(
                        pred_masks.permute(1, 2, 0).contiguous().cpu().numpy(),
                        pbatch["ori_shape"],
                        ratio_pad=batch["ratio_pad"][si],
                    ),
                )
            if self.args.save_txt:
                self.save_one_txt(
                    predn,
                    pred_masks,
                    self.args.save_conf,
                    pbatch["ori_shape"],
                    self.save_dir / "labels" / f'{Path(batch["im_file"][si]).stem}.txt',
                )

    def finalize_metrics(self, *args, **kwargs):
        """Sets speed and confusion matrix for evaluation metrics."""
        self.metrics.speed = self.speed
        self.metrics.confusion_matrix = self.confusion_matrix

    def _process_batch(self, detections, gt_bboxes, gt_cls, pred_masks=None, gt_masks=None, overlap=False, masks=False):
        """
        Compute correct prediction matrix for a batch based on bounding boxes and optional masks.

        Args:
            detections (torch.Tensor): Tensor of shape (N, 6) representing detected bounding boxes and
                associated confidence scores and class indices. Each row is of the format [x1, y1, x2, y2, conf, class].
            gt_bboxes (torch.Tensor): Tensor of shape (M, 4) representing ground truth bounding box coordinates.
                Each row is of the format [x1, y1, x2, y2].
            gt_cls (torch.Tensor): Tensor of shape (M,) representing ground truth class indices.
            pred_masks (torch.Tensor | None): Tensor representing predicted masks, if available. The shape should
                match the ground truth masks.
            gt_masks (torch.Tensor | None): Tensor of shape (M, H, W) representing ground truth masks, if available.
            overlap (bool): Flag indicating if overlapping masks should be considered.
            masks (bool): Flag indicating if the batch contains mask data.

        Returns:
            (torch.Tensor): A correct prediction matrix of shape (N, 10), where 10 represents different IoU levels.

        Note:
            - If `masks` is True, the function computes IoU between predicted and ground truth masks.
            - If `overlap` is True and `masks` is True, overlapping masks are taken into account when computing IoU.

        Example:
            ```python
            detections = torch.tensor([[25, 30, 200, 300, 0.8, 1], [50, 60, 180, 290, 0.75, 0]])
            gt_bboxes = torch.tensor([[24, 29, 199, 299], [55, 65, 185, 295]])
            gt_cls = torch.tensor([1, 0])
            correct_preds = validator._process_batch(detections, gt_bboxes, gt_cls)
            ```
        """
        if masks:
            if overlap:
                nl = len(gt_cls)
                index = torch.arange(nl, device=gt_masks.device).view(nl, 1, 1) + 1
                gt_masks = gt_masks.repeat(nl, 1, 1)  # shape(1,640,640) -> (n,640,640)
                gt_masks = torch.where(gt_masks == index, 1.0, 0.0)
            if gt_masks.shape[1:] != pred_masks.shape[1:]:
                gt_masks = F.interpolate(gt_masks[None], pred_masks.shape[1:], mode="bilinear", align_corners=False)[0]
                gt_masks = gt_masks.gt_(0.5)
            iou = mask_iou(gt_masks.view(gt_masks.shape[0], -1), pred_masks.view(pred_masks.shape[0], -1))
        else:  # boxes
            iou = box_iou(gt_bboxes, detections[:, :4])

        return self.match_predictions(detections[:, 5], gt_cls, iou)

    def plot_val_samples(self, batch, ni):
        """Plots validation samples with bounding box labels."""
        plot_images(
            batch["img"],
            batch["batch_idx"],
            batch["cls"].squeeze(-1),
            batch["bboxes"],
            masks=batch["masks"],
            paths=batch["im_file"],
            fname=self.save_dir / f"val_batch{ni}_labels.jpg",
            names=self.names,
            on_plot=self.on_plot,
        )

    def plot_predictions(self, batch, preds, ni):
        """Plots batch predictions with masks and bounding boxes."""
        plot_images(
            batch["img"],
            *output_to_target(preds[0], max_det=15),  # not set to self.args.max_det due to slow plotting speed
            torch.cat(self.plot_masks, dim=0) if len(self.plot_masks) else self.plot_masks,
            paths=batch["im_file"],
            fname=self.save_dir / f"val_batch{ni}_pred.jpg",
            names=self.names,
            on_plot=self.on_plot,
        )  # pred
        self.plot_masks.clear()

    def save_one_txt(self, predn, pred_masks, save_conf, shape, file):
        """Save YOLO detections to a txt file in normalized coordinates in a specific format."""
        from ultralytics.engine.results import Results

        Results(
            np.zeros((shape[0], shape[1]), dtype=np.uint8),
            path=None,
            names=self.names,
            boxes=predn[:, :6],
            masks=pred_masks,
        ).save_txt(file, save_conf=save_conf)

    def pred_to_json(self, predn, filename, pred_masks):
        """
        Save one JSON result.

        Examples:
             >>> result = {"image_id": 42, "category_id": 18, "bbox": [258.15, 41.29, 348.26, 243.78], "score": 0.236}
        """
        from pycocotools.mask import encode  # noqa

        def single_encode(x):
            """Encode predicted masks as RLE and append results to jdict."""
            rle = encode(np.asarray(x[:, :, None], order="F", dtype="uint8"))[0]
            rle["counts"] = rle["counts"].decode("utf-8")
            return rle

        stem = Path(filename).stem
        image_id = (int(stem) if stem.isnumeric() else stem) if self.is_coco else os.path.basename(filename)
        box = ops.xyxy2xywh(predn[:, :4])  # xywh
        box[:, :2] -= box[:, 2:] / 2  # xy center to top-left corner
        pred_masks = np.transpose(pred_masks, (2, 0, 1))
        with ThreadPool(NUM_THREADS) as pool:
            rles = pool.map(single_encode, pred_masks)
        for i, (p, b) in enumerate(zip(predn.tolist(), box.tolist())):
            self.jdict.append(
                {
                    "image_id": image_id,
                    "category_id": self.class_map[int(p[5])],
                    "bbox": [round(x, 3) for x in b],
                    "score": round(p[4], 5),
                    "segmentation": rles[i],
                }
            )

    def eval_json(self, stats):
        """Return COCO-style object detection evaluation metrics."""
        if self.args.save_json and (self.is_coco or self.args.anno_json) and len(self.jdict):
            anno_json = Path(self.args.anno_json) if self.args.anno_json else self.data["path"] / "annotations/instances_val2017.json"  # annotations
            pred_json = self.save_dir / "predictions.json"  # predictions
            LOGGER.info(f"\nEvaluating pycocotools mAP using {pred_json} and {anno_json}...")
            try:  # https://github.com/cocodataset/cocoapi/blob/master/PythonAPI/pycocoEvalDemo.ipynb
                check_requirements("pycocotools>=2.0.6")
                from pycocotools.coco import COCO  # noqa
                from pycocotools.cocoeval import COCOeval  # noqa

                for x in anno_json, pred_json:
                    assert x.is_file(), f"{x} file not found"
                anno = COCO(str(anno_json))  # init annotations api
                pred = anno.loadRes(str(pred_json))  # init predictions api (must pass string, not Path)
                for i, eval in enumerate([COCOeval(anno, pred, "bbox"), COCOeval(anno, pred, "segm")]):
                    if self.is_coco:
                        eval.params.imgIds = [int(Path(x).stem) for x in self.dataloader.dataset.im_files]  # im to eval
                    eval.evaluate()
                    eval.accumulate()
                    eval.summarize()
                    idx = i * 4 + 2
                    stats[self.metrics.keys[idx + 1]], stats[self.metrics.keys[idx]] = eval.stats[
                        :2
                    ]  # update mAP50-95 and mAP50
            except Exception as e:
                LOGGER.warning(f"pycocotools unable to run: {e}")
        return stats<|MERGE_RESOLUTION|>--- conflicted
+++ resolved
@@ -72,7 +72,6 @@
 
     def postprocess(self, preds, img_shape):
         """Post-processes YOLO predictions and returns output detections with proto."""
-<<<<<<< HEAD
         if self.separate_outputs:  # Quant friendly export with separated outputs
             pred_order, mask, proto = separate_outputs_decode(preds, self.args.task)
             preds_decoded = decode_bbox(pred_order, img_shape, self.device)
@@ -83,9 +82,9 @@
                 self.args.iou,
                 labels=self.lb,
                 multi_label=True,
-                agnostic=self.args.single_cls,
+                agnostic=self.args.single_cls or self.args.agnostic_nms,
                 max_det=self.args.max_det,
-                nc=self.nc
+                nc=self.nc,
             )
         else:
             p = ops.non_max_suppression(
@@ -94,24 +93,12 @@
                 self.args.iou,
                 labels=self.lb,
                 multi_label=True,
-                agnostic=self.args.single_cls,
+                agnostic=self.args.single_cls or self.args.agnostic_nms,
                 max_det=self.args.max_det,
                 nc=self.nc,
             )
             proto = preds[1][-1] if len(preds[1]) == 3 else preds[1]  # second output is len 3 if pt, but only 1 if exported
-=======
-        p = ops.non_max_suppression(
-            preds[0],
-            self.args.conf,
-            self.args.iou,
-            labels=self.lb,
-            multi_label=True,
-            agnostic=self.args.single_cls or self.args.agnostic_nms,
-            max_det=self.args.max_det,
-            nc=self.nc,
-        )
-        proto = preds[1][-1] if len(preds[1]) == 3 else preds[1]  # second output is len 3 if pt, but only 1 if exported
->>>>>>> 250eaa85
+
         return p, proto
 
     def _prepare_batch(self, si, batch):
