# Ultralytics YOLO 🚀, AGPL-3.0 license

from pathlib import Path

from ultralytics.engine.model import Model
from ultralytics.models import yolo
<<<<<<< HEAD
from ultralytics.nn.tasks import ClassificationModel, DetectionModel, OBBModel, PoseModel, SegmentationModel, RegressionModel
=======
from ultralytics.nn.tasks import ClassificationModel, DetectionModel, OBBModel, PoseModel, SegmentationModel, WorldModel
from ultralytics.utils import yaml_load, ROOT
>>>>>>> aa592efd


class YOLO(Model):
    """YOLO (You Only Look Once) object detection model."""

    def __init__(self, model="yolov8n.pt", task=None, verbose=False):
        """Initialize YOLO model, switching to YOLOWorld if model filename contains '-world'."""
        stem = Path(model).stem  # filename stem without suffix, i.e. "yolov8n"
        if "-world" in stem:
            new_instance = YOLOWorld(model)
            self.__class__ = type(new_instance)
            self.__dict__ = new_instance.__dict__
        else:
            # Continue with default YOLO initialization
            super().__init__(model=model, task=task, verbose=verbose)

    @property
    def task_map(self):
        """Map head to model, trainer, validator, and predictor classes."""
        return {
            "classify": {
                "model": ClassificationModel,
                "trainer": yolo.classify.ClassificationTrainer,
                "validator": yolo.classify.ClassificationValidator,
                "predictor": yolo.classify.ClassificationPredictor,
            },
            "detect": {
                "model": DetectionModel,
                "trainer": yolo.detect.DetectionTrainer,
                "validator": yolo.detect.DetectionValidator,
                "predictor": yolo.detect.DetectionPredictor,
            },
            "segment": {
                "model": SegmentationModel,
                "trainer": yolo.segment.SegmentationTrainer,
                "validator": yolo.segment.SegmentationValidator,
                "predictor": yolo.segment.SegmentationPredictor,
            },
            "pose": {
                "model": PoseModel,
                "trainer": yolo.pose.PoseTrainer,
                "validator": yolo.pose.PoseValidator,
                "predictor": yolo.pose.PosePredictor,
            },
            "obb": {
                "model": OBBModel,
                "trainer": yolo.obb.OBBTrainer,
                "validator": yolo.obb.OBBValidator,
                "predictor": yolo.obb.OBBPredictor,
            },
<<<<<<< HEAD
            "regress": {
                "model": RegressionModel,
                "trainer": yolo.regress.RegressionTrainer,
                "validator": yolo.regress.RegressionValidator,
                "predictor": yolo.regress.RegressionPredictor, },
        }
=======
        }


class YOLOWorld(Model):
    """YOLO-World object detection model."""

    def __init__(self, model="yolov8s-world.pt") -> None:
        """
        Initializes the YOLOv8-World model with the given pre-trained model file. Supports *.pt and *.yaml formats.

        Args:
            model (str): Path to the pre-trained model. Defaults to 'yolov8s-world.pt'.
        """
        super().__init__(model=model, task="detect")

        # Assign default COCO class names
        self.model.names = yaml_load(ROOT / "cfg/datasets/coco8.yaml").get("names")

    @property
    def task_map(self):
        """Map head to model, validator, and predictor classes."""
        return {
            "detect": {
                "model": WorldModel,
                "validator": yolo.detect.DetectionValidator,
                "predictor": yolo.detect.DetectionPredictor,
            }
        }

    def set_classes(self, classes):
        """
        Set classes.

        Args:
            classes (List(str)): A list of categories i.e ["person"].
        """
        self.model.set_classes(classes)
        # Remove background if it's given
        background = " "
        if background in classes:
            classes.remove(background)
        self.model.names = classes

        # Reset method class names
        # self.predictor = None  # reset predictor otherwise old names remain
        if self.predictor:
            self.predictor.model.names = classes
>>>>>>> aa592efd
<|MERGE_RESOLUTION|>--- conflicted
+++ resolved
@@ -4,12 +4,10 @@
 
 from ultralytics.engine.model import Model
 from ultralytics.models import yolo
-<<<<<<< HEAD
-from ultralytics.nn.tasks import ClassificationModel, DetectionModel, OBBModel, PoseModel, SegmentationModel, RegressionModel
-=======
+
 from ultralytics.nn.tasks import ClassificationModel, DetectionModel, OBBModel, PoseModel, SegmentationModel, WorldModel
+from ultralytics.nn.tasks import RegressionModel
 from ultralytics.utils import yaml_load, ROOT
->>>>>>> aa592efd
 
 
 class YOLO(Model):
@@ -60,14 +58,11 @@
                 "validator": yolo.obb.OBBValidator,
                 "predictor": yolo.obb.OBBPredictor,
             },
-<<<<<<< HEAD
             "regress": {
                 "model": RegressionModel,
                 "trainer": yolo.regress.RegressionTrainer,
                 "validator": yolo.regress.RegressionValidator,
                 "predictor": yolo.regress.RegressionPredictor, },
-        }
-=======
         }
 
 
@@ -114,5 +109,4 @@
         # Reset method class names
         # self.predictor = None  # reset predictor otherwise old names remain
         if self.predictor:
-            self.predictor.model.names = classes
->>>>>>> aa592efd
+            self.predictor.model.names = classes